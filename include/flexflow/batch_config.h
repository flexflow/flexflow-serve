/* Copyright 2023 CMU, Stanford, Facebook, LANL
 *
 * Licensed under the Apache License, Version 2.0 (the "License");
 * you may not use this file except in compliance with the License.
 * You may obtain a copy of the License at
 *
 *     http://www.apache.org/licenses/LICENSE-2.0
 *
 * Unless required by applicable law or agreed to in writing, software
 * distributed under the License is distributed on an "AS IS" BASIS,
 * WITHOUT WARRANTIES OR CONDITIONS OF ANY KIND, either express or implied.
 * See the License for the specific language governing permissions and
 * limitations under the License.
 */

#pragma once

#include "flexflow/ffconst.h"
#include "legion.h"
#include <cstddef>
#include <cstdlib>

// #define MAX_SEQ_LEN 1024
// #define BATCH_SIZE 2
// #define BATCH_SIZE 16
// #define MAX_REQUESTS 256

namespace FlexFlow {

class InferenceResult;
class BeamInferenceResult;

using BatchConfigFuture = Legion::Future;
using InferenceResultFuture = Legion::Future;
using BeamSearchBatchConfigFuture = Legion::Future;
using TreeVerifyBatchConfigFuture = Legion::Future;
using BeamInferenceResultFuture = Legion::Future;

class BatchConfig {
public:
  using RequestGuid = size_t;
  using TokenId = int;
  BatchConfig();
  int num_active_requests() const;
<<<<<<< HEAD
  int num_active_infr_tokens() const;
  int num_active_peft_tokens() const;
=======
  int num_active_tokens() const;
  static int max_requests_per_batch();
  static int max_tokens_per_batch();
  static int max_sequence_length();
>>>>>>> d9a95ef5
  void print() const;
  virtual InferenceMode get_mode() const;
  static BatchConfig const *from_future(BatchConfigFuture const &future);
  // Maximum possible values for different parameters
  // These maximum values are used for copying BatchConfig
  // across workers
  static int const MAX_NUM_REQUESTS = 64;
  static int const MAX_NUM_TOKENS = 1024;

  //  These are set by update
  int num_tokens;
  bool loading_prompt = false;

  struct PerRequestInfo {
    int token_start_offset;
    int num_tokens_in_batch;
    int max_sequence_length;
    RequestGuid request_guid;
  };
  struct PerTokenInfo {
    int abs_depth_in_request;
    int request_index;
    TokenId token_id;
  };
  PerRequestInfo requestsInfo[MAX_NUM_REQUESTS];
  PerTokenInfo tokensInfo[MAX_NUM_TOKENS];

  bool request_completed[MAX_NUM_REQUESTS];
  bool request_running[MAX_NUM_TOKENS];
};

class TreeVerifyBatchConfig : public BatchConfig {
public:
  TreeVerifyBatchConfig();
  ~TreeVerifyBatchConfig();
  InferenceMode get_mode() const;
  void print() const;
  struct CommittedTokensInfo {
    int token_index;   // the index of the token in the previous batch
    int request_index; // request index in the batch
    int token_depth;   // position of the token in the request's sequence
  };

  int num_tokens_to_commit;
  CommittedTokensInfo committed_tokens[MAX_NUM_TOKENS];
};

struct InferenceResult {
  static int const MAX_NUM_TOKENS = BatchConfig::MAX_NUM_TOKENS;
  BatchConfig::TokenId token_ids[MAX_NUM_TOKENS];
};

class BeamSearchBatchConfig : public BatchConfig {
public:
  BeamSearchBatchConfig();
  BeamSearchBatchConfig(int model_id);
  BeamSearchBatchConfig(size_t beam_width, size_t target_iterations);
  BeamSearchBatchConfig(BeamSearchBatchConfig const &other, int model_id);
  InferenceMode get_mode() const;

  ~BeamSearchBatchConfig();

  void print() const;
  bool done() const;
  int max_beam_depth_all_requests() const;
  int current_depth_all_requests() const;

  size_t beam_width;
  size_t target_iterations;
  inline static int const MAX_BEAM_WIDTH = 1;
  inline static int const MAX_BEAM_DEPTH = 8;

  int model_id;

  struct BeamSearchPerRequestInfo {
    int beam_size;
    int current_depth = -1;
    int max_depth = MAX_BEAM_DEPTH;

    BatchConfig::TokenId tokens[BeamSearchBatchConfig::MAX_BEAM_WIDTH];
    float probs[BeamSearchBatchConfig::MAX_BEAM_WIDTH];
    int parent_id[BeamSearchBatchConfig::MAX_BEAM_WIDTH];
  };

  struct BeamSearchPerTokenInfo {
    int sub_request_index;
  };

  BeamSearchPerRequestInfo beamRequestsInfo[MAX_NUM_REQUESTS];
  BeamSearchPerTokenInfo beamTokenInfo[MAX_NUM_TOKENS * MAX_BEAM_WIDTH];
  // why is this == MAX_NUM_REQUESTS * MAX_BEAM_WIDTH?
  int sub_requests[MAX_NUM_REQUESTS * MAX_BEAM_WIDTH];

private:
  size_t current_iteration;
};

struct BeamInferenceResult {
  static int const MAX_NUM_TOKENS = BatchConfig::MAX_NUM_TOKENS;
  BatchConfig::TokenId
      token_ids[MAX_NUM_TOKENS * BeamSearchBatchConfig::MAX_BEAM_WIDTH];
  float probs[MAX_NUM_TOKENS * BeamSearchBatchConfig::MAX_BEAM_WIDTH];
  int parent_id[MAX_NUM_TOKENS * BeamSearchBatchConfig::MAX_BEAM_WIDTH];
};

}; // namespace FlexFlow<|MERGE_RESOLUTION|>--- conflicted
+++ resolved
@@ -42,15 +42,11 @@
   using TokenId = int;
   BatchConfig();
   int num_active_requests() const;
-<<<<<<< HEAD
   int num_active_infr_tokens() const;
   int num_active_peft_tokens() const;
-=======
-  int num_active_tokens() const;
   static int max_requests_per_batch();
   static int max_tokens_per_batch();
   static int max_sequence_length();
->>>>>>> d9a95ef5
   void print() const;
   virtual InferenceMode get_mode() const;
   static BatchConfig const *from_future(BatchConfigFuture const &future);
