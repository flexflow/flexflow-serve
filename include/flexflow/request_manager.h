/* Copyright 2023 CMU, Stanford, Facebook, LANL
 *
 * Licensed under the Apache License, Version 2.0 (the "License");
 * you may not use this file except in compliance with the License.
 * You may obtain a copy of the License at
 *
 *     http://www.apache.org/licenses/LICENSE-2.0
 *
 * Unless required by applicable law or agreed to in writing, software
 * distributed under the License is distributed on an "AS IS" BASIS,
 * WITHOUT WARRANTIES OR CONDITIONS OF ANY KIND, either express or implied.
 * See the License for the specific language governing permissions and
 * limitations under the License.
 */

#pragma once

#include "flexflow/batch_config.h"
#include "flexflow/inference.h"
#include "flexflow/model.h"
#include "flexflow/utils/file_loader.h"
#include <future>
#include <mutex>
#include <tokenizers_cpp.h>

namespace FlexFlow {

class FFModel;
class TokenTree;
class TokenTreeNode;
class RequestManager;
struct CompareSharedTokenTreeNodePtr;
using tokenizers::Tokenizer;

class InferenceManager {
public:
  InferenceManager();
  static InferenceManager *get_inference_manager();
  void compile_model_and_allocate_buffer(FFModel *model);
  void init_operators_inference(FFModel *model);
  Legion::FutureMap inference(FFModel *model, int index, BatchConfig const &bc);
  Legion::FutureMap
      inference(FFModel *model, int index, BatchConfigFuture const &bc);
  void load_input_tokens_from_batch_config(FFModel *model,
                                           BatchConfigFuture const &bc,
                                           ParallelTensor const input,
                                           FFHandler *handlers);
  void load_positions(FFModel *model,
                      BatchConfigFuture const &bc,
                      ParallelTensor position_input,
                      int offset);
  void register_model_weights_loader(FFModel *, FileDataLoader *);
  void load_inference_metadata_batch_config(FFModel *model,
                                            BatchConfigFuture const &bc,
                                            FFHandler *handlers);

public:
  std::unordered_map<ParallelTensor, std::vector<ParallelTensor>> tensor_buffer;
  std::unordered_map<FFModel *, FileDataLoader *> model_weights_loaders;
};

struct Request {
  enum Status {
    PENDING = 101,   // loading prompt
    RUNNING = 102,   // running inference
    COMPLETED = 103, // finished and verified
    FINISHING = 104, // finishing request, but not yet verified
  };
  BatchConfig::RequestGuid guid;
  int batch_index = -1;
  int ssm_cache_size = 0;
  int llm_cache_size = 0;

  int first_token_offset_in_batch = 0;
  int num_tokens_in_batch = 0;

  Status status = PENDING;
  std::vector<BatchConfig::TokenId> tokens;

  // Required average time-per-output-token service-level objective of this request, in milliseconds
  double target_tpot_slo_ms = 1000.0; // Default Time-Per-Output-Token SLO is 1 second.
  // TokenTree speculative_token_tree;
  std::vector<TokenTree> speculative_token_trees;
  // Node pool of each TokenTree, ordered in ascending order of probabilities
  std::vector<std::priority_queue<
      std::shared_ptr<TokenTreeNode>,
      std::vector<std::shared_ptr<TokenTreeNode>>,
      CompareSharedTokenTreeNodePtr>> ordered_nodes_per_tree;
  // To make request manager stateful, we need to store the causal mask here
  BatchConfig::BitMask causal_mask;
  // Here we maintain a struct CommittedToken which has a field `from_index` and
  // `to_index`. The `from_index` is used by the LLM KV cache commitment and the
  // `to_index` is used both by the the SSM KV cache recomputation and the LLM
  // KV cache commitment. Details are as follows:
  //
  // 1. Recompute the SSM KV cache: We don't commit the KV cache of the SSM
  // committed tokens but recompute them instead. That is, after the we append
  // the committed tokens to the generated sequence, just like in the prefilling
  // phase, and pass them into the SSM to recompute the KV cache. Here we don't
  // need `from_index` because we don't copy the KV cache, but we need
  // `to_index`, which is the indices of the committed tokens in the request.
  //
  // to_index -> BatchConfig::PerTokenInfo.abs_index_in_request
  //
  // 2. Commit the LLM KV cache: On the GPU, the KV cache of the speculative
  // token tree and the generated tokens are stored separately. So the
  // `from_index` should be the index of the token in the speculative token
  // tree. `to_index` should be the place to put the KV cache in the LLM KV
  // cache: prompt_length + generated_sequence_length +
  // index_in_committed_tokens.
  //
  // from_index -> TreeVerifyBatchConfig::CommittedTokensInfo.index_in_kv_cache
  // to_index -> TreeVerifyBatchConfig::CommittedTokensInfo.token_depth
  //
  // Actually, for a committed token, the `to_index` for the LLM KV cache and
  // the SSM KV cache are the same thing, so we can use the same field to store
  // the information.
  //
  // When storing the committed tokens:
  // from_index: The offset of the committed token in the request in the
  // TreeVerifyBatchConfig
  // to_index: The absolute index of the token in the request

  struct CommittedToken {
    int from_index;
    int to_index;
    BatchConfig::TokenId token_id;
    CommittedToken(int from_index, int to_index, BatchConfig::TokenId token_id)
        : from_index(from_index), to_index(to_index), token_id(token_id) {}
  };
  std::vector<CommittedToken> committed_tokens;
};

class TokenTreeNode {
public:
  BatchConfig::TokenId id;
  float log_accumulated_prob;
  int parent_pos;
  int layer_idx;
  bool pruned = false;
  bool gumbel = false;
  float gumbel_logit = 0.0f;
  bool in_subtree = false;
  std::shared_ptr<TokenTreeNode> next;

  TokenTreeNode(BatchConfig::TokenId id,
                float log_accumulated_prob,
                int parent_pos,
                int layer_idx,
                bool gumbel = false,
                float gumbel_logit = 0.0f,
                bool in_subtree = false)
      : id(id), log_accumulated_prob(log_accumulated_prob), parent_pos(parent_pos),
        layer_idx(layer_idx), gumbel(gumbel), gumbel_logit(gumbel_logit), in_subtree(in_subtree) {}
};

bool operator<(std::shared_ptr<TokenTreeNode> const &lhs,
               std::shared_ptr<TokenTreeNode> const &rhs);

bool operator<=(std::shared_ptr<TokenTreeNode> const &lhs,
                std::shared_ptr<TokenTreeNode> const &rhs);

// A comparator for std::shared_ptr<TokenTreeNode>
// This is used in to sort the token tree nodes in descending order
struct CompareSharedTokenTreeNodePtr {
  bool operator()(std::shared_ptr<TokenTreeNode> const &lhs,
                  std::shared_ptr<TokenTreeNode> const &rhs) const {
    if (lhs->gumbel) {
      assert(rhs->gumbel);
      if (lhs->gumbel_logit == rhs->gumbel_logit) {
        return lhs->layer_idx < rhs->layer_idx;
      }
      return lhs->gumbel_logit < rhs->gumbel_logit;
    }
    if (lhs->log_accumulated_prob == rhs->log_accumulated_prob) {
      return lhs->layer_idx < rhs->layer_idx;
    }
    return lhs->log_accumulated_prob < rhs->log_accumulated_prob;
  }
};

// A comparator for std::pair<std::shared_ptr<TokenTreeNode>, RequestGuid>
// This is used to sort the token tree nodes in ascending order
struct CompareSharedTokenTreeNodePtrRequestGuidPair {
  bool operator()(std::pair<std::shared_ptr<TokenTreeNode>,
                            BatchConfig::RequestGuid> const &lhs,
                  std::pair<std::shared_ptr<TokenTreeNode>,
                            BatchConfig::RequestGuid> const &rhs) const {
    if (lhs.first->gumbel) {
      assert(rhs.first->gumbel);
      if (lhs.first->gumbel_logit == rhs.first->gumbel_logit) {
        return lhs.first->layer_idx > rhs.first->layer_idx;
      }
      return lhs.first->gumbel_logit > rhs.first->gumbel_logit;
    }
    if (lhs.first->log_accumulated_prob == rhs.first->log_accumulated_prob) {
      return lhs.first->layer_idx > rhs.first->layer_idx;
    }
    return lhs.first->log_accumulated_prob > rhs.first->log_accumulated_prob;
  }
};

class TokenTree {
public:
  std::list<std::list<shared_ptr<TokenTreeNode>>> tree_layers = {};
  // The numebr of tokens in the tree that are not pruned
  int tree_size = 0;
  // The numebr of tokens in the tree including the pruned ones

  void add_layer() {
    tree_layers.emplace_back();
  }

  void clear() {
    tree_layers.clear();
    tree_size = 0;
  }

  TokenTree() : tree_size(0) {}
};

std::ostream &operator<<(std::ostream &os, TokenTree const &token_tree);

class RequestManager {
public:
  enum State {
    PREFILLING = 1001,
    DECODING = 1002,
    SSM_SPEC = 1003,
    LLM_VERIFY = 1004,
  };
  enum BackgroundServerStatus {
    INITIALIZED = 2001,
    SERVING = 2002,
    TERMINATED = 2003,
  };
  enum DecodingMode {
    INCREMENTAL_DECODING = 3001,
    SPECULATIVE_DECODING = 3002,
  };
  enum PrefillModel {
    LLM = 4001,
    SSM = 4002,
  };

  using RequestGuid = BatchConfig::RequestGuid;
  using TokenId = BatchConfig::TokenId;

  inline static RequestGuid const INVALID_GUID = 0;
  inline static double const NO_SLO = -1.0;
  RequestManager();
  static RequestManager *get_request_manager();
  size_t get_num_processed_requests();
  size_t get_num_ssms();

  void set_max_requests_per_batch(int max_num_requests);
  int get_max_requests_per_batch();
  void set_max_tokens_per_batch(int max_num_tokens);
  int get_max_tokens_per_batch();
  void set_max_spec_tree_token_num(int max_num_tokens);
  int get_max_spec_tree_token_num();
  int get_max_verify_tokens_per_batch();
  void set_max_sequence_length(int max_seq_length);
  int get_max_sequence_length();
  void set_slo_eps_ms(double eps);
  void set_decoding_mode(DecodingMode mode);
  void set_verbose(bool verbose_);
  void set_alignment_test(bool is_alignment_test);
  int get_k();
  void set_k(int k);
  int get_max_tree_depth();
  void set_max_tree_depth(int max_tree_depth);
  int get_max_tree_width();
  void set_max_tree_width(int max_tree_width);
  void set_speculative_sampling(bool speculative_sampling);
  void use_tpot_slo(bool tpot_slo);
  int register_ssm_model(FFModel *model);
  void register_tokenizer(ModelType model_type,
                          int bos_token_id,
                          int eos_token_id,
                          std::string const &path);
  void register_output_filepath(std::string const &);

  FFModel *get_ssm_model(int model_id);

  void serve_spec_infer(FFModel *model);
  void serve_spec_infer_sync(FFModel *model);
  void serve_decoding(FFModel *model);
  GenerationResult get_generation_result(RequestGuid const &guid);
  RequestGuid register_new_request(std::string const &prompt, double tpot_slo=NO_SLO);
  RequestGuid register_new_request(std::vector<TokenId> const &prompt, double tpot_slo=NO_SLO);
  // Methods to start and terminate request manager's background task
  void start_background_server(FFModel *model);
  bool is_background_server_terminated();
  void terminate_background_server();
  static void terminate_background_server_at_exit();
  // Methods to check and mark request completion
  bool is_request_completed(RequestGuid const &guid);
  void trigger_request_completion_future(RequestGuid const &guid);
  static void background_serving_task(
      Legion::Task const *task,
      std::vector<Legion::PhysicalRegion> const &regions,
      Legion::Context ctx,
      Legion::Runtime *runtime);
  static void
      load_tokens_task(Legion::Task const *task,
                       std::vector<Legion::PhysicalRegion> const &regions,
                       Legion::Context ctx,
                       Legion::Runtime *runtime);
  static void
      load_positions_task(Legion::Task const *task,
                          std::vector<Legion::PhysicalRegion> const &regions,
                          Legion::Context ctx,
                          Legion::Runtime *runtime);

  static void
      load_batch_config_task(Legion::Task const *task,
                             std::vector<Legion::PhysicalRegion> const &regions,
                             Legion::Context ctx,
                             Legion::Runtime *runtime);
  // API for rm state machine
  BatchConfigFuture get_next_batch_config(InferenceResultFuture const &result,
                                          Legion::Context ctx,
                                          Legion::Runtime *runtime);
  static BatchConfig get_next_batch_config_task(
      Legion::Task const *task,
      std::vector<Legion::PhysicalRegion> const &regions,
      Legion::Context ctx,
      Legion::Runtime *runtime);
  BatchConfig get_next_batch_config(InferenceResult const &result);
  void update_inference_results(InferenceResult const &result);
  BatchConfig prepare_next_batch();

  int get_num_active_requests();
  int get_empty_request_index();

private:
  // configuration parameters
  int max_requests_per_batch;
  int max_tokens_per_batch;
  int max_spec_tree_token_num;
  int max_sequence_length;
  int max_tree_depth;
  int max_tree_width;
  double slo_eps_ms;
  int k;
  State request_manager_status;
  BackgroundServerStatus background_server_status;
  DecodingMode decoding_mode;
  PrefillModel prefill_model;
  bool speculative_sampling = false;
  bool tpot_slo = false;

  double llm_latency_estimate_ms;
  double ssm_latency_estimate_ms;

  bool alignment_test = false;

  std::unique_ptr<Tokenizer> tokenizer_;
  bool verbose;
  ModelType model_type;
  int bos_token_id;
  int eos_token_id;
  std::string output_filepath;
  std::queue<Request> pending_request_queue;
  std::unordered_map<RequestGuid, Request> all_requests;
  std::unordered_map<RequestGuid, GenerationResult> request_generation_results;
  std::mutex request_queue_mutex;
  std::unordered_map<RequestGuid, std::promise<void> *> request_to_promise;
  std::mutex request_to_promise_mutex;
  RequestGuid next_available_guid;
  Request *prefill_request = nullptr;

  // Added to make the request manager stateful. During the processing of the
  // first small model inference results, the step equals to 1. That is, every
  // time a small model inference task is launched, the step is increased
  // by 1.
  int current_ssm_step = 0;
  // Maps the index of the request in the batch config to the request guid.
  int guid_of_requests[BatchConfig::MAX_NUM_REQUESTS];
  bool request_available[BatchConfig::MAX_NUM_REQUESTS];
  int num_available_requests = 0;
  int ssm_completed = true;

  // This is a helper data structure to store help the pruning of the token
  // trees across different requests.
  // TODO: clear this in the first step of the speculation!
  std::priority_queue<
      std::pair<std::shared_ptr<TokenTreeNode>, RequestGuid>,
      std::vector<std::pair<std::shared_ptr<TokenTreeNode>, RequestGuid>>,
      CompareSharedTokenTreeNodePtrRequestGuidPair>
      token_tree_node_pool;
  // rm state
  std::mutex rm_state_mutex;

  // Multi-model support
  std::vector<FFModel *> ssm_models;

  // Background server handler
  Legion::Future background_server_handler;

  // Performance profiling
  // TODO: maintain this field
  size_t num_processed_requests;

  struct RequestProfileInfo {
    int llm_prefilling_steps = 0;
    int ssm_prefilling_steps = 0;
    int llm_decoding_steps = 0;
    int ssm_decoding_steps = 0;
    int nb_tokens_decoded = 0;
    long long start_time = 0, start_decoding_time = 0, finish_time = 0;
  };
  struct ProfileInfo {
    // For SpecInfer: One step is comprised of one ssm speculation phase + a
    // single llm verification phase (forward pass + verification)
    // For Incremental Decoding: One step is one LLM decoding phase
    long long llm_step_start = 0, ssm_step_start = 0;
    // Times for each LLM verification phase (in ms)
    std::vector<double> llm_step_times;
    // Number of requests in batch at each step
    std::vector<int> requests_per_step;
    // Times for each SSM speculation phase (in ms)
    std::vector<double> ssm_step_times;
    // Number of requests getting decoded at each step
<<<<<<< HEAD
    std::vector<int> requests_per_step;
    // Number of generated tokens at each step for each request
    std::vector<std::vector<int>> generated_tokens_per_step;
    // Number of SSM forward passes in one speculation phase
    int nb_ssm_step;
    // All amounts of forward passes in all speculation phases
    std::vector<int> nb_ssm_steps;
    // Tree sizes of all speculation phases
    std::vector<std::vector<int>> tree_sizes;
=======
    std::vector<int> ssm_steps;
    // Number of generated tokens at each step
    std::vector<int> generated_tokens_per_step;
    // To calculate the E2E time of serving
    long long server_start_time = 0;
>>>>>>> f5a2b1a2
  };

  ProfileInfo profiling;
  std::unordered_map<RequestGuid, RequestProfileInfo> profiling_requests;
  double total_request_run_time;
  void load_pending_request_to_batch();
  void request_complete_clean_up(int batch_index);
  /* ---------- Incremental Decoding Helper Functions ---------- */
  bool update_llm_prefill_results(InferenceResult const &result);
  bool update_llm_decode_results(InferenceResult const &result);
  BatchConfig prepare_llm_prefilling_batch();
  BatchConfig prepare_decoding_batch();
  /* ---------- Incremental Decoding Helper Functions ---------- */

  /* ---------- Spec Decoding Helper Functions ---------- */
  BatchConfig prepare_ssm_prefilling_batch();
  bool update_llm_verify_results(InferenceResult const &llm_verify_result);
  bool
      update_ssm_inference_results(InferenceResult const &ssm_inference_result);
  void update_ssm_prefill_results(InferenceResult const &ssm_prefill_result);
  // Prepare the next speculation batch config. This function is called before
  // the second step of the speculation.
  BatchConfig prepare_next_spec_batch_config();
  // Prepare the first speculation batch config. This function is called before
  // the first step of the speculation. The difference with
  // prepare_next_batch_config_spec is that we put the info of the committed
  // tokens into the batch config in the first speculation step to commit the KV
  // cache of the small model.
  BatchConfig prepare_first_spec_batch_config();
  BatchConfig prepare_verify_batch_config();

  // LLM result verification
  void get_verify_results_greedy(InferenceResult const &llm_verify_result);
  void get_verify_results_sample(InferenceResult const &llm_verify_result);

  // Bitmask related
  void init_bitmask_prompt(RequestGuid guid, int prompt_length);
  void append_bitmask(RequestGuid guid);
  void update_bitmask_prompt(RequestGuid guid, int num_committed_tokens);
  void init_bitmask_spec(RequestGuid guid);
  BatchConfig::BitMask create_llm_bitmask(RequestGuid guid);

  // Token tree related
  void init_token_tree(RequestGuid guid);
  void add_root_to_spec_token_tree(RequestGuid guid,
                                   BatchConfig::TokenId token_id);
  bool add_tokens_to_spec_token_tree(
      InferenceResult const &ssm_inference_result);
  bool add_tokens_to_spec_token_tree_tpot_slo(
      InferenceResult const &ssm_inference_result);
  void select_subtrees_on_tpot_slo_constraints();
  /* ---------- Spec Decoding Helper Functions ---------- */
  void renormalize(std::vector<std::pair<TokenId, float>> &D,
                   std::unordered_map<TokenId, float> &R,
                   TokenId token_id);
  std::tuple<int, BatchConfig::TokenId, bool>
      reject_sampling(std::vector<std::pair<TokenId, float>> &D,
                      std::unordered_map<TokenId, float> &R,
                      int k);
  void gumbel_conditioned_on_max(float target_max,
                                 std::vector<std::pair<float, int>> &logits);

  // Profiling related functions
  void reset_profiling_statistics();
};

}; // namespace FlexFlow<|MERGE_RESOLUTION|>--- conflicted
+++ resolved
@@ -423,23 +423,15 @@
     // Times for each SSM speculation phase (in ms)
     std::vector<double> ssm_step_times;
     // Number of requests getting decoded at each step
-<<<<<<< HEAD
     std::vector<int> requests_per_step;
     // Number of generated tokens at each step for each request
     std::vector<std::vector<int>> generated_tokens_per_step;
-    // Number of SSM forward passes in one speculation phase
-    int nb_ssm_step;
     // All amounts of forward passes in all speculation phases
     std::vector<int> nb_ssm_steps;
     // Tree sizes of all speculation phases
     std::vector<std::vector<int>> tree_sizes;
-=======
-    std::vector<int> ssm_steps;
-    // Number of generated tokens at each step
-    std::vector<int> generated_tokens_per_step;
     // To calculate the E2E time of serving
     long long server_start_time = 0;
->>>>>>> f5a2b1a2
   };
 
   ProfileInfo profiling;
