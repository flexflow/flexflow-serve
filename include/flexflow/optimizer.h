/* Copyright 2023 CMU, Facebook, LANL, MIT, NVIDIA, and Stanford (alphabetical)
 *
 * Licensed under the Apache License, Version 2.0 (the "License");
 * you may not use this file except in compliance with the License.
 * You may obtain a copy of the License at
 *
 *     http://www.apache.org/licenses/LICENSE-2.0
 *
 * Unless required by applicable law or agreed to in writing, software
 * distributed under the License is distributed on an "AS IS" BASIS,
 * WITHOUT WARRANTIES OR CONDITIONS OF ANY KIND, either express or implied.
 * See the License for the specific language governing permissions and
 * limitations under the License.
 */

#ifndef _FLEXFLOW_OPTIMIZER_H_
#define _FLEXFLOW_OPTIMIZER_H_

#include "flexflow/parallel_tensor.h"
#include "legion.h"

namespace FlexFlow {
using Legion::Context;
using Legion::Runtime;
class FFModel;
class OpMeta;

class Optimizer {
public:
  Optimizer(FFModel const *_model);
  virtual void init(void) = 0;
  virtual void next(void) = 0;
  virtual void update(const ParallelTensor p) = 0;
  FFModel const *model;
};

class SGDOptimizer : public Optimizer {
public:
  SGDOptimizer(FFModel const *_model,
               double lr = 0.01f,
               double momentum = 0.0f,
               bool nesterov = false,
               double weight_decay = 0.0f);
  void init(void);
  void next(void);
  void update(const ParallelTensor p);
  void set_weight_decay(double _weight_decay);
  static void ps_update_task(Legion::Task const *task,
                             std::vector<Legion::PhysicalRegion> const &regions,
                             Legion::Context ctx,
                             Legion::Runtime *runtime);
  static void ps_update_task_gpu(SGDOptimizer const *op,
                                 float const *w_grad_ptr,
                                 size_t size,
                                 int num_replicas,
                                 float *w_ptr,
                                 float *v_ptr);
#ifdef FF_USE_NCCL
  static void
      nccl_update_task(Legion::Task const *task,
                       std::vector<Legion::PhysicalRegion> const &regions,
                       Legion::Context ctx,
                       Legion::Runtime *runtime);
<<<<<<< HEAD
  static void nccl_update_task_gpu(Legion::Context ctx,
                                   Legion::Runtime *runtime,
=======
  static void nccl_update_task_gpu(Context ctx,
                                   Runtime *runtime,
>>>>>>> 9e062be7
                                   SGDOptimizer const *op,
                                   OpMeta const *meta,
                                   float const *w_grad_ptr,
                                   size_t size,
                                   float *w_ptr,
                                   float *v_ptr);
#endif
  double lr, momentum;
  bool nesterov;
  double weight_decay;
  ParameterSyncType comm_type;
  std::map<Legion::LogicalRegion, ParallelTensor> v_values;
};

class AdamOptimizer : public Optimizer {
public:
  AdamOptimizer(FFModel const *_model,
                double _alpha = 0.001f,
                double _beta1 = 0.9f,
                double _beta2 = 0.999f,
                double _weight_decay = 0.0f,
                double _epsilon = 1e-8);
  void init(void);
  void next(void);
  void update(const ParallelTensor p);
  void set_weight_decay(double _weight_decay);
  static void ps_update_task(Legion::Task const *task,
                             std::vector<Legion::PhysicalRegion> const &regions,
                             Legion::Context ctx,
                             Legion::Runtime *runtime);
  static void ps_update_task_gpu(AdamOptimizer const *op,
                                 float const *w_grad_ptr,
                                 size_t size,
                                 int num_replicas,
                                 float *w_ptr,
                                 float *v_ptr,
                                 float *m_ptr);
#ifdef FF_USE_NCCL
  static void
      nccl_update_task(Legion::Task const *task,
                       std::vector<Legion::PhysicalRegion> const &regions,
                       Legion::Context ctx,
                       Legion::Runtime *runtime);
<<<<<<< HEAD
  static void nccl_update_task_gpu(Legion::Context ctx,
                                   Legion::Runtime *runtime,
=======
  static void nccl_update_task_gpu(Context ctx,
                                   Runtime *runtime,
>>>>>>> 9e062be7
                                   AdamOptimizer const *op,
                                   OpMeta const *meta,
                                   float const *w_grad_ptr,
                                   size_t size,
                                   float *w_ptr,
                                   float *v_ptr,
                                   float *m_ptr);
#endif
  double alpha, beta1, beta2, weight_decay, epsilon;
  double alpha_t, beta1_t, beta2_t;
  std::map<Legion::LogicalRegion, ParallelTensor> v_values, m_values;
};

}; // namespace FlexFlow
#endif<|MERGE_RESOLUTION|>--- conflicted
+++ resolved
@@ -61,13 +61,8 @@
                        std::vector<Legion::PhysicalRegion> const &regions,
                        Legion::Context ctx,
                        Legion::Runtime *runtime);
-<<<<<<< HEAD
   static void nccl_update_task_gpu(Legion::Context ctx,
                                    Legion::Runtime *runtime,
-=======
-  static void nccl_update_task_gpu(Context ctx,
-                                   Runtime *runtime,
->>>>>>> 9e062be7
                                    SGDOptimizer const *op,
                                    OpMeta const *meta,
                                    float const *w_grad_ptr,
@@ -111,13 +106,8 @@
                        std::vector<Legion::PhysicalRegion> const &regions,
                        Legion::Context ctx,
                        Legion::Runtime *runtime);
-<<<<<<< HEAD
   static void nccl_update_task_gpu(Legion::Context ctx,
                                    Legion::Runtime *runtime,
-=======
-  static void nccl_update_task_gpu(Context ctx,
-                                   Runtime *runtime,
->>>>>>> 9e062be7
                                    AdamOptimizer const *op,
                                    OpMeta const *meta,
                                    float const *w_grad_ptr,
