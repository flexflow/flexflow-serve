--- conflicted
+++ resolved
@@ -14,10 +14,6 @@
   bool qkv_bias, final_bias, add_zero_attn, apply_rotary_embedding,
       scaling_query, qk_prod_scaling, position_bias;
   char name[MAX_OPNAME];
-<<<<<<< HEAD
-
-=======
->>>>>>> be28d718
   bool is_valid(ParallelTensorShape const &) const;
 };
 
