--- conflicted
+++ resolved
@@ -186,7 +186,6 @@
                                    std::function<void()> const &backward,
                                    CostMetrics& cost_metrics);
 public:
-<<<<<<< HEAD
   Op(FFModel& model,
      OperatorType type,
      const char* _name,
@@ -203,26 +202,13 @@
      OperatorType type,
      const char* _name,
      int num);
-=======
-  Op(FFModel& model, OperatorType type, const char* _name, const Tensor& input);
-  Op(FFModel& model, OperatorType type, const char* _name, const Tensor& input1, const Tensor& input2);
-  Op(FFModel& model, OperatorType type, const char* _name, const Tensor& input1, const Tensor& input2, const Tensor& input3);
-  Op(FFModel& model, OperatorType type, const char* _name, int num, const Tensor* inputs);
-  Op(FFModel& model, OperatorType type, const char* _name, int num);
-  Op(FFModel& model, OperatorType type, const Op* shared_op, const char* _name, const Tensor& input);
->>>>>>> 6b7b74fd
   // Pure virtual functions that must be implemented
   virtual void init(const FFModel&) = 0;
   virtual void forward(const FFModel&) = 0;
   virtual void backward(const FFModel&) = 0;
-<<<<<<< HEAD
   //virtual void create_weights(FFModel& model) = 0;
   //virtual void create_input_partition(FFModel& model) = 0;
   virtual void create_input_partition(FFModel& model);
-=======
-  virtual void create_weights(FFModel& model) = 0;
-  virtual void create_output_and_partition(FFModel& model) = 0;
->>>>>>> 6b7b74fd
   virtual void print_layer(const FFModel& model) = 0;
   virtual bool measure_operator_cost(Simulator* sim,
       const ParallelConfig& pc,
@@ -408,7 +394,6 @@
                        const Op* owner_op = NULL,
                        int owner_idx = 0,
                        bool create_grad = true);
-<<<<<<< HEAD
   void map_tensor(Tensor tensor, const Op* parallel_op);
   void map_weight(Tensor tensor, const Op* parallel_op);
   template<int NDIM>
@@ -420,8 +405,6 @@
       ParameterSyncType sync_type = ParameterSyncType::NONE);
   //void map_weight(Parameter tensor);
 
-=======
->>>>>>> 6b7b74fd
   template<int NDIM>
   Tensor create_constant(const int dims[],
                          float value,
@@ -509,14 +492,11 @@
   Tensor label_tensor_with_final_part;//FIXME: to be removed
   std::map<ParallelConfig, IndexSpace, ParaConfigCompare> taskIs;
 
-<<<<<<< HEAD
   template<int NDIM>
   void map_tensor_with_dim(Tensor tensor, const Op* parallel_op);
   template<int NDIM>
   void map_weight_with_dim(Tensor weight, const Op* parallel_op);
 
-=======
->>>>>>> 6b7b74fd
   Tensor binary(OperatorType op,
                 Tensor const x,
                 Tensor const y,
@@ -550,13 +530,8 @@
   void backward(const FFModel&);
   void print_layer(const FFModel& model) {assert(0);}
   //Parameter* get_parameter(int index) {assert(0); return NULL;}
-<<<<<<< HEAD
   //void create_weights(FFModel& model);
   //void create_input_partition(FFModel& model);
-=======
-  void create_weights(FFModel& model);
-  void create_output_and_partition(FFModel& model);
->>>>>>> 6b7b74fd
 
   static OpMeta* init_task(const Task *task,
                            const std::vector<PhysicalRegion> &regions,
@@ -582,11 +557,7 @@
                        float* in2_grad_ptr);
 private:
   template<int NDIM>
-<<<<<<< HEAD
   void create_input_partition_with_dim(FFModel& model);
-=======
-  void create_output_and_partition_with_dim(FFModel& model);
->>>>>>> 6b7b74fd
 public:
   //IndexSpace task_is;
   OperatorType op_type;
@@ -612,13 +583,8 @@
   void backward(const FFModel&);
   void print_layer(const FFModel& model) {assert(0);}
   //Parameter* get_parameter(int index) {assert(0); return NULL;}
-<<<<<<< HEAD
   //void create_weights(FFModel& model);
   //void create_input_partition(FFModel& model);
-=======
-  void create_weights(FFModel& model);
-  void create_output_and_partition(FFModel& model);
->>>>>>> 6b7b74fd
   static OpMeta* init_task(const Task *task,
                            const std::vector<PhysicalRegion> &regions,
                            Context ctx, Runtime *runtime);
@@ -643,13 +609,8 @@
                              CostMetrics& cost_metrics);
   static bool use_cudnn(OperatorType type);
 private:
-<<<<<<< HEAD
   //template<int NDIM>
   //void create_input_partition_with_dim(FFModel& model);
-=======
-  template<int NDIM>
-  void create_output_and_partition_with_dim(FFModel& model);
->>>>>>> 6b7b74fd
 };
 
 class Conv2DMeta : public OpMeta {
@@ -669,15 +630,9 @@
 class Conv2D : public Op {
 public:
   Conv2D(FFModel& model,
-<<<<<<< HEAD
          const Tensor input,
          const Tensor kernel,
          const Tensor bias,
-=======
-         const Tensor& input,
-         int out_dim,
-         int kernelH, int kernelW,
->>>>>>> 6b7b74fd
          int strideH, int strideW,
          int paddingH, int paddingW,
          int groups,
@@ -693,13 +648,8 @@
   //void update(const FFModel&);
   void print_layer(const FFModel& model);
   //Parameter* get_parameter(int index);
-<<<<<<< HEAD
   //void create_weights(FFModel& model);
   //void create_input_partition(FFModel& model);
-=======
-  void create_weights(FFModel& model);
-  void create_output_and_partition(FFModel& model);
->>>>>>> 6b7b74fd
 
   static OpMeta* init_task(const Task *task,
                            const std::vector<PhysicalRegion> &regions,
@@ -756,13 +706,8 @@
   void backward(const FFModel&);
   void print_layer(const FFModel& model) {assert(0);}
   //Parameter* get_parameter(int index) {assert(0); return NULL;}
-<<<<<<< HEAD
   //void create_weights(FFModel& model);
   //void create_input_partition(FFModel& model);
-=======
-  void create_weights(FFModel& model);
-  void create_output_and_partition(FFModel& model);
->>>>>>> 6b7b74fd
 
   static OpMeta* init_task(const Task *task,
                            const std::vector<PhysicalRegion> &regions,
@@ -786,13 +731,8 @@
                              const ParallelConfig& pc,
                              CostMetrics& cost_metrics);
 private:
-<<<<<<< HEAD
   //template<int NDIM>
   //void create_input_partition_with_dim(FFModel& model);
-=======
-  template<int NDIM>
-  void create_output_and_partition_with_dim(FFModel& model);
->>>>>>> 6b7b74fd
 public:
   //IndexSpaceT<4> task_is;
   float rate;
@@ -814,13 +754,8 @@
   void update(const FFModel&);
   void print_layer(const FFModel& model) {assert(0);}
   //Parameter* get_parameter(int index) {assert(0); return NULL;}
-<<<<<<< HEAD
   //void create_weights(FFModel& model);
   void create_input_partition(FFModel& model);
-=======
-  void create_weights(FFModel& model);
-  void create_output_and_partition(FFModel& model);
->>>>>>> 6b7b74fd
 
   static OpMeta* init_task(const Task *task,
                            const std::vector<PhysicalRegion> &regions,
@@ -873,13 +808,8 @@
   void print_layer(const FFModel& model) {assert(0);}
   void create_input_partition(FFModel& model);
   //Parameter* get_parameter(int index) {assert(0);return NULL;}
-<<<<<<< HEAD
   //void create_weights(FFModel& model);
   //void create_input_partition(FFModel& model);
-=======
-  void create_weights(FFModel& model);
-  void create_output_and_partition(FFModel& model);
->>>>>>> 6b7b74fd
 
   static OpMeta* init_task(const Task *task,
                            const std::vector<PhysicalRegion> &regions,
@@ -946,14 +876,9 @@
 class Linear : public Op {
 public:
   Linear(FFModel& model,
-<<<<<<< HEAD
          const Tensor input,
          const Tensor kernel,
          const Tensor bias,
-=======
-         const Tensor& input,
-         int outChannels,
->>>>>>> 6b7b74fd
          ActiMode activation,
          bool use_bias,
          const Op* shared_op,
@@ -966,13 +891,8 @@
   //void update(const FFModel&);
   void print_layer(const FFModel& model);
   //Parameter* get_parameter(int index);
-<<<<<<< HEAD
   //void create_weights(FFModel& model);
   void create_input_partition(FFModel& model);
-=======
-  void create_weights(FFModel& model);
-  void create_output_and_partition(FFModel& model);
->>>>>>> 6b7b74fd
 
   static OpMeta* init_task(const Task *task,
                            const std::vector<PhysicalRegion> &regions,
@@ -1007,15 +927,9 @@
   ParallelConfig get_random_parallel_config(const FFModel& ff) const;
 private:
   template<int NDIM>
-<<<<<<< HEAD
   void create_input_partition_with_dim(FFModel& model);
   //template<int NDIM>
   //void create_weights_with_dim(FFModel& model);
-=======
-  void create_output_and_partition_with_dim(FFModel& model);
-  template<int NDIM>
-  void create_weights_with_dim(FFModel& model);
->>>>>>> 6b7b74fd
   template<int NDIM>
   void init_with_dim(const FFModel& ff);
   template<int NDIM>
@@ -1062,14 +976,9 @@
   void forward(const FFModel&);
   void backward(const FFModel&);
   void print_layer(const FFModel& model);
-<<<<<<< HEAD
   void create_input_partition(FFModel& model);
   //void create_weights(FFModel& model);
   //void create_input_partition(FFModel& model);
-=======
-  void create_weights(FFModel& model);
-  void create_output_and_partition(FFModel& model);
->>>>>>> 6b7b74fd
   static OpMeta* init_task(const Task *task,
                            const std::vector<PhysicalRegion> &regions,
                            Context ctx, Runtime *runtime);
@@ -1099,11 +1008,7 @@
                              CostMetrics& cost_metrics);
 private:
   template<int NDIM>
-<<<<<<< HEAD
   void create_input_partition_with_dim(FFModel& model);
-=======
-  void create_output_and_partition_with_dim(FFModel& model);
->>>>>>> 6b7b74fd
   template<int NDIM>
   void init_with_dim(const FFModel& ff);
   template<int NDIM>
@@ -1117,13 +1022,8 @@
 class Embedding : public Op {
 public:
   Embedding(FFModel& model,
-<<<<<<< HEAD
             const Tensor input,
             const Tensor weight,
-=======
-            const Tensor& input,
-            int num_entries, int outDim,
->>>>>>> 6b7b74fd
             AggrMode _aggr,
             const Op* shared_op,
             Initializer* kernel_initializer,
@@ -1134,13 +1034,8 @@
   //void update(const FFModel&);
   void print_layer(const FFModel& model) {assert(0);}
   //Parameter* get_parameter(int index);
-<<<<<<< HEAD
   //void create_weights(FFModel& model);
   void create_input_partition(FFModel& model);
-=======
-  void create_weights(FFModel& model);
-  void create_output_and_partition(FFModel& model);
->>>>>>> 6b7b74fd
 
   static OpMeta* init_task(const Task *task,
                            const std::vector<PhysicalRegion> &regions,
@@ -1201,13 +1096,8 @@
   //void update(const FFModel&);
   void print_layer(const FFModel& model) {assert(0);}
   //Parameter* get_parameter(int index) {return NULL;}
-<<<<<<< HEAD
   //void create_weights(FFModel& model);
   void create_input_partition(FFModel& model);
-=======
-  void create_weights(FFModel& model);
-  void create_output_and_partition(FFModel& model);
->>>>>>> 6b7b74fd
 
   static OpMeta* init_task(const Task *task,
                            const std::vector<PhysicalRegion> &regions,
@@ -1254,14 +1144,9 @@
   void forward(const FFModel&);
   void backward(const FFModel&);
   void print_layer(const FFModel& model) {assert(0);}
-<<<<<<< HEAD
   void create_input_partition(FFModel& model);
   //void create_weights(FFModel& model);
   //void create_input_partition(FFModel& model);
-=======
-  void create_weights(FFModel& model);
-  void create_output_and_partition(FFModel& model);
->>>>>>> 6b7b74fd
 
   static OpMeta* init_task(const Task *task,
                            const std::vector<PhysicalRegion> &regions,
@@ -1333,13 +1218,8 @@
   //void update(const FFModel&);
   void print_layer(const FFModel& model) {assert(0);}
   //Parameter* get_parameter(int index) {assert(0); return NULL;}
-<<<<<<< HEAD
   //void create_weights(FFModel& model);
   void create_input_partition(FFModel& model);
-=======
-  void create_weights(FFModel& model);
-  void create_output_and_partition(FFModel& model);
->>>>>>> 6b7b74fd
 
   static OpMeta* init_task(const Task *task,
                            const std::vector<PhysicalRegion> &regions,
@@ -1383,13 +1263,8 @@
   void forward(const FFModel&);
   void backward(const FFModel&);
   void print_layer(const FFModel& model) {assert(0);}
-<<<<<<< HEAD
   //void create_weights(FFModel& model);
   void create_input_partition(FFModel& model);
-=======
-  void create_weights(FFModel& model);
-  void create_output_and_partition(FFModel& model);
->>>>>>> 6b7b74fd
 
   static OpMeta* init_task(const Task *task,
                            const std::vector<PhysicalRegion> &regions,
@@ -1418,11 +1293,7 @@
                              CostMetrics& cost_metrics);
 private:
   template<int NDIM>
-<<<<<<< HEAD
   void create_input_partition_with_dim(FFModel& model);
-=======
-  void create_output_and_partition_with_dim(FFModel& model);
->>>>>>> 6b7b74fd
 public:
   int perm[MAX_TENSOR_DIM];
 };
@@ -1437,13 +1308,8 @@
   void forward(const FFModel&);
   void backward(const FFModel&);
   void print_layer(const FFModel& model) {assert(0);}
-<<<<<<< HEAD
   //void create_weights(FFModel& model);
   void create_input_partition(FFModel& model);
-=======
-  void create_weights(FFModel& model);
-  void create_output_and_partition(FFModel& model);
->>>>>>> 6b7b74fd
 
   static OpMeta* init_task(const Task *task,
                            const std::vector<PhysicalRegion> &regions,
@@ -1471,11 +1337,7 @@
                              CostMetrics& cost_metrics);
 private:
   template<int NDIM>
-<<<<<<< HEAD
   void create_input_partition_with_dim(FFModel& model);
-=======
-  void create_output_and_partition_with_dim(FFModel& model);
->>>>>>> 6b7b74fd
 public:
   int axis;
 };
@@ -1490,13 +1352,8 @@
   void forward(const FFModel&);
   void backward(const FFModel&);
   void print_layer(const FFModel& model) {assert(0);}
-<<<<<<< HEAD
   //void create_weights(FFModel& model);
   void create_input_partition(FFModel& model);
-=======
-  void create_weights(FFModel& model);
-  void create_output_and_partition(FFModel& model);
->>>>>>> 6b7b74fd
 
   static OpMeta* init_task(const Task *task,
                            const std::vector<PhysicalRegion> &regions,
@@ -1518,11 +1375,7 @@
                              CostMetrics& cost_metrics);
 private:
   template<int IDIM, int ODIM>
-<<<<<<< HEAD
   void create_input_partition_with_dim(FFModel& model);
-=======
-  void create_output_and_partition_with_dim(FFModel& model);
->>>>>>> 6b7b74fd
 };
 
 class TopKMeta : public OpMeta {
@@ -1542,13 +1395,8 @@
   void backward(const FFModel&);
   void print_layer(const FFModel& model) {assert(0);}
   //Parameter* get_parameter(int index) {assert(0); return NULL;}
-<<<<<<< HEAD
   //void create_weights(FFModel& model);
   //void create_input_partition(FFModel& model);
-=======
-  void create_weights(FFModel& model);
-  void create_output_and_partition(FFModel& model);
->>>>>>> 6b7b74fd
 
   static OpMeta* init_task(const Task *task,
                            const std::vector<PhysicalRegion> &regions,
@@ -1574,13 +1422,8 @@
                        float* in_grad_ptr,
                        size_t batch_size, int length, int k);
 private:
-<<<<<<< HEAD
   //template<int NDIM>
   //void create_input_partition_with_dim(FFModel& model);
-=======
-  template<int NDIM>
-  void create_output_and_partition_with_dim(FFModel& model);
->>>>>>> 6b7b74fd
 public:
   int k;
   bool sorted;
@@ -1606,13 +1449,8 @@
   //void update(const FFModel&);
   void print_layer(const FFModel& model) {assert(0);}
   //Parameter* get_parameter(int index) {assert(0); return NULL;}
-<<<<<<< HEAD
   //void create_weights(FFModel& model);
   //void create_input_partition(FFModel& model);
-=======
-  void create_weights(FFModel& model);
-  void create_output_and_partition(FFModel& model);
->>>>>>> 6b7b74fd
 
   static OpMeta* init_task(const Task *task,
                            const std::vector<PhysicalRegion> &regions,
@@ -1657,13 +1495,8 @@
   //void update(const FFModel&);
   void print_layer(const FFModel& model) {assert(0);}
   //Parameter* get_parameter(int index) {assert(0); return NULL;}
-<<<<<<< HEAD
   //void create_weights(FFModel& model);
   void create_input_partition(FFModel& model);
-=======
-  void create_weights(FFModel& model);
-  void create_output_and_partition(FFModel& model);
->>>>>>> 6b7b74fd
 
   static OpMeta* init_task(const Task *task,
                            const std::vector<PhysicalRegion> &regions,
@@ -1685,11 +1518,7 @@
                              CostMetrics& cost_metrics);
 private:
   template<int NDIM>
-<<<<<<< HEAD
   void create_input_partition_with_dim(FFModel& model);
-=======
-  void create_output_and_partition_with_dim(FFModel& model);
->>>>>>> 6b7b74fd
 public:
   int axis;
   //IndexSpace task_is;
@@ -1721,13 +1550,8 @@
   void forward(const FFModel&);
   void backward(const FFModel&);
   void print_layer(const FFModel& model) {assert(0);}
-<<<<<<< HEAD
   //void create_weights(FFModel& model);
   //void create_input_partition(FFModel& model);
-=======
-  void create_weights(FFModel& model);
-  void create_output_and_partition(FFModel& model);
->>>>>>> 6b7b74fd
   static OpMeta* init_task(const Task *task,
                            const std::vector<PhysicalRegion> &regions,
                            Context ctx, Runtime *runtime);
