--- conflicted
+++ resolved
@@ -28,13 +28,9 @@
 #include <curand.h>
 #include <unistd.h>
 #include <functional>
-<<<<<<< HEAD
 #include <fstream>
 #include <sstream>
 #include <ctime>
-=======
-#include <cmath>
->>>>>>> a87ad5fa
 
 using namespace Legion;
 
