--- conflicted
+++ resolved
@@ -43,19 +43,11 @@
         ]
       },
       "locked": {
-<<<<<<< HEAD
-        "lastModified": 1712342066,
-        "narHash": "sha256-OKKcpnDPANgbNgzzJFtJEo8mGTr9n0+stIVEW8tQI0M=",
-        "owner": "lockshaw",
-        "repo": "proj",
-        "rev": "274079c87228373307c7819cf634455eb957740d",
-=======
         "lastModified": 1717449667,
         "narHash": "sha256-xFGnB44WadxlCa2LnlH82g1c89+7UAomVgytIewSwO0=",
         "owner": "lockshaw",
         "repo": "proj",
         "rev": "28b37a9bd993d3de3d80695eb3834a0436c805a4",
->>>>>>> 86339457
         "type": "github"
       },
       "original": {
