--- conflicted
+++ resolved
@@ -86,13 +86,8 @@
             "full_precision": True,
             "prompt": "",
             "finetuning_dataset": os.path.join(
-<<<<<<< HEAD
-                os.path.dirname(os.path.abspath(__file__)), "../prompt/peft.json"
-                # peft.json is a sample dataset for finetuning, should contain a list of strings
-=======
                 os.path.dirname(os.path.abspath(__file__)),
                 "../prompt/peft_dataset.json",
->>>>>>> 4d0657a9
             ),
             "output_file": ""
         }
@@ -185,18 +180,6 @@
         requests += inference_requests
     # Finetuning
     if len(configs.finetuning_dataset) > 0:
-<<<<<<< HEAD
-        for peft_model_id in configs.peft_model_ids:
-            finetuning_request = ff.Request(
-                ff.RequestType.REQ_FINETUNING,
-                max_sequence_length=128,
-                peft_model_id=llm.get_ff_peft_id(peft_model_id),
-                dataset_filepath=configs.finetuning_dataset,
-            )
-            requests.append(finetuning_request)
-            
-    # use the (finetuned) llm to generate some responses
-=======
         finetuning_request = ff.Request(
             ff.RequestType.REQ_FINETUNING,
             max_sequence_length=128,
@@ -206,7 +189,6 @@
         )
         requests.append(finetuning_request)
 
->>>>>>> 4d0657a9
     llm.generate(requests)
     
     llm.stop_server()
