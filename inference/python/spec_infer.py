--- conflicted
+++ resolved
@@ -148,16 +148,6 @@
         max_tokens_per_batch=64,
         ssms=ssms,
     )
-<<<<<<< HEAD
-    llm.start_server()
-    # Generation begins!
-    # if len(configs.prompt) > 0:
-    #     prompts = [s for s in json.load(open(configs.prompt))]
-    #     results = llm.generate(prompts)
-    # else:
-    result = llm.generate("Three tips for staying healthy are: ")
-    llm.stop_server()
-=======
 
     with llm:
         # Inside this block, the server is running, generation begins!
@@ -167,7 +157,6 @@
         else:
             result = llm.generate("Three tips for staying healthy are: ")
 
->>>>>>> 4b4d1a99
 
 
 if __name__ == "__main__":
