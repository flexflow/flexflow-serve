--- conflicted
+++ resolved
@@ -202,10 +202,6 @@
                  REG_MODE_NONE,
                  0.0f,
                  std::string("layers_" + std::to_string(i) + "_fc1").c_str());
-<<<<<<< HEAD
-    //Tensor activation = ff.relu(fc1, false);
-=======
->>>>>>> 20289009
     fc2 = ff.dense(fc1,
                    opt_config.hidden_size,
                    AC_MODE_NONE,
