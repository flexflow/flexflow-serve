/* Copyright 2023 CMU, Facebook, LANL, MIT, NVIDIA, and Stanford (alphabetical)
 *
 * Licensed under the Apache License, Version 2.0 (the "License");
 * you may not use this file except in compliance with the License.
 * You may obtain a copy of the License at
 *
 *     http://www.apache.org/licenses/LICENSE-2.0
 *
 * Unless required by applicable law or agreed to in writing, software
 * distributed under the License is distributed on an "AS IS" BASIS,
 * WITHOUT WARRANTIES OR CONDITIONS OF ANY KIND, either express or implied.
 * See the License for the specific language governing permissions and
 * limitations under the License.
 */

#include "flexflow/inference.h"
#include "flexflow/request_manager.h"
#include "models/falcon.h"
#include "models/llama.h"
#include "models/mpt.h"
#include "models/opt.h"
#include "models/starcoder.h"
#include <wordexp.h>

#include <nlohmann/json.hpp>

using namespace FlexFlow;
using namespace Legion;
using json = nlohmann::json;

LegionRuntime::Logger::Category log_app("llama");

struct FilePaths {
  std::string cache_folder_path;
  std::string prompt_file_path;
  std::string output_file_path;
};

void parse_input_args(char **argv,
                      int argc,
                      FilePaths &paths,
                      std::string &llm_model_name,
                      std::string &peft_model_name,
                      bool &use_full_precision,
                      bool &verbose,
                      bool &do_sample,
                      float &temperature,
                      float &topp,
                      int &max_requests_per_batch,
                      int &max_tokens_per_batch,
                      int &max_sequence_length) {
  for (int i = 1; i < argc; i++) {
    // llm model type
    if (!strcmp(argv[i], "-llm-model")) {
      llm_model_name = std::string(argv[++i]);
      for (char &c : llm_model_name) {
        c = std::tolower(c);
      }
      continue;
    }
    if (!strcmp(argv[i], "-peft-model")) {
      peft_model_name = std::string(argv[++i]);
      for (char &c : peft_model_name) {
        c = std::tolower(c);
      }
      continue;
    }
    // cache folder
    if (!strcmp(argv[i], "-cache-folder")) {
      paths.cache_folder_path = std::string(argv[++i]);
      continue;
    }
    // prompts
    if (!strcmp(argv[i], "-prompt")) {
      paths.prompt_file_path = std::string(argv[++i]);
      continue;
    }
    // output file
    if (!strcmp(argv[i], "-output-file")) {
      paths.output_file_path = std::string(argv[++i]);
      continue;
    }
    if (!strcmp(argv[i], "--use-full-precision")) {
      use_full_precision = true;
      continue;
    }
    // verbose logging to stdout
    if (!strcmp(argv[i], "--verbose")) {
      verbose = true;
      continue;
    }
    if (!strcmp(argv[i], "--do-sample")) {
      do_sample = true;
      continue;
    }
    if (!strcmp(argv[i], "--temperature")) {
      temperature = std::stof(argv[++i]);
      continue;
    }
    if (!strcmp(argv[i], "--topp")) {
      topp = std::stof(argv[++i]);
      continue;
    }
    if (!strcmp(argv[i], "--max-requests-per-batch")) {
      max_requests_per_batch = std::stoi(argv[++i]);
      continue;
    }
    if (!strcmp(argv[i], "--max-tokens-per-batch")) {
      max_tokens_per_batch = std::stoi(argv[++i]);
      continue;
    }
    if (!strcmp(argv[i], "--max-sequence-length")) {
      max_sequence_length = std::stoi(argv[++i]);
      continue;
    }
  }
  if (paths.cache_folder_path.empty()) {
    paths.cache_folder_path = "~/.cache/flexflow";
  }
  // Expand ~ to the home directory if needed
  wordexp_t p;
  wordexp(paths.cache_folder_path.c_str(), &p, 0);
  paths.cache_folder_path = p.we_wordv[0];
  wordfree(&p);
}

void FlexFlow::top_level_task(Task const *task,
                              std::vector<PhysicalRegion> const &regions,
                              Context ctx,
                              Runtime *runtime) {
  FFConfig ffconfig;
  if (ffconfig.cpu_offload == false && ffconfig.quantization_type != DT_NONE) {
    assert(false && "Doesn't support quantization in non-offload mode");
  }
  FilePaths file_paths;
  std::string llm_model_name, peft_model_name;
  bool use_full_precision = false;
  bool verbose = false;
  bool do_sample = false;
  float temperature = 0.0f;
  float topp = 0.0f;
  int max_requests_per_batch = 8;
  int max_tokens_per_batch = 128;
  int max_sequence_length = 256;

  InputArgs const &command_args = HighLevelRuntime::get_input_args();
  char **argv = command_args.argv;
  int argc = command_args.argc;
  parse_input_args(argv,
                   argc,
                   file_paths,
                   llm_model_name,
                   peft_model_name,
                   use_full_precision,
                   verbose,
                   do_sample,
                   temperature,
                   topp,
                   max_requests_per_batch,
                   max_tokens_per_batch,
                   max_sequence_length);
  assert(ffconfig.data_parallelism_degree * ffconfig.tensor_parallelism_degree *
             ffconfig.pipeline_parallelism_degree ==
         ffconfig.numNodes * ffconfig.workersPerNode);

  std::string config_filepath = join_path(
      {file_paths.cache_folder_path, "configs", llm_model_name, "config.json"});
  std::string tokenizer_filepath =
      join_path({file_paths.cache_folder_path, "tokenizers", llm_model_name});
  std::string weights_filepath =
      join_path({file_paths.cache_folder_path,
                 "weights",
                 llm_model_name,
                 use_full_precision ? "full-precision" : "half-precision"});
  std::ifstream config_file_handle(config_filepath);
  if (!config_file_handle.good()) {
    std::cout << "Model config file " << config_filepath << " not found."
              << std::endl;
    assert(false);
  }
  json model_config = json::parse(config_file_handle,
                                  /*parser_callback_t */ nullptr,
                                  /*allow_exceptions */ true,
                                  /*ignore_comments */ true);
  ModelType model_type = ModelType::UNKNOWN;
  auto architectures = model_config["architectures"];
  for (auto const &str : architectures) {
    if (str == "LlamaForCausalLM" || str == "LLaMAForCausalLM") {
      model_type = ModelType::LLAMA;
      break;
    } else if (str == "OPTForCausalLM") {
      model_type = ModelType::OPT;
      break;
    } else if (str == "RWForCausalLM" || str == "FalconForCausalLM") {
      model_type = ModelType::FALCON;
      break;
    } else if (str == "GPTBigCodeForCausalLM") {
      model_type = ModelType::STARCODER;
      break;
    } else if (str == "MPTForCausalLM") {
      model_type = ModelType::MPT;
      break;
    }
  }
  int bos_token_id = model_config.find("bos_token_id") == model_config.end()
                         ? -1
                         : (int)model_config.at("bos_token_id");
  int eos_token_id = model_config.find("eos_token_id") == model_config.end()
                         ? -1
                         : (int)model_config.at("eos_token_id");

  assert(model_type != ModelType::UNKNOWN &&
         "Invalid LLM model type passed (or no type was passed).");

  GenerationConfig generationConfig(do_sample, temperature, topp);
  RequestManager *rm = RequestManager::get_request_manager();
  rm->set_max_requests_per_batch(max_requests_per_batch);
  rm->set_max_tokens_per_batch(max_tokens_per_batch);
  rm->set_max_sequence_length(max_sequence_length);
  rm->register_tokenizer(
      model_type, bos_token_id, eos_token_id, tokenizer_filepath);
  rm->register_output_filepath(file_paths.output_file_path);

  FFModel model(ffconfig, ffconfig.cpu_offload);
  if (model_type == ModelType::LLAMA) {
    LLAMA::create_llama_model(model,
                              config_filepath,
                              weights_filepath,
                              INC_DECODING_MODE,
                              generationConfig,
                              use_full_precision);
  } else if (model_type == ModelType::OPT) {
    OPT::create_opt_model(model,
                          config_filepath,
                          weights_filepath,
                          INC_DECODING_MODE,
                          use_full_precision);
  } else if (model_type == ModelType::FALCON) {
    FALCON::create_falcon_model(model,
                                config_filepath,
                                weights_filepath,
                                INC_DECODING_MODE,
                                use_full_precision);
  } else if (model_type == ModelType::STARCODER) {
    STARCODER::create_starcoder_model(model,
                                      config_filepath,
                                      weights_filepath,
                                      INC_DECODING_MODE,
                                      generationConfig,
                                      use_full_precision);
  } else if (model_type == ModelType::MPT) {
    MPT::create_mpt_model(model,
                          config_filepath,
                          weights_filepath,
                          INC_DECODING_MODE,
                          generationConfig,
                          use_full_precision);
  } else {
    assert(false && "unknow model type");
  }

<<<<<<< HEAD
  // Register PEFT layer
  LoraLinearConfig mlp_second =
      peft_model_name.empty()
          ? LoraLinearConfig::DefaultConfig
          : LoraLinearConfig(file_paths.cache_folder_path, peft_model_name);
  PEFTModelID peft_model_id =
      peft_model_name.empty()
          ? PEFTModelID::NO_ID
          : model.register_peft_model(
                LoraLinearConfig::DefaultConfig /*mlp_first*/,
                mlp_second /*mlp_second*/);
=======
  rm->start_background_server(&model);
>>>>>>> be28d718

  int total_num_requests = 0;
  {
    using json = nlohmann::json;
    std::ifstream file_handle(file_paths.prompt_file_path);
    assert(file_handle.good() && "Prompt file does not exist.");
    json prompt_json = json::parse(file_handle,
                                   /*parser_callback_t */ nullptr,
                                   /*allow_exceptions */ true,
                                   /*ignore_comments */ true);

    std::vector<Request> requests;
    for (auto &prompt : prompt_json) {
      std::string text = prompt.get<std::string>();
      printf("Prompt[%d]: %s\n", total_num_requests, text.c_str());
      // Add inference request
      // Request inference_req;
      // inference_req.prompt = text;
      // inference_req.max_sequence_length = 128;
      // inference_req.peft_model_id = peft_model_id;
      // requests.push_back(inference_req);
      // total_num_requests++;
      // Add fine-tuning request
      Request fine_tuning_req;
      fine_tuning_req.req_type = Request::RequestType::REQ_FINETUNING;
      fine_tuning_req.max_sequence_length = 128;
      fine_tuning_req.peft_model_id = peft_model_id;
      fine_tuning_req.dataset_text.push_back(std::make_pair(text, ""));
      requests.push_back(fine_tuning_req);
      total_num_requests++;
    }
<<<<<<< HEAD
    GenerationResult result = model.generate(requests);
=======
    std::vector<GenerationResult> result =
        model.generate(prompts, 128 /*max_sequence_length*/);
>>>>>>> be28d718
  }

  // terminate the request manager by stopping the background thread
  rm->terminate_background_server();

  // Execution fence
  {
    Future future = runtime->issue_execution_fence(ctx);
    future.get_void_result();
  }

  // float* data
  std::cout << "----------inference finished--------------" << std::endl;

  // free tokenizer space in memory
}

void FlexFlow::register_custom_tasks() {}<|MERGE_RESOLUTION|>--- conflicted
+++ resolved
@@ -259,7 +259,6 @@
     assert(false && "unknow model type");
   }
 
-<<<<<<< HEAD
   // Register PEFT layer
   LoraLinearConfig mlp_second =
       peft_model_name.empty()
@@ -271,9 +270,9 @@
           : model.register_peft_model(
                 LoraLinearConfig::DefaultConfig /*mlp_first*/,
                 mlp_second /*mlp_second*/);
-=======
+  
+  // Start background server
   rm->start_background_server(&model);
->>>>>>> be28d718
 
   int total_num_requests = 0;
   {
@@ -305,12 +304,7 @@
       requests.push_back(fine_tuning_req);
       total_num_requests++;
     }
-<<<<<<< HEAD
-    GenerationResult result = model.generate(requests);
-=======
-    std::vector<GenerationResult> result =
-        model.generate(prompts, 128 /*max_sequence_length*/);
->>>>>>> be28d718
+    std::vector<GenerationResult> result = model.generate(requests);
   }
 
   // terminate the request manager by stopping the background thread
