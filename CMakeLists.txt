cmake_minimum_required(VERSION 3.10)
project(FlexFlow)


include(ExternalProject)

# Set policy CMP0074 to eliminate cmake warnings
cmake_policy(SET CMP0074 NEW)
cmake_policy(SET CMP0077 NEW)
if (CMAKE_VERSION VERSION_GREATER_EQUAL "3.24.0")
  # Fix DOWNLOAD_EXTRACT_TIMESTAMP warnings
  cmake_policy(SET CMP0135 NEW)
endif()
set(CMAKE_MODULE_PATH ${CMAKE_MODULE_PATH} ${CMAKE_CURRENT_LIST_DIR}/cmake)
set(FLEXFLOW_ROOT ${CMAKE_CURRENT_LIST_DIR})
set(CMAKE_CXX_FLAGS "-std=c++17 ${CMAKE_CXX_FLAGS} -fPIC -UNDEBUG")

option(INFERENCE_TESTS "Run inference tests" OFF)
set(LIBTORCH_PATH "${CMAKE_CURRENT_SOURCE_DIR}/../libtorch" CACHE STRING "LibTorch Path")
if (INFERENCE_TESTS)
  find_package(Torch REQUIRED PATHS ${LIBTORCH_PATH} NO_DEFAULT_PATH)
  set(CMAKE_CXX_FLAGS "-std=c++17 ${CMAKE_CXX_FLAGS} -fPIC ${TORCH_CXX_FLAGS}")
  message(STATUS "LIBTORCH_PATH: ${LIBTORCH_PATH}")
  message(STATUS "TORCH_LIBRARIES: ${TORCH_LIBRARIES}")
endif()

# Set a default build type if none was specified
set(default_build_type "Debug")
if(NOT CMAKE_BUILD_TYPE AND NOT CMAKE_CONFIGURATION_TYPES)
  message(STATUS "Setting build type to '${default_build_type}' as none was specified.")
  set(CMAKE_BUILD_TYPE "${default_build_type}" CACHE
      STRING "Choose the type of build." FORCE)
endif()

# do not disable assertions even if in release mode
set(CMAKE_CXX_FLAGS_RELEASE "${CMAKE_CXX_FLAGS_RELEASE} -UNDEBUG")

if(${CMAKE_SYSTEM_NAME} MATCHES "Linux")
  set(LIBEXT ".so")
endif()

# only used for pypi
option(FF_BUILD_FROM_PYPI "Build from pypi" OFF)

# build shared or static flexflow lib
option(BUILD_SHARED_LIBS "Build shared libraries instead of static ones" ON)

# option for using Python
option(FF_USE_PYTHON "Enable Python" ON)

# option for building legion only 
option(BUILD_LEGION_ONLY "Build Legion only" OFF)

# option to download pre-compiled NCCL/Legion libraries
option(FF_USE_PREBUILT_NCCL "Enable use of NCCL pre-compiled library, if available" ON)
option(FF_USE_PREBUILT_LEGION "Enable use of Legion pre-compiled library, if available" ON)
option(FF_USE_ALL_PREBUILT_LIBRARIES "Enable use of all pre-compiled libraries, if available" OFF)

# option for using Python
set(FF_GASNET_CONDUITS aries udp mpi ibv ucx)
set(FF_GASNET_CONDUIT "mpi" CACHE STRING "Select GASNet conduit ${FF_GASNET_CONDUITS}")
set_property(CACHE FF_GASNET_CONDUIT PROPERTY STRINGS ${FF_GASNET_CONDUITS})
set(FF_LEGION_NETWORKS "" CACHE STRING "Network backend(s) to use")

if ((FF_LEGION_NETWORKS STREQUAL "gasnet" AND FF_GASNET_CONDUIT STREQUAL "ucx") OR FF_LEGION_NETWORKS STREQUAL "ucx")
    if("${FF_UCX_URL}" STREQUAL "")
        set(UCX_URL "https://github.com/openucx/ucx/releases/download/v1.14.0-rc1/ucx-1.14.0.tar.gz")
    else()
        set(UCX_URL "${FF_UCX_URL}")
    endif()

    set(UCX_DIR ${CMAKE_CURRENT_BINARY_DIR}/ucx)
    get_filename_component(UCX_COMPRESSED_FILE_NAME "${UCX_URL}" NAME)
    # message(STATUS "UCX_URL: ${UCX_URL}")
    # message(STATUS "UCX_COMPRESSED_FILE_NAME: ${UCX_COMPRESSED_FILE_NAME}")
    set(UCX_COMPRESSED_FILE_PATH "${CMAKE_CURRENT_BINARY_DIR}/${UCX_COMPRESSED_FILE_NAME}")
    set(UCX_BUILD_NEEDED OFF)
    set(UCX_CONFIG_FILE ${UCX_DIR}/config.txt)
    set(UCX_BUILD_OUTPUT ${UCX_DIR}/build.log)

    if(EXISTS ${UCX_CONFIG_FILE})
        file(READ ${UCX_CONFIG_FILE} PREV_UCX_CONFIG)
        # message(STATUS "PREV_UCX_CONFIG: ${PREV_UCX_CONFIG}")
        if("${UCX_URL}" STREQUAL "${PREV_UCX_CONFIG}")
            # configs match - no build needed
            set(UCX_BUILD_NEEDED OFF)
        else()
	        message(STATUS "UCX configuration has changed - rebuilding...")
            set(UCX_BUILD_NEEDED ON)
        endif()
    else()
        message(STATUS "Configuring and building UCX...")
        set(UCX_BUILD_NEEDED ON)
    endif()

    if(UCX_BUILD_NEEDED)
        if(NOT EXISTS "${UCX_COMPRESSED_FILE_PATH}")
            message(STATUS "Downloading openucx/ucx from: ${UCX_URL}")
            file(
                DOWNLOAD
                "${UCX_URL}" "${UCX_COMPRESSED_FILE_PATH}"
                SHOW_PROGRESS
                STATUS status
                LOG log
            )

            list(GET status 0 status_code)
            list(GET status 1 status_string)

            if(status_code EQUAL 0)
                message(STATUS "Downloading... done")
            else()
                message(FATAL_ERROR "error: downloading '${UCX_URL}' failed
                    status_code: ${status_code}
                    status_string: ${status_string}
                    log:
                    --- LOG BEGIN ---
                    ${log}
                    --- LOG END ---"
                )
            endif()
        else()
            message(STATUS "${UCX_COMPRESSED_FILE_NAME} already exists")
        endif()

        execute_process(COMMAND mkdir -p ${UCX_DIR})
        execute_process(COMMAND tar xzf ${UCX_COMPRESSED_FILE_PATH} -C ${UCX_DIR} --strip-components 1)
        message(STATUS "Building UCX...")
        execute_process(
            COMMAND sh -c "cd ${UCX_DIR} && ${UCX_DIR}/contrib/configure-release --prefix=${UCX_DIR}/install --enable-mt && make -j8 && make install"
            RESULT_VARIABLE UCX_BUILD_STATUS
            OUTPUT_FILE ${UCX_BUILD_OUTPUT}
            ERROR_FILE ${UCX_BUILD_OUTPUT}
        )

        if(UCX_BUILD_STATUS)
            message(FATAL_ERROR "UCX build result = ${UCX_BUILD_STATUS} - see ${UCX_BUILD_OUTPUT} for more details")
        endif()

        # Currently, we use default build configurations for UCX and therefore only save URL as configuration settings
        file(WRITE ${UCX_CONFIG_FILE} "${UCX_URL}")
    endif()

    if (FF_LEGION_NETWORKS STREQUAL "gasnet" AND FF_GASNET_CONDUIT STREQUAL "ucx")
        set(ENV{UCX_HOME} "${UCX_DIR}/install")
        install(DIRECTORY ${UCX_DIR}/install/bin/ DESTINATION bin)
        install(DIRECTORY ${UCX_DIR}/install/include/ DESTINATION include)
        install(DIRECTORY ${UCX_DIR}/install/lib/ DESTINATION lib)
        install(DIRECTORY ${UCX_DIR}/install/share/ DESTINATION share)
    endif()

    if (FF_LEGION_NETWORKS STREQUAL "ucx")
        set(ucx_DIR ${UCX_DIR}/cmake)
        set(ENV{Legion_NETWORKS} "ucx")
        message(STATUS "Legion_NETWORKS: $ENV{Legion_NETWORKS}")
    endif()
else()
    message(STATUS "FF_GASNET_CONDUIT: ${FF_GASNET_CONDUIT}")
endif()

set(FF_GPU_BACKENDS cuda hip_cuda hip_rocm intel)
set(FF_GPU_BACKEND "cuda" CACHE STRING "Select GPU Backend ${FF_GPU_BACKENDS}")
set_property(CACHE FF_GPU_BACKEND PROPERTY STRINGS ${FF_GPU_BACKENDS})

# option for cuda arch
set(FF_CUDA_ARCH "autodetect" CACHE STRING "Target CUDA Arch")
if ((FF_GPU_BACKEND STREQUAL "cuda" OR FF_GPU_BACKEND STREQUAL "hip_cuda") AND FF_CUDA_ARCH STREQUAL "")
  message(FATAL_ERROR "FF_CUDA_ARCH cannot be an empty string. Set it to `autodetect`, `all`, or pass one or multiple valid CUDA archs.")
endif()
# option for hip arch
set(FF_HIP_ARCH "all" CACHE STRING "Target HIP Arch")
if (FF_GPU_BACKEND STREQUAL "hip_rocm" AND FF_CUDA_ARCH STREQUAL "")
  message(FATAL_ERROR "FF_HIP_ARCH cannot be an empty string. Set it to `all`, or pass one or multiple valid HIP archs.")
endif()

# option for nccl
option(FF_USE_NCCL "Run FlexFlow with NCCL" OFF)

# option for avx2
option(FF_USE_AVX2 "Run FlexFlow with AVX2" OFF)

# option for max dim
set(FF_MAX_DIM "4" CACHE STRING "Maximum dimention of tensors")

# option for legion
option(FF_USE_EXTERNAL_LEGION "Use pre-installed Legion" OFF)
set(LEGION_MAX_RETURN_SIZE "32768" CACHE STRING "Maximum Legion return size")

set(FLEXFLOW_EXT_LIBRARIES "")
set(FLEXFLOW_INCLUDE_DIRS "")

# get FLAGS from ENV
set(CC_FLAGS $ENV{CC_FLAGS})
set(NVCC_FLAGS $ENV{NVCC_FLAGS})
set(LD_FLAGS $ENV{LD_FLAGS})

# Set global FLAGS
list(APPEND CC_FLAGS
  -std=c++17)
list(APPEND NVCC_FLAGS
  -std=c++17)

add_compile_options(${CC_FLAGS})
set(CUDA_NVCC_FLAGS ${CUDA_NVCC_FLAGS} ${NVCC_FLAGS})
link_libraries(${LD_FLAGS})

# Detect OS type and Linux version (if it applies)
set(LINUX_VERSION "")
if(${CMAKE_SYSTEM_NAME} MATCHES "Linux")
  find_program(LSB_RELEASE_EXEC lsb_release)
  if(LSB_RELEASE_EXEC)
    execute_process(COMMAND ${LSB_RELEASE_EXEC} -r --short 
                    OUTPUT_VARIABLE LINUX_VERSION 
                    OUTPUT_STRIP_TRAILING_WHITESPACE)
    message(STATUS "Linux Version: ${LINUX_VERSION}")
  endif()
endif()

# Detect CPU architecture
message(STATUS "CPU architecture: ${CMAKE_HOST_SYSTEM_PROCESSOR}")

if(FF_GPU_BACKEND STREQUAL "hip_cuda" OR FF_GPU_BACKEND STREQUAL "hip_rocm")
  set(ROCM_PATH "/opt/rocm" CACHE STRING "Default ROCM installation directory.")
endif()

# CUDA
if (FF_GPU_BACKEND STREQUAL "cuda" OR FF_GPU_BACKEND STREQUAL "hip_cuda")
  include(cuda)
endif()

# HIP
if (FF_GPU_BACKEND STREQUAL "hip_rocm" OR FF_GPU_BACKEND STREQUAL "hip_cuda")
  include(hip)
endif()

# CUDNN
if (FF_GPU_BACKEND STREQUAL "cuda" OR FF_GPU_BACKEND STREQUAL "hip_cuda")
  include(cudnn)
endif()

<<<<<<< HEAD
=======
# NCCL
if(FF_USE_NCCL)
  if(FF_GPU_BACKEND STREQUAL "hip_cuda" OR FF_GPU_BACKEND STREQUAL "cuda")
    include(nccl)
  endif() 
  list(APPEND FF_CC_FLAGS
    -DFF_USE_NCCL)
  list(APPEND FF_NVCC_FLAGS
    -DFF_USE_NCCL)
endif()

>>>>>>> 2ef52f88
# Inference tests
if(INFERENCE_TESTS)
  list(APPEND FF_CC_FLAGS
    -DINFERENCE_TESTS)
  list(APPEND FF_NVCC_FLAGS
    -DINFERENCE_TESTS)
endif()

# Legion
include(legion)

# Not build FlexFlow if BUILD_LEGION_ONLY is ON
if(NOT BUILD_LEGION_ONLY)
  # NCCL
  if(FF_USE_NCCL)
    include(nccl)
    list(APPEND FF_CC_FLAGS
      -DFF_USE_NCCL)
    list(APPEND FF_NVCC_FLAGS
      -DFF_USE_NCCL)
  endif()
  
  # json
  include(json)

  # variant
  include(variant)

  # optional
  include(optional)

  if (FF_GPU_BACKEND STREQUAL "cuda")
    list(APPEND FF_CC_FLAGS
      -DFF_USE_CUDA)
    list(APPEND FF_NVCC_FLAGS
      -DFF_USE_CUDA)
  elseif (FF_GPU_BACKEND STREQUAL "hip_cuda")
    list(APPEND FF_CC_FLAGS
      -DFF_USE_HIP_CUDA)
    list(APPEND FF_HIPCC_FLAGS
      -DFF_USE_HIP_CUDA)
  elseif (FF_GPU_BACKEND STREQUAL "hip_rocm")
    list(APPEND FF_CC_FLAGS
      -DFF_USE_HIP_ROCM)
    list(APPEND FF_HIPCC_FLAGS
      -DFF_USE_HIP_ROCM)
  else()
  endif()

  # Start build FlexFlow
  if (CMAKE_BUILD_TYPE STREQUAL "Debug")
    list(APPEND FF_CC_FLAGS
      -DFF_DEBUG)
    list(APPEND FF_NVCC_FLAGS
      -DFF_DEBUG)
  endif()

  message(STATUS "FlexFlow MAX_DIM: ${FF_MAX_DIM}")
  message(STATUS "LEGION_MAX_RETURN_SIZE: ${LEGION_MAX_RETURN_SIZE}")

  list(APPEND FF_CC_FLAGS
    -DMAX_TENSOR_DIM=${FF_MAX_DIM}
    -DLEGION_MAX_RETURN_SIZE=${LEGION_MAX_RETURN_SIZE})

  if(FF_USE_AVX2)
    list(APPEND FF_CC_FLAGS
      -DFF_USE_AVX2
      -mavx2)
  endif()

  list(APPEND FF_NVCC_FLAGS
    -Wno-deprecated-gpu-targets
    -DMAX_TENSOR_DIM=${FF_MAX_DIM}
    -DLEGION_MAX_RETURN_SIZE=${LEGION_MAX_RETURN_SIZE})

  list(APPEND FF_LD_FLAGS
    -lrt
    -ldl
    -rdynamic
    -lstdc++fs)

  # Set FF FLAGS
  add_compile_options(${FF_CC_FLAGS})
  set(CUDA_NVCC_FLAGS ${CUDA_NVCC_FLAGS} ${FF_NVCC_FLAGS} -UNDEBUG)
  link_libraries(${FF_LD_FLAGS})

  list(APPEND FLEXFLOW_INCLUDE_DIRS
    ${FLEXFLOW_ROOT}/include
    ${FLEXFLOW_ROOT})

  file(GLOB_RECURSE FLEXFLOW_HDR
    LIST_DIRECTORIES False
    ${FLEXFLOW_ROOT}/include/*.h)
  
  list(APPEND FLEXFLOW_HDR ${FLEXFLOW_ROOT}/inference/file_loader.h)

  file(GLOB_RECURSE FLEXFLOW_SRC
    LIST_DIRECTORIES False
    ${FLEXFLOW_ROOT}/src/*.cc)
  
  list(REMOVE_ITEM FLEXFLOW_SRC "${FLEXFLOW_ROOT}/src/runtime/cpp_driver.cc")
  list(APPEND FLEXFLOW_SRC ${FLEXFLOW_ROOT}/inference/file_loader.cc)

  set(FLEXFLOW_CPP_DRV_SRC
    ${FLEXFLOW_ROOT}/src/runtime/cpp_driver.cc)

  add_library(substitution_loader SHARED
    ${FLEXFLOW_ROOT}/src/runtime/substitution_loader.cc)
  target_include_directories(substitution_loader PRIVATE ${FLEXFLOW_INCLUDE_DIRS})
  target_link_libraries(substitution_loader nlohmann_json::nlohmann_json)


  #message("FLEXFLOW_INCLUDE_DIRS: ${FLEXFLOW_INCLUDE_DIRS}")

  # compile flexflow lib
  if (FF_GPU_BACKEND STREQUAL "cuda")
    file(GLOB_RECURSE FLEXFLOW_GPU_SRC
      LIST_DIRECTORIES False
      ${FLEXFLOW_ROOT}/src/*.cu)

    add_compile_definitions(FF_USE_CUDA)

    if(BUILD_SHARED_LIBS)
      cuda_add_library(flexflow SHARED ${FLEXFLOW_GPU_SRC} ${FLEXFLOW_SRC} OPTIONS ${CUDA_GENCODE})
    else()
      cuda_add_library(flexflow STATIC ${FLEXFLOW_GPU_SRC} ${FLEXFLOW_SRC} OPTIONS ${CUDA_GENCODE})
    endif()
  elseif(FF_GPU_BACKEND STREQUAL "hip_cuda" OR FF_GPU_BACKEND STREQUAL "hip_rocm")
    file(GLOB_RECURSE FLEXFLOW_GPU_SRC
      LIST_DIRECTORIES False
      ${FLEXFLOW_ROOT}/src/*.cpp)

<<<<<<< HEAD
    if(BUILD_SHARED_LIBS)
      add_library(flexflow SHARED ${FLEXFLOW_GPU_SRC} ${FLEXFLOW_SRC})
    else()
      add_library(flexflow STATIC ${FLEXFLOW_GPU_SRC} ${FLEXFLOW_SRC})
    endif()
=======
    target_include_directories(hip_device_nvidia SYSTEM INTERFACE ${HIP_INCLUDE_DIRS} ${ROCM_PATH}/include)
    target_include_directories(hip_device_nvidia INTERFACE ${HIP_INCLUDE_DIRS} ${ROCM_PATH}/include)

    add_compile_definitions(FF_USE_HIP_CUDA)

    # Linking cuda: 
    # We do not explicitly link cuda. hipcc when targeting nvidia will 
    # use nvcc under the hood. nvcc when used for linking will handle 
    # linking cuda dependencies
    target_link_libraries(flexflow hip_device_nvidia)
  elseif(FF_GPU_BACKEND STREQUAL "hip_rocm")
    find_package(hipblas REQUIRED)
    find_package(miopen REQUIRED)
    if(FF_USE_NCCL)
      find_package(rccl REQUIRED)
    endif()
    # find_package(rocrand REQUIRED)
    find_library(HIP_RAND_LIBRARY hiprand REQUIRED)

    add_compile_definitions(FF_USE_HIP_ROCM)
>>>>>>> 2ef52f88

    list(APPEND CMAKE_PREFIX_PATH ${ROCM_PATH}/hip ${ROCM_PATH})

    find_package(hip REQUIRED)

    if (FF_GPU_BACKEND STREQUAL "hip_cuda")
      # The targets defined by the hip cmake config only target amd devices.
      # For targeting nvidia devices, we'll make our own interface target,
      # hip_device_nvidia, that includes the rocm and hip headers. 
      add_library(hip_device_nvidia INTERFACE)

      if (NOT FF_CUDA_ARCH STREQUAL "")
        target_compile_options(hip_device_nvidia INTERFACE -arch=compute_${FF_CUDA_ARCH})
      endif()

      target_include_directories(hip_device_nvidia SYSTEM INTERFACE ${HIP_INCLUDE_DIRS} ${ROCM_PATH}/include)
      target_include_directories(hip_device_nvidia INTERFACE ${HIP_INCLUDE_DIRS} ${ROCM_PATH}/include)

      add_compile_definitions(FF_USE_HIP_CUDA)

      # Linking cuda: 
      # We do not explicitly link cuda. hipcc when targeting nvidia will 
      # use nvcc under the hood. nvcc when used for linking will handle 
      # linking cuda dependencies
      target_link_libraries(flexflow hip_device_nvidia)
    elseif(FF_GPU_BACKEND STREQUAL "hip_rocm")
      find_package(hipblas REQUIRED)
      find_package(miopen REQUIRED)
      # find_package(rocrand REQUIRED)
      find_library(HIP_RAND_LIBRARY hiprand REQUIRED)

      add_compile_definitions(FF_USE_HIP_ROCM)

      if (FF_HIP_ARCH STREQUAL "")
        message(FATAL_ERROR "FF_HIP_ARCH is undefined")
      endif()
      set_property(TARGET flexflow PROPERTY HIP_ARCHITECTURES "${HIP_ARCH_LIST}")

      message(STATUS "FF_GPU_BACKEND: ${FF_GPU_BACKEND}")
      message(STATUS "FF_HIP_ARCH: ${FF_HIP_ARCH}")
      message(STATUS "HIP_ARCH_LIST: ${HIP_ARCH_LIST}")
      get_property(CHECK_HIP_ARCHS TARGET flexflow PROPERTY HIP_ARCHITECTURES)
      message(STATUS "CHECK_HIP_ARCHS: ${CHECK_HIP_ARCHS}")
      message(STATUS "HIP_CLANG_PATH: ${HIP_CLANG_PATH}")

      # The hip cmake config module defines three targets, 
      # hip::amdhip64, hip::host, and hip::device.
      #
      # hip::host and hip::device are interface targets. hip::amdhip64 is an 
      # imported target for libamdhip.
      #
      # You do not directly link to hip::amdhip64. hip::host links to hip::amdhip64
      # and hip::device links to hip::host. Link to hip::host to just use hip without 
      # compiling any GPU code. Link to hip::device to compile the GPU device code.
      #
      # Docs (outdated):
      # https://rocmdocs.amd.com/en/latest/Installation_Guide/Using-CMake-with-AMD-ROCm.html
      target_link_libraries(flexflow hip::device roc::hipblas MIOpen ${HIP_RAND_LIBRARY})
    endif()
<<<<<<< HEAD
  else()
    message(FATAL_ERROR "Unsupported FF_GPU_BACKEND for cmake: ${FF_GPU_BACKEND}")
=======
    set_property(TARGET flexflow PROPERTY HIP_ARCHITECTURES "${HIP_ARCH_LIST}")

    message(STATUS "FF_GPU_BACKEND: ${FF_GPU_BACKEND}")
    message(STATUS "FF_HIP_ARCH: ${FF_HIP_ARCH}")
    message(STATUS "HIP_ARCH_LIST: ${HIP_ARCH_LIST}")
    get_property(CHECK_HIP_ARCHS TARGET flexflow PROPERTY HIP_ARCHITECTURES)
    message(STATUS "CHECK_HIP_ARCHS: ${CHECK_HIP_ARCHS}")
    message(STATUS "HIP_CLANG_PATH: ${HIP_CLANG_PATH}")

    # The hip cmake config module defines three targets, 
    # hip::amdhip64, hip::host, and hip::device.
    #
    # hip::host and hip::device are interface targets. hip::amdhip64 is an 
    # imported target for libamdhip.
    #
    # You do not directly link to hip::amdhip64. hip::host links to hip::amdhip64
    # and hip::device links to hip::host. Link to hip::host to just use hip without 
    # compiling any GPU code. Link to hip::device to compile the GPU device code.
    #
    # Docs (outdated):
    # https://rocmdocs.amd.com/en/latest/Installation_Guide/Using-CMake-with-AMD-ROCm.html
    target_link_libraries(flexflow hip::device roc::hipblas MIOpen ${HIP_RAND_LIBRARY})
    if(FF_USE_NCCL)
        target_link_libraries(flexflow rccl)
    endif()
>>>>>>> 2ef52f88
  endif()

<<<<<<< HEAD
  if(FF_USE_NCCL)
    add_dependencies(flexflow ${NCCL_NAME})
  endif()
=======
if(FF_USE_NCCL AND (FF_GPU_BACKEND STREQUAL "hip_cuda" OR FF_GPU_BACKEND STREQUAL "cuda"))
  add_dependencies(flexflow ${NCCL_NAME})
endif()
>>>>>>> 2ef52f88

  target_include_directories(flexflow PUBLIC ${FLEXFLOW_INCLUDE_DIRS})
  # LEGION_URL is defined if we found a precompiled Legion library to download
  if(LEGION_URL)
    # Legion builds produce two library files: one for the Legion runtime and one for the Realm runtime. 
    # When linking FlexFlow to a precompiled version of Legion, we need to manually link to both library files.
    target_link_libraries(flexflow ${LEGION_LIBRARY} ${REALM_LIBRARY} ${FLEXFLOW_EXT_LIBRARIES} nlohmann_json::nlohmann_json mpark_variant optional)
    add_dependencies(flexflow ${LEGION_NAME})
  else()
    # When building Legion from source, we do so by calling add_subdirectory(), and obtain a library with both the
    # Legion and Realm runtimes. The library's name is saved into the LEGION_LIBRARY variable. Hence, we only need
    # to link FlexFlow to ${LEGION_LIBRARY}
    target_link_libraries(flexflow ${LEGION_LIBRARY} ${FLEXFLOW_EXT_LIBRARIES} nlohmann_json::nlohmann_json mpark_variant optional)
  endif()

  #library api version, bump from time to time
  set(SOVERSION 1)

  set_target_properties(flexflow PROPERTIES POSITION_INDEPENDENT_CODE ON)
  set_target_properties(flexflow PROPERTIES OUTPUT_NAME "flexflow${INSTALL_SUFFIX}")
  set_target_properties(flexflow PROPERTIES SOVERSION ${SOVERSION})
  if (CMAKE_SYSTEM_NAME STREQUAL "Linux")
    set_target_properties(flexflow PROPERTIES BUILD_RPATH "\$ORIGIN")
    set_target_properties(flexflow PROPERTIES INSTALL_RPATH "\$ORIGIN")
  elseif (CMAKE_SYSTEM_NAME STREQUAL "Darwin")
    set_target_properties(flexflow PROPERTIES BUILD_RPATH "@loader_path")
    set_target_properties(flexflow PROPERTIES INSTALL_RPATH "@loader_path")
  endif()

  # python related
  if (FF_USE_PYTHON)
    # create flexflow_cffi_header.py
    add_custom_command(TARGET flexflow
      PRE_BUILD	
      COMMAND ${FLEXFLOW_ROOT}/python/flexflow_cffi_build.py --ffhome-dir ${FLEXFLOW_ROOT} --output-dir ${FLEXFLOW_ROOT}/python/flexflow/core
      WORKING_DIRECTORY ${CMAKE_CURRENT_SOURCE_DIR}
      COMMENT "Creating flexflow_cffi_header.py..."
    )
    if (NOT FF_BUILD_FROM_PYPI)
      # generate the Legion Python bindings library. When building from pip, we need to do this post-install to prevent Legion from overwriting the path to the Legion shared library
      add_custom_command(TARGET flexflow
        POST_BUILD	
        COMMAND ${PYTHON_EXECUTABLE} ${CMAKE_CURRENT_SOURCE_DIR}/deps/legion/bindings/python/setup.py build --cmake-build-dir ${Legion_BINARY_DIR}/runtime --prefix ${Legion_BINARY_DIR} --build-lib=${Legion_BINARY_DIR}/bindings/python ${Legion_PYTHON_EXTRA_INSTALL_ARGS}
        WORKING_DIRECTORY ${CMAKE_CURRENT_SOURCE_DIR}/deps/legion/bindings/python
      )
      # create flexflow_python interpreter. When building from pip, we install the FF_HOME/python/flexflow_python script instead.
      add_custom_command(TARGET flexflow
        PRE_BUILD	
        COMMAND ${PYTHON_EXECUTABLE} ${FLEXFLOW_ROOT}/python/flexflow_python_build.py --build-dir ${CMAKE_BINARY_DIR}
        WORKING_DIRECTORY ${CMAKE_CURRENT_SOURCE_DIR}
        COMMENT "Creating flexflow_python interpreter..."
      )
      install(PROGRAMS ${CMAKE_BINARY_DIR}/flexflow_python DESTINATION "bin")
    endif()
  endif()
endif()

if (INFERENCE_TESTS)
  target_link_libraries(flexflow "${TORCH_LIBRARIES}")
  set_property(TARGET flexflow PROPERTY CXX_STANDARD 14)
endif()

# build binary
option(FF_BUILD_TOKENIZER "build tokenizer=cpp for LLM serving" ON)
option(FF_BUILD_RESNET "build resnet example" OFF)
option(FF_BUILD_RESNEXT "build resnext example" OFF)
option(FF_BUILD_ALEXNET "build alexnet example" OFF)
option(FF_BUILD_DLRM "build DLRM example" OFF)
option(FF_BUILD_XDL "build XDL example" OFF)
option(FF_BUILD_INCEPTION "build inception example" OFF)
option(FF_BUILD_CANDLE_UNO "build candle uno example" OFF)
option(FF_BUILD_TRANSFORMER "build transformer example" OFF)
option(FF_BUILD_MOE "build mixture of experts example" OFF)
option(FF_BUILD_MLP_UNIFY "build mlp unify example" OFF)
option(FF_BUILD_SPLIT_TEST "build split test example" OFF)
option(FF_BUILD_SPLIT_TEST_2 "build split test 2 example" OFF)
option(FF_BUILD_MLP_UNIFY_INFERENCE "build mlp unify inference example" OFF)
option(FF_BUILD_ALL_INFERENCE_EXAMPLES "build all inference examples. Overrides others" OFF)
option(FF_BUILD_ALL_EXAMPLES "build all examples. Overrides others" OFF)
option(FF_BUILD_UNIT_TESTS "build non-operator unit tests" OFF)
option(FF_BUILD_SUBSTITUTION_TOOL "build substitution conversion tool" OFF)
option(FF_BUILD_VISUALIZATION_TOOL "build substitution visualization tool" OFF)

if(FF_BUILD_UNIT_TESTS)
  set(BUILD_GMOCK OFF)
  add_subdirectory(deps/googletest)
  enable_testing()
  add_subdirectory(tests/unit)
endif()

  if(FF_BUILD_SUBSTITUTION_TOOL)
    add_subdirectory(tools/protobuf_to_json)
  endif()

  if(FF_BUILD_VISUALIZATION_TOOL)
    add_subdirectory(tools/substitutions_to_dot)
  endif()

if(FF_BUILD_ALL_INFERENCE_EXAMPLES OR FF_BUILD_TOKENIZER)
  if (FF_GPU_BACKEND STREQUAL "hip_rocm")
    SET(SPM_USE_BUILTIN_PROTOBUF OFF CACHE BOOL "Use builtin version of protobuf to compile SentencePiece")
  endif()
  # Ensure Rust is installed
  execute_process(COMMAND rustc --version
                RESULT_VARIABLE RUST_COMMAND_RESULT
                OUTPUT_VARIABLE RUSTC_OUTPUT
                ERROR_QUIET)
  if(NOT RUST_COMMAND_RESULT EQUAL 0)
    message(FATAL_ERROR "Rust is not installed on the system. Please install it by running: 'curl https://sh.rustup.rs -sSf | sh -s -- -y' and following the instructions on the screen.")
  endif()
  # Ensure Cargo is installed
  execute_process(COMMAND cargo --version
                  RESULT_VARIABLE CARGO_RESULT
                  OUTPUT_QUIET ERROR_QUIET)
  if(NOT CARGO_RESULT EQUAL 0)
    message(FATAL_ERROR "Rust is installed, but cargo is not. Please install it by running: 'curl https://sh.rustup.rs -sSf | sh -s -- -y' and following the instructions on the screen.")
  endif()
  add_subdirectory(deps/tokenizers-cpp tokenizers EXCLUDE_FROM_ALL)
  target_include_directories(flexflow PUBLIC deps/tokenizers-cpp/include)
  target_link_libraries(flexflow tokenizers_cpp)
endif()
if(FF_BUILD_RESNET OR FF_BUILD_ALL_EXAMPLES)
  add_subdirectory(examples/cpp/ResNet)
endif()

if(FF_BUILD_RESNEXT OR FF_BUILD_ALL_EXAMPLES)
  add_subdirectory(examples/cpp/resnext50)
endif()

if(FF_BUILD_ALEXNET OR FF_BUILD_ALL_EXAMPLES)
  add_subdirectory(examples/cpp/AlexNet)
endif()

if(FF_BUILD_MLP_UNIFY OR FF_BUILD_ALL_EXAMPLES)
  add_subdirectory(examples/cpp/MLP_Unify)
endif()

if(FF_BUILD_SPLIT_TEST OR FF_BUILD_ALL_EXAMPLES)
  add_subdirectory(examples/cpp/split_test)
endif()

if(FF_BUILD_SPLIT_TEST_2 OR FF_BUILD_ALL_EXAMPLES)
  add_subdirectory(examples/cpp/split_test_2)
endif()

if(FF_BUILD_INCEPTION OR FF_BUILD_ALL_EXAMPLES)
  add_subdirectory(examples/cpp/InceptionV3)
endif()

#TODO: Once functional add to BUILD_ALL_EXAMPLES
if(FF_BUILD_CANDLE_UNO OR FF_BUILD_ALL_EXAMPLES)
  add_subdirectory(examples/cpp/candle_uno)
endif()

if(FF_BUILD_DLRM OR FF_BUILD_ALL_EXAMPLES)
  add_subdirectory(examples/cpp/DLRM)

  #add_executable(generate_dlrm_hetero_strategy src/runtime/dlrm_strategy_hetero.cc)
  #target_include_directories(generate_dlrm_hetero_strategy PUBLIC ${FLEXFLOW_INCLUDE_DIRS})

  #add_executable(generate_dlrm_strategy src/runtime/dlrm_strategy.cc)
  #target_include_directories(generate_dlrm_strategy PUBLIC ${FLEXFLOW_INCLUDE_DIRS})
endif()

if(FF_BUILD_XDL OR FF_BUILD_ALL_EXAMPLES)
  add_subdirectory(examples/cpp/XDL)
endif()

if(FF_BUILD_TRANSFORMER OR FF_BUILD_ALL_EXAMPLES)
  add_subdirectory(examples/cpp/Transformer)
endif()

if(FF_BUILD_MOE OR FF_BUILD_ALL_EXAMPLES)
  add_subdirectory(examples/cpp/mixture_of_experts)
endif()

if(FF_BUILD_ALL_INFERENCE_EXAMPLES OR FF_BUILD_ALL_EXAMPLES)
  add_subdirectory(inference/spec_infer)
  add_subdirectory(inference/incr_decoding)
endif()


# installation
set(INCLUDE_DEST "include")
set(LIB_DEST "lib")
install(FILES ${FLEXFLOW_HDR} DESTINATION ${INCLUDE_DEST})
install(TARGETS flexflow DESTINATION ${LIB_DEST})
# install python
if (FF_USE_PYTHON)
  execute_process(COMMAND ${PYTHON_EXECUTABLE} -c "from distutils import sysconfig; print(sysconfig.get_python_lib(plat_specific=False,standard_lib=False))" OUTPUT_VARIABLE PY_DEST OUTPUT_STRIP_TRAILING_WHITESPACE)
  if (NOT FF_BUILD_FROM_PYPI)
    install(
      DIRECTORY ${FLEXFLOW_ROOT}/python/flexflow/
      DESTINATION ${PY_DEST}/flexflow
      FILES_MATCHING 
      PATTERN "*.py")
  else()
    # pip automatically installs all *.py files in the python/flexflow folder, but because flexflow_cffi_header.py is generated at build time, we have to install it manually.
    install(
      PROGRAMS ${FLEXFLOW_ROOT}/python/flexflow/core/flexflow_cffi_header.py
      DESTINATION ${PY_DEST}/flexflow/core
    )
    # Use setup.py script to re-install the Python bindings library with the right library paths. 
    # Need to put the instructions in a subfolder because of issue below:
    # https://stackoverflow.com/questions/43875499/do-post-processing-after-make-install-in-cmake
    add_subdirectory(cmake/pip_install)
  endif()
endif()<|MERGE_RESOLUTION|>--- conflicted
+++ resolved
@@ -238,20 +238,6 @@
   include(cudnn)
 endif()
 
-<<<<<<< HEAD
-=======
-# NCCL
-if(FF_USE_NCCL)
-  if(FF_GPU_BACKEND STREQUAL "hip_cuda" OR FF_GPU_BACKEND STREQUAL "cuda")
-    include(nccl)
-  endif() 
-  list(APPEND FF_CC_FLAGS
-    -DFF_USE_NCCL)
-  list(APPEND FF_NVCC_FLAGS
-    -DFF_USE_NCCL)
-endif()
-
->>>>>>> 2ef52f88
 # Inference tests
 if(INFERENCE_TESTS)
   list(APPEND FF_CC_FLAGS
@@ -384,34 +370,11 @@
       LIST_DIRECTORIES False
       ${FLEXFLOW_ROOT}/src/*.cpp)
 
-<<<<<<< HEAD
     if(BUILD_SHARED_LIBS)
       add_library(flexflow SHARED ${FLEXFLOW_GPU_SRC} ${FLEXFLOW_SRC})
     else()
       add_library(flexflow STATIC ${FLEXFLOW_GPU_SRC} ${FLEXFLOW_SRC})
     endif()
-=======
-    target_include_directories(hip_device_nvidia SYSTEM INTERFACE ${HIP_INCLUDE_DIRS} ${ROCM_PATH}/include)
-    target_include_directories(hip_device_nvidia INTERFACE ${HIP_INCLUDE_DIRS} ${ROCM_PATH}/include)
-
-    add_compile_definitions(FF_USE_HIP_CUDA)
-
-    # Linking cuda: 
-    # We do not explicitly link cuda. hipcc when targeting nvidia will 
-    # use nvcc under the hood. nvcc when used for linking will handle 
-    # linking cuda dependencies
-    target_link_libraries(flexflow hip_device_nvidia)
-  elseif(FF_GPU_BACKEND STREQUAL "hip_rocm")
-    find_package(hipblas REQUIRED)
-    find_package(miopen REQUIRED)
-    if(FF_USE_NCCL)
-      find_package(rccl REQUIRED)
-    endif()
-    # find_package(rocrand REQUIRED)
-    find_library(HIP_RAND_LIBRARY hiprand REQUIRED)
-
-    add_compile_definitions(FF_USE_HIP_ROCM)
->>>>>>> 2ef52f88
 
     list(APPEND CMAKE_PREFIX_PATH ${ROCM_PATH}/hip ${ROCM_PATH})
 
@@ -470,48 +433,17 @@
       # Docs (outdated):
       # https://rocmdocs.amd.com/en/latest/Installation_Guide/Using-CMake-with-AMD-ROCm.html
       target_link_libraries(flexflow hip::device roc::hipblas MIOpen ${HIP_RAND_LIBRARY})
-    endif()
-<<<<<<< HEAD
+      if(FF_USE_NCCL)
+        target_link_libraries(flexflow rccl)
+      endif()
+    endif()
   else()
     message(FATAL_ERROR "Unsupported FF_GPU_BACKEND for cmake: ${FF_GPU_BACKEND}")
-=======
-    set_property(TARGET flexflow PROPERTY HIP_ARCHITECTURES "${HIP_ARCH_LIST}")
-
-    message(STATUS "FF_GPU_BACKEND: ${FF_GPU_BACKEND}")
-    message(STATUS "FF_HIP_ARCH: ${FF_HIP_ARCH}")
-    message(STATUS "HIP_ARCH_LIST: ${HIP_ARCH_LIST}")
-    get_property(CHECK_HIP_ARCHS TARGET flexflow PROPERTY HIP_ARCHITECTURES)
-    message(STATUS "CHECK_HIP_ARCHS: ${CHECK_HIP_ARCHS}")
-    message(STATUS "HIP_CLANG_PATH: ${HIP_CLANG_PATH}")
-
-    # The hip cmake config module defines three targets, 
-    # hip::amdhip64, hip::host, and hip::device.
-    #
-    # hip::host and hip::device are interface targets. hip::amdhip64 is an 
-    # imported target for libamdhip.
-    #
-    # You do not directly link to hip::amdhip64. hip::host links to hip::amdhip64
-    # and hip::device links to hip::host. Link to hip::host to just use hip without 
-    # compiling any GPU code. Link to hip::device to compile the GPU device code.
-    #
-    # Docs (outdated):
-    # https://rocmdocs.amd.com/en/latest/Installation_Guide/Using-CMake-with-AMD-ROCm.html
-    target_link_libraries(flexflow hip::device roc::hipblas MIOpen ${HIP_RAND_LIBRARY})
-    if(FF_USE_NCCL)
-        target_link_libraries(flexflow rccl)
-    endif()
->>>>>>> 2ef52f88
-  endif()
-
-<<<<<<< HEAD
-  if(FF_USE_NCCL)
+  endif()
+
+  if(FF_USE_NCCL AND (FF_GPU_BACKEND STREQUAL "hip_cuda" OR FF_GPU_BACKEND STREQUAL "cuda"))
     add_dependencies(flexflow ${NCCL_NAME})
   endif()
-=======
-if(FF_USE_NCCL AND (FF_GPU_BACKEND STREQUAL "hip_cuda" OR FF_GPU_BACKEND STREQUAL "cuda"))
-  add_dependencies(flexflow ${NCCL_NAME})
-endif()
->>>>>>> 2ef52f88
 
   target_include_directories(flexflow PUBLIC ${FLEXFLOW_INCLUDE_DIRS})
   # LEGION_URL is defined if we found a precompiled Legion library to download
