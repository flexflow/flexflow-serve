--- conflicted
+++ resolved
@@ -180,42 +180,8 @@
   list(APPEND FF_CC_FLAGS
     -DFF_USE_NCCL)
   list(APPEND FF_NVCC_FLAGS
-<<<<<<< HEAD
-    -DINFERENCE_TESTS)
-  endif()
-  
-  # json
-  include(json)
-
-  # variant
-  include(variant)
-
-  # optional
-  include(optional)
-
-  list(APPEND FLEXFLOW_INCLUDE_DIRS ${CMAKE_CURRENT_SOURCE_DIR}/deps/flashinfer/include)
-
-  if (FF_GPU_BACKEND STREQUAL "cuda")
-    list(APPEND FF_CC_FLAGS
-      -DFF_USE_CUDA)
-    list(APPEND FF_NVCC_FLAGS
-      -DFF_USE_CUDA)
-  elseif (FF_GPU_BACKEND STREQUAL "hip_cuda")
-    list(APPEND FF_CC_FLAGS
-      -DFF_USE_HIP_CUDA)
-    list(APPEND FF_HIPCC_FLAGS
-      -DFF_USE_HIP_CUDA)
-  elseif (FF_GPU_BACKEND STREQUAL "hip_rocm")
-    list(APPEND FF_CC_FLAGS
-      -DFF_USE_HIP_ROCM)
-    list(APPEND FF_HIPCC_FLAGS
-      -DFF_USE_HIP_ROCM)
-  else()
-  endif()
-=======
     -DFF_USE_NCCL)
 endif()
->>>>>>> 9105e453
 
 # Inference tests
 if(INFERENCE_TESTS)
@@ -333,16 +299,10 @@
     set_source_files_properties(${FLEXFLOW_GPU_SRC} PROPERTIES LANGUAGE HIP)
     set_source_files_properties(${FLEXFLOW_SRC} PROPERTIES LANGUAGE HIP)
   
-<<<<<<< HEAD
-  if (INFERENCE_TESTS)
-    target_link_libraries(flexflow "${TORCH_LIBRARIES}")
-    # set_property(TARGET flexflow PROPERTY CXX_STANDARD 14)
-=======
     if(BUILD_SHARED_LIBS)
     add_library(flexflow SHARED ${FLEXFLOW_GPU_SRC} ${FLEXFLOW_SRC})
   else()
     add_library(flexflow STATIC ${FLEXFLOW_GPU_SRC} ${FLEXFLOW_SRC})
->>>>>>> 9105e453
   endif()
 
   list(APPEND CMAKE_PREFIX_PATH ${ROCM_PATH}/hip ${ROCM_PATH})
