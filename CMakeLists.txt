cmake_minimum_required(VERSION 3.10)
project(FlexFlow)

include(ExternalProject)

# Set policy CMP0074 to eliminate cmake warnings
cmake_policy(SET CMP0074 NEW)
cmake_policy(SET CMP0077 NEW)
if (CMAKE_VERSION VERSION_GREATER_EQUAL "3.24.0")
  # Fix DOWNLOAD_EXTRACT_TIMESTAMP warnings
  cmake_policy(SET CMP0135 NEW)
endif()
set(CMAKE_MODULE_PATH ${CMAKE_MODULE_PATH} ${CMAKE_CURRENT_LIST_DIR}/cmake)
set(FLEXFLOW_ROOT ${CMAKE_CURRENT_LIST_DIR})
set(CMAKE_CXX_FLAGS "-std=c++17 ${CMAKE_CXX_FLAGS} -fPIC -UNDEBUG")

option(INFERENCE_TESTS "Run inference tests" OFF)
set(LIBTORCH_PATH "${CMAKE_CURRENT_SOURCE_DIR}/../libtorch" CACHE STRING "LibTorch Path")
if (INFERENCE_TESTS)
  find_package(Torch REQUIRED PATHS ${LIBTORCH_PATH} NO_DEFAULT_PATH)
  set(CMAKE_CXX_FLAGS "-std=c++17 ${CMAKE_CXX_FLAGS} -fPIC ${TORCH_CXX_FLAGS}")
  message(STATUS "LIBTORCH_PATH: ${LIBTORCH_PATH}")
  message(STATUS "TORCH_LIBRARIES: ${TORCH_LIBRARIES}")
endif()

# Set a default build type if none was specified
set(default_build_type "Debug")
if(NOT CMAKE_BUILD_TYPE AND NOT CMAKE_CONFIGURATION_TYPES)
  message(STATUS "Setting build type to '${default_build_type}' as none was specified.")
  set(CMAKE_BUILD_TYPE "${default_build_type}" CACHE
      STRING "Choose the type of build." FORCE)
endif()

# do not disable assertions even if in release mode
set(CMAKE_CXX_FLAGS_RELEASE "${CMAKE_CXX_FLAGS_RELEASE} -UNDEBUG")

if(${CMAKE_SYSTEM_NAME} MATCHES "Linux")
  set(LIBEXT ".so")
endif()

# only used for pypi
option(FF_BUILD_FROM_PYPI "Build from pypi" OFF)

# build shared or static flexflow lib
option(BUILD_SHARED_LIBS "Build shared libraries instead of static ones" ON)

# option for using Python
option(FF_USE_PYTHON "Enable Python" ON)

# option to download pre-compiled NCCL/Legion libraries
option(FF_USE_PREBUILT_NCCL "Enable use of NCCL pre-compiled library, if available" ON)
option(FF_USE_PREBUILT_LEGION "Enable use of Legion pre-compiled library, if available" ON)
option(FF_USE_ALL_PREBUILT_LIBRARIES "Enable use of all pre-compiled libraries, if available" OFF)

# option for using Python
set(FF_GASNET_CONDUITS aries udp mpi ibv ucx)
set(FF_GASNET_CONDUIT "mpi" CACHE STRING "Select GASNet conduit ${FF_GASNET_CONDUITS}")
set_property(CACHE FF_GASNET_CONDUIT PROPERTY STRINGS ${FF_GASNET_CONDUITS})
set(FF_LEGION_NETWORKS "" CACHE STRING "Network backend(s) to use")

if ((FF_LEGION_NETWORKS STREQUAL "gasnet" AND FF_GASNET_CONDUIT STREQUAL "ucx") OR FF_LEGION_NETWORKS STREQUAL "ucx")
    if("${FF_UCX_URL}" STREQUAL "")
        set(UCX_URL "https://github.com/openucx/ucx/releases/download/v1.14.0-rc1/ucx-1.14.0.tar.gz")
    else()
        set(UCX_URL "${FF_UCX_URL}")
    endif()

    set(UCX_DIR ${CMAKE_CURRENT_BINARY_DIR}/ucx)
    get_filename_component(UCX_COMPRESSED_FILE_NAME "${UCX_URL}" NAME)
    # message(STATUS "UCX_URL: ${UCX_URL}")
    # message(STATUS "UCX_COMPRESSED_FILE_NAME: ${UCX_COMPRESSED_FILE_NAME}")
    set(UCX_COMPRESSED_FILE_PATH "${CMAKE_CURRENT_BINARY_DIR}/${UCX_COMPRESSED_FILE_NAME}")
    set(UCX_BUILD_NEEDED OFF)
    set(UCX_CONFIG_FILE ${UCX_DIR}/config.txt)
    set(UCX_BUILD_OUTPUT ${UCX_DIR}/build.log)

    if(EXISTS ${UCX_CONFIG_FILE})
        file(READ ${UCX_CONFIG_FILE} PREV_UCX_CONFIG)
        # message(STATUS "PREV_UCX_CONFIG: ${PREV_UCX_CONFIG}")
        if("${UCX_URL}" STREQUAL "${PREV_UCX_CONFIG}")
            # configs match - no build needed
            set(UCX_BUILD_NEEDED OFF)
        else()
	        message(STATUS "UCX configuration has changed - rebuilding...")
            set(UCX_BUILD_NEEDED ON)
        endif()
    else()
        message(STATUS "Configuring and building UCX...")
        set(UCX_BUILD_NEEDED ON)
    endif()

    if(UCX_BUILD_NEEDED)
        if(NOT EXISTS "${UCX_COMPRESSED_FILE_PATH}")
            message(STATUS "Downloading openucx/ucx from: ${UCX_URL}")
            file(
                DOWNLOAD
                "${UCX_URL}" "${UCX_COMPRESSED_FILE_PATH}"
                SHOW_PROGRESS
                STATUS status
                LOG log
            )

            list(GET status 0 status_code)
            list(GET status 1 status_string)

            if(status_code EQUAL 0)
                message(STATUS "Downloading... done")
            else()
                message(FATAL_ERROR "error: downloading '${UCX_URL}' failed
                    status_code: ${status_code}
                    status_string: ${status_string}
                    log:
                    --- LOG BEGIN ---
                    ${log}
                    --- LOG END ---"
                )
            endif()
        else()
            message(STATUS "${UCX_COMPRESSED_FILE_NAME} already exists")
        endif()

        execute_process(COMMAND mkdir -p ${UCX_DIR})
        execute_process(COMMAND tar xzf ${UCX_COMPRESSED_FILE_PATH} -C ${UCX_DIR} --strip-components 1)
        message(STATUS "Building UCX...")
        execute_process(
            COMMAND sh -c "cd ${UCX_DIR} && ${UCX_DIR}/contrib/configure-release --prefix=${UCX_DIR}/install --enable-mt && make -j8 && make install"
            RESULT_VARIABLE UCX_BUILD_STATUS
            OUTPUT_FILE ${UCX_BUILD_OUTPUT}
            ERROR_FILE ${UCX_BUILD_OUTPUT}
        )

        if(UCX_BUILD_STATUS)
            message(FATAL_ERROR "UCX build result = ${UCX_BUILD_STATUS} - see ${UCX_BUILD_OUTPUT} for more details")
        endif()

        # Currently, we use default build configurations for UCX and therefore only save URL as configuration settings
        file(WRITE ${UCX_CONFIG_FILE} "${UCX_URL}")
    endif()

    if (FF_LEGION_NETWORKS STREQUAL "gasnet" AND FF_GASNET_CONDUIT STREQUAL "ucx")
        set(ENV{UCX_HOME} "${UCX_DIR}/install")
        install(DIRECTORY ${UCX_DIR}/install/bin/ DESTINATION bin)
        install(DIRECTORY ${UCX_DIR}/install/include/ DESTINATION include)
        install(DIRECTORY ${UCX_DIR}/install/lib/ DESTINATION lib)
        install(DIRECTORY ${UCX_DIR}/install/share/ DESTINATION share)
    endif()

    if (FF_LEGION_NETWORKS STREQUAL "ucx")
        set(ucx_DIR ${UCX_DIR}/cmake)
        set(ENV{Legion_NETWORKS} "ucx")
        message(STATUS "Legion_NETWORKS: $ENV{Legion_NETWORKS}")
    endif()
else()
    message(STATUS "FF_GASNET_CONDUIT: ${FF_GASNET_CONDUIT}")
endif()

set(FF_GPU_BACKENDS cuda hip_cuda hip_rocm intel)
set(FF_GPU_BACKEND "cuda" CACHE STRING "Select GPU Backend ${FF_GPU_BACKENDS}")
set_property(CACHE FF_GPU_BACKEND PROPERTY STRINGS ${FF_GPU_BACKENDS})

# option for cuda arch
set(FF_CUDA_ARCH "autodetect" CACHE STRING "Target CUDA Arch")
if (FF_CUDA_ARCH STREQUAL "")
  message(FATAL_ERROR "FF_CUDA_ARCH cannot be an empty string. Set it to `autodetect`, `all`, or pass one or multiple valid CUDA archs.")
endif()

# option for nccl
option(FF_USE_NCCL "Run FlexFlow with NCCL" OFF)

if (FF_GPU_BACKEND STREQUAL "hip_rocm" AND FF_USE_NCCL STREQUAL "ON")
  message(FATAL_ERROR "NCCL: ON for FF_GPU_BACKEND: hip_rocm. hip_rocm backend must have NCCL disabled.")
endif()

# option for avx2
option(FF_USE_AVX2 "Run FlexFlow with AVX2" OFF)

# option for max dim
set(FF_MAX_DIM "4" CACHE STRING "Maximum dimention of tensors")

# option for legion
option(FF_USE_EXTERNAL_LEGION "Use pre-installed Legion" OFF)
set(LEGION_MAX_RETURN_SIZE "32768" CACHE STRING "Maximum Legion return size")

set(FLEXFLOW_EXT_LIBRARIES "")
set(FLEXFLOW_INCLUDE_DIRS "")

# get FLAGS from ENV
set(CC_FLAGS $ENV{CC_FLAGS})
set(NVCC_FLAGS $ENV{NVCC_FLAGS})
set(LD_FLAGS $ENV{LD_FLAGS})

# Set global FLAGS
list(APPEND CC_FLAGS
  -std=c++17)
list(APPEND NVCC_FLAGS
  -std=c++17)

add_compile_options(${CC_FLAGS})
set(CUDA_NVCC_FLAGS ${CUDA_NVCC_FLAGS} ${NVCC_FLAGS})
link_libraries(${LD_FLAGS})

# Detect OS type and Linux version (if it applies)
set(LINUX_VERSION "")
if(${CMAKE_SYSTEM_NAME} MATCHES "Linux")
  find_program(LSB_RELEASE_EXEC lsb_release)
  if(LSB_RELEASE_EXEC)
    execute_process(COMMAND ${LSB_RELEASE_EXEC} -r --short 
                    OUTPUT_VARIABLE LINUX_VERSION 
                    OUTPUT_STRIP_TRAILING_WHITESPACE)
    message(STATUS "Linux Version: ${LINUX_VERSION}")
  endif()
endif()

# Detect CPU architecture
message(STATUS "CPU architecture: ${CMAKE_HOST_SYSTEM_PROCESSOR}")

if(FF_GPU_BACKEND STREQUAL "hip_cuda" OR FF_GPU_BACKEND STREQUAL "hip_rocm")
  set(ROCM_PATH "/opt/rocm" CACHE STRING "Default ROCM installation directory.")
endif()

# ZLIB
include(zlib)

# CUDA
if (FF_GPU_BACKEND STREQUAL "cuda" OR FF_GPU_BACKEND STREQUAL "hip_cuda")
  include(cuda)
endif()

# CUDNN
if (FF_GPU_BACKEND STREQUAL "cuda" OR FF_GPU_BACKEND STREQUAL "hip_cuda")
  include(cudnn)
endif()

# NCCL
if(FF_USE_NCCL)
  include(nccl)
  list(APPEND FF_CC_FLAGS
    -DFF_USE_NCCL)
  list(APPEND FF_NVCC_FLAGS
    -DFF_USE_NCCL)
endif()

# Inference tests
if(INFERENCE_TESTS)
  list(APPEND FF_CC_FLAGS
    -DINFERENCE_TESTS)
  list(APPEND FF_NVCC_FLAGS
    -DINFERENCE_TESTS)
endif()

# Legion
include(legion)

# json
include(json)

# variant
include(variant)

# optional
include(optional)

if (FF_GPU_BACKEND STREQUAL "cuda")
  list(APPEND FF_CC_FLAGS
    -DFF_USE_CUDA)
  list(APPEND FF_NVCC_FLAGS
    -DFF_USE_CUDA)
elseif (FF_GPU_BACKEND STREQUAL "hip_cuda")
  list(APPEND FF_CC_FLAGS
    -DFF_USE_HIP_CUDA)
  list(APPEND FF_HIPCC_FLAGS
    -DFF_USE_HIP_CUDA)
elseif (FF_GPU_BACKEND STREQUAL "hip_rocm")
  list(APPEND FF_CC_FLAGS
    -DFF_USE_HIP_ROCM)
  list(APPEND FF_HIPCC_FLAGS
    -DFF_USE_HIP_ROCM)
else()
endif()

# Start build FlexFlow
if (CMAKE_BUILD_TYPE STREQUAL "Debug")
  list(APPEND FF_CC_FLAGS
    -DFF_DEBUG)
  list(APPEND FF_NVCC_FLAGS
    -DFF_DEBUG)
endif()

message(STATUS "FlexFlow MAX_DIM: ${FF_MAX_DIM}")
message(STATUS "LEGION_MAX_RETURN_SIZE: ${LEGION_MAX_RETURN_SIZE}")

list(APPEND FF_CC_FLAGS
  -DMAX_TENSOR_DIM=${FF_MAX_DIM}
  -DLEGION_MAX_RETURN_SIZE=${LEGION_MAX_RETURN_SIZE})

if(FF_USE_AVX2)
  list(APPEND FF_CC_FLAGS
    -DFF_USE_AVX2
    -mavx2)
endif()

list(APPEND FF_NVCC_FLAGS
  -Wno-deprecated-gpu-targets
  -DMAX_TENSOR_DIM=${FF_MAX_DIM}
  -DLEGION_MAX_RETURN_SIZE=${LEGION_MAX_RETURN_SIZE})

list(APPEND FF_LD_FLAGS
  -lrt
  -ldl
<<<<<<< HEAD
  -lstdc++fs
  -rdynamic)
=======
  -rdynamic
  -lstdc++fs)
>>>>>>> a5ffc62e

# Set FF FLAGS
add_compile_options(${FF_CC_FLAGS})
set(CUDA_NVCC_FLAGS ${CUDA_NVCC_FLAGS} ${FF_NVCC_FLAGS} -UNDEBUG)
link_libraries(${FF_LD_FLAGS})

list(APPEND FLEXFLOW_INCLUDE_DIRS
  ${FLEXFLOW_ROOT}/include
  ${FLEXFLOW_ROOT})

file(GLOB_RECURSE FLEXFLOW_HDR
  LIST_DIRECTORIES False
  ${FLEXFLOW_ROOT}/include/*.h)
  list(APPEND FLEXFLOW_HDR ${FLEXFLOW_ROOT}/inference/file_loader.h)

file(GLOB_RECURSE FLEXFLOW_SRC
  LIST_DIRECTORIES False
  ${FLEXFLOW_ROOT}/src/*.cc)
list(REMOVE_ITEM FLEXFLOW_SRC "${FLEXFLOW_ROOT}/src/runtime/cpp_driver.cc")
list(APPEND FLEXFLOW_SRC ${FLEXFLOW_ROOT}/inference/file_loader.cc)

set(FLEXFLOW_CPP_DRV_SRC
  ${FLEXFLOW_ROOT}/src/runtime/cpp_driver.cc)

add_library(substitution_loader SHARED
  ${FLEXFLOW_ROOT}/src/runtime/substitution_loader.cc)
target_include_directories(substitution_loader PRIVATE ${FLEXFLOW_INCLUDE_DIRS})
target_link_libraries(substitution_loader nlohmann_json::nlohmann_json)


#message("FLEXFLOW_INCLUDE_DIRS: ${FLEXFLOW_INCLUDE_DIRS}")

# compile flexflow lib
if (FF_GPU_BACKEND STREQUAL "cuda")
  file(GLOB_RECURSE FLEXFLOW_GPU_SRC
    LIST_DIRECTORIES False
    ${FLEXFLOW_ROOT}/src/*.cu)

  add_compile_definitions(FF_USE_CUDA)

  if(BUILD_SHARED_LIBS)
    cuda_add_library(flexflow SHARED ${FLEXFLOW_GPU_SRC} ${FLEXFLOW_SRC} OPTIONS ${CUDA_GENCODE})
  else()
    cuda_add_library(flexflow STATIC ${FLEXFLOW_GPU_SRC} ${FLEXFLOW_SRC} OPTIONS ${CUDA_GENCODE})
  endif()
elseif(FF_GPU_BACKEND STREQUAL "hip_cuda" OR FF_GPU_BACKEND STREQUAL "hip_rocm")
  file(GLOB_RECURSE FLEXFLOW_GPU_SRC
    LIST_DIRECTORIES False
    ${FLEXFLOW_ROOT}/src/*.cpp)

  if(BUILD_SHARED_LIBS)
    add_library(flexflow SHARED ${FLEXFLOW_GPU_SRC} ${FLEXFLOW_SRC})
  else()
    add_library(flexflow STATIC ${FLEXFLOW_GPU_SRC} ${FLEXFLOW_SRC})
  endif()

  list(APPEND CMAKE_PREFIX_PATH ${ROCM_PATH}/hip ${ROCM_PATH})

  find_package(hip REQUIRED)

  if (FF_GPU_BACKEND STREQUAL "hip_cuda")
    # The targets defined by the hip cmake config only target amd devices.
    # For targeting nvidia devices, we'll make our own interface target,
    # hip_device_nvidia, that includes the rocm and hip headers. 
    add_library(hip_device_nvidia INTERFACE)

    if (NOT FF_CUDA_ARCH STREQUAL "")
      target_compile_options(hip_device_nvidia INTERFACE -arch=compute_${FF_CUDA_ARCH})
    endif()

    target_include_directories(hip_device_nvidia SYSTEM INTERFACE ${HIP_INCLUDE_DIRS} ${ROCM_PATH}/include)
    target_include_directories(hip_device_nvidia INTERFACE ${HIP_INCLUDE_DIRS} ${ROCM_PATH}/include)

    add_compile_definitions(FF_USE_HIP_CUDA)

    # Linking cuda: 
    # We do not explicitly link cuda. hipcc when targeting nvidia will 
    # use nvcc under the hood. nvcc when used for linking will handle 
    # linking cuda dependencies
    target_link_libraries(flexflow hip_device_nvidia)
  elseif(FF_GPU_BACKEND STREQUAL "hip_rocm")
    find_package(hipblas REQUIRED)
    find_package(miopen REQUIRED)
    # find_package(rocrand REQUIRED)
    find_library(HIP_RAND_LIBRARY hiprand REQUIRED)

    add_compile_definitions(FF_USE_HIP_ROCM)

    # The hip cmake config module defines three targets, 
    # hip::amdhip64, hip::host, and hip::device.
    #
    # hip::host and hip::device are interface targets. hip::amdhip64 is an 
    # imported target for libamdhip.
    #
    # You do not directly link to hip::amdhip64. hip::host links to hip::amdhip64
    # and hip::device links to hip::host. Link to hip::host to just use hip without 
    # compiling any GPU code. Link to hip::device to compile the GPU device code.
    #
    # Docs (outdated):
    # https://rocmdocs.amd.com/en/latest/Installation_Guide/Using-CMake-with-AMD-ROCm.html
    target_link_libraries(flexflow hip::device roc::hipblas MIOpen ${HIP_RAND_LIBRARY})
  endif()
else()
  message(FATAL_ERROR "Unsupported FF_GPU_BACKEND for cmake: ${FF_GPU_BACKEND}")
endif()

if(FF_USE_NCCL)
  add_dependencies(flexflow ${NCCL_NAME})
endif()

target_include_directories(flexflow PUBLIC ${FLEXFLOW_INCLUDE_DIRS})
# LEGION_URL is defined if we found a precompiled Legion library to download
if(LEGION_URL)
  # Legion builds produce two library files: one for the Legion runtime and one for the Realm runtime. 
  # When linking FlexFlow to a precompiled version of Legion, we need to manually link to both library files.
  target_link_libraries(flexflow ${LEGION_LIBRARY} ${REALM_LIBRARY} ${FLEXFLOW_EXT_LIBRARIES} nlohmann_json::nlohmann_json mpark_variant optional)
  add_dependencies(flexflow ${LEGION_NAME})
else()
  # When building Legion from source, we do so by calling add_subdirectory(), and obtain a library with both the
  # Legion and Realm runtimes. The library's name is saved into the LEGION_LIBRARY variable. Hence, we only need
  # to link FlexFlow to ${LEGION_LIBRARY}
  target_link_libraries(flexflow ${LEGION_LIBRARY} ${FLEXFLOW_EXT_LIBRARIES} nlohmann_json::nlohmann_json mpark_variant optional)
endif()

#library api version, bump from time to time
set(SOVERSION 1)

set_target_properties(flexflow PROPERTIES POSITION_INDEPENDENT_CODE ON)
set_target_properties(flexflow PROPERTIES OUTPUT_NAME "flexflow${INSTALL_SUFFIX}")
set_target_properties(flexflow PROPERTIES SOVERSION ${SOVERSION})
if (CMAKE_SYSTEM_NAME STREQUAL "Linux")
  set_target_properties(flexflow PROPERTIES BUILD_RPATH "\$ORIGIN")
  set_target_properties(flexflow PROPERTIES INSTALL_RPATH "\$ORIGIN")
elseif (CMAKE_SYSTEM_NAME STREQUAL "Darwin")
  set_target_properties(flexflow PROPERTIES BUILD_RPATH "@loader_path")
  set_target_properties(flexflow PROPERTIES INSTALL_RPATH "@loader_path")
endif()

# python related
if (FF_USE_PYTHON)
  # create flexflow_cffi_header.py
  add_custom_command(TARGET flexflow
    PRE_BUILD	
    COMMAND ${FLEXFLOW_ROOT}/python/flexflow_cffi_build.py --ffhome-dir ${FLEXFLOW_ROOT} --output-dir ${FLEXFLOW_ROOT}/python/flexflow/core
    WORKING_DIRECTORY ${CMAKE_CURRENT_SOURCE_DIR}
    COMMENT "Creating flexflow_cffi_header.py..."
  )
  if (NOT FF_BUILD_FROM_PYPI)
    # generate the Legion Python bindings library. When building from pip, we need to do this post-install to prevent Legion from overwriting the path to the Legion shared library
    add_custom_command(TARGET flexflow
      POST_BUILD	
      COMMAND ${PYTHON_EXECUTABLE} ${CMAKE_CURRENT_SOURCE_DIR}/deps/legion/bindings/python/setup.py build --cmake-build-dir ${Legion_BINARY_DIR}/runtime --prefix ${Legion_BINARY_DIR} --build-lib=${Legion_BINARY_DIR}/bindings/python ${Legion_PYTHON_EXTRA_INSTALL_ARGS}
      WORKING_DIRECTORY ${CMAKE_CURRENT_SOURCE_DIR}/deps/legion/bindings/python
    )
    # create flexflow_python interpreter. When building from pip, we install the FF_HOME/python/flexflow_python script instead.
    add_custom_command(TARGET flexflow
      PRE_BUILD	
      COMMAND ${PYTHON_EXECUTABLE} ${FLEXFLOW_ROOT}/python/flexflow_python_build.py --build-dir ${CMAKE_BINARY_DIR}
      WORKING_DIRECTORY ${CMAKE_CURRENT_SOURCE_DIR}
      COMMENT "Creating flexflow_python interpreter..."
    )
    install(PROGRAMS ${CMAKE_BINARY_DIR}/flexflow_python DESTINATION "bin")
  endif()
endif()

if (INFERENCE_TESTS)
  target_link_libraries(flexflow "${TORCH_LIBRARIES}")
  set_property(TARGET flexflow PROPERTY CXX_STANDARD 14)
endif()

# build binary
option(FF_BUILD_TOKENIZER "build tokenizer=cpp for LLM serving" ON)
option(FF_BUILD_RESNET "build resnet example" OFF)
option(FF_BUILD_RESNEXT "build resnext example" OFF)
option(FF_BUILD_ALEXNET "build alexnet example" OFF)
option(FF_BUILD_DLRM "build DLRM example" OFF)
option(FF_BUILD_XDL "build XDL example" OFF)
option(FF_BUILD_INCEPTION "build inception example" OFF)
option(FF_BUILD_CANDLE_UNO "build candle uno example" OFF)
option(FF_BUILD_TRANSFORMER "build transformer example" OFF)
option(FF_BUILD_MOE "build mixture of experts example" OFF)
option(FF_BUILD_MLP_UNIFY "build mlp unify example" OFF)
option(FF_BUILD_SPLIT_TEST "build split test example" OFF)
option(FF_BUILD_SPLIT_TEST_2 "build split test 2 example" OFF)
option(FF_BUILD_MLP_UNIFY_INFERENCE "build mlp unify inference example" OFF)
option(FF_BUILD_ALL_INFERENCE_EXAMPLES "build all inference examples. Overrides others" OFF)
option(FF_BUILD_ALL_EXAMPLES "build all examples. Overrides others" OFF)
option(FF_BUILD_UNIT_TESTS "build non-operator unit tests" OFF)
option(FF_BUILD_SUBSTITUTION_TOOL "build substitution conversion tool" OFF)
option(FF_BUILD_VISUALIZATION_TOOL "build substitution visualization tool" OFF)

if(FF_BUILD_UNIT_TESTS)
  set(BUILD_GMOCK OFF)
  add_subdirectory(deps/googletest)
  enable_testing()
  add_subdirectory(tests/unit)
endif()

if(FF_BUILD_SUBSTITUTION_TOOL)
  add_subdirectory(tools/protobuf_to_json)
endif()

if(FF_BUILD_VISUALIZATION_TOOL)
  add_subdirectory(tools/substitutions_to_dot)
endif()

if(FF_BUILD_ALL_INFERENCE_EXAMPLES OR FF_BUILD_TOKENIZER)
  if (FF_GPU_BACKEND STREQUAL "hip_rocm")
    SET(SPM_USE_BUILTIN_PROTOBUF OFF CACHE BOOL "Use builtin version of protobuf to compile SentencePiece")
  endif()
  # Ensure Rust is installed
  execute_process(COMMAND rustc --version
                RESULT_VARIABLE RUST_COMMAND_RESULT
                OUTPUT_VARIABLE RUSTC_OUTPUT
                ERROR_QUIET)
  if(NOT RUST_COMMAND_RESULT EQUAL 0)
    message(FATAL_ERROR "Rust is not installed on the system. Please install it by running: 'curl https://sh.rustup.rs -sSf | sh -s -- -y' and following the instructions on the screen.")
  endif()
  # Ensure Cargo is installed
  execute_process(COMMAND cargo --version
                  RESULT_VARIABLE CARGO_RESULT
                  OUTPUT_QUIET ERROR_QUIET)
  if(NOT CARGO_RESULT EQUAL 0)
    message(FATAL_ERROR "Rust is installed, but cargo is not. Please install it by running: 'curl https://sh.rustup.rs -sSf | sh -s -- -y' and following the instructions on the screen.")
  endif()
  add_subdirectory(deps/tokenizers-cpp tokenizers EXCLUDE_FROM_ALL)
  target_include_directories(flexflow PUBLIC deps/tokenizers-cpp/include)
  target_link_libraries(flexflow tokenizers_cpp)
endif()
if(FF_BUILD_RESNET OR FF_BUILD_ALL_EXAMPLES)
  add_subdirectory(examples/cpp/ResNet)
endif()

if(FF_BUILD_RESNEXT OR FF_BUILD_ALL_EXAMPLES)
  add_subdirectory(examples/cpp/resnext50)
endif()

if(FF_BUILD_ALEXNET OR FF_BUILD_ALL_EXAMPLES)
  add_subdirectory(examples/cpp/AlexNet)
endif()

if(FF_BUILD_MLP_UNIFY OR FF_BUILD_ALL_EXAMPLES)
  add_subdirectory(examples/cpp/MLP_Unify)
endif()

if(FF_BUILD_SPLIT_TEST OR FF_BUILD_ALL_EXAMPLES)
  add_subdirectory(examples/cpp/split_test)
endif()

if(FF_BUILD_SPLIT_TEST_2 OR FF_BUILD_ALL_EXAMPLES)
  add_subdirectory(examples/cpp/split_test_2)
endif()

if(FF_BUILD_INCEPTION OR FF_BUILD_ALL_EXAMPLES)
  add_subdirectory(examples/cpp/InceptionV3)
endif()

#TODO: Once functional add to BUILD_ALL_EXAMPLES
if(FF_BUILD_CANDLE_UNO OR FF_BUILD_ALL_EXAMPLES)
  add_subdirectory(examples/cpp/candle_uno)
endif()

if(FF_BUILD_DLRM OR FF_BUILD_ALL_EXAMPLES)
  add_subdirectory(examples/cpp/DLRM)

  #add_executable(generate_dlrm_hetero_strategy src/runtime/dlrm_strategy_hetero.cc)
  #target_include_directories(generate_dlrm_hetero_strategy PUBLIC ${FLEXFLOW_INCLUDE_DIRS})

  #add_executable(generate_dlrm_strategy src/runtime/dlrm_strategy.cc)
  #target_include_directories(generate_dlrm_strategy PUBLIC ${FLEXFLOW_INCLUDE_DIRS})
endif()

if(FF_BUILD_XDL OR FF_BUILD_ALL_EXAMPLES)
  add_subdirectory(examples/cpp/XDL)
endif()

if(FF_BUILD_TRANSFORMER OR FF_BUILD_ALL_EXAMPLES)
  add_subdirectory(examples/cpp/Transformer)
endif()

if(FF_BUILD_MOE OR FF_BUILD_ALL_EXAMPLES)
  add_subdirectory(examples/cpp/mixture_of_experts)
endif()

if(FF_BUILD_ALL_INFERENCE_EXAMPLES OR FF_BUILD_ALL_EXAMPLES)
  add_subdirectory(inference/spec_infer)
  add_subdirectory(inference/incr_decoding)
endif()


# installation
set(INCLUDE_DEST "include")
set(LIB_DEST "lib")
install(FILES ${FLEXFLOW_HDR} DESTINATION ${INCLUDE_DEST})
install(TARGETS flexflow DESTINATION ${LIB_DEST})
# install python
if (FF_USE_PYTHON)
  execute_process(COMMAND ${PYTHON_EXECUTABLE} -c "from distutils import sysconfig; print(sysconfig.get_python_lib(plat_specific=False,standard_lib=False))" OUTPUT_VARIABLE PY_DEST OUTPUT_STRIP_TRAILING_WHITESPACE)
  if (NOT FF_BUILD_FROM_PYPI)
    install(
      DIRECTORY ${FLEXFLOW_ROOT}/python/flexflow/
      DESTINATION ${PY_DEST}/flexflow
      FILES_MATCHING 
      PATTERN "*.py")
  else()
    # pip automatically installs all *.py files in the python/flexflow folder, but because flexflow_cffi_header.py is generated at build time, we have to install it manually.
    install(
      PROGRAMS ${FLEXFLOW_ROOT}/python/flexflow/core/flexflow_cffi_header.py
      DESTINATION ${PY_DEST}/flexflow/core
    )
    # Use setup.py script to re-install the Python bindings library with the right library paths. 
    # Need to put the instructions in a subfolder because of issue below:
    # https://stackoverflow.com/questions/43875499/do-post-processing-after-make-install-in-cmake
    add_subdirectory(cmake/pip_install)
  endif()
endif()<|MERGE_RESOLUTION|>--- conflicted
+++ resolved
@@ -307,13 +307,8 @@
 list(APPEND FF_LD_FLAGS
   -lrt
   -ldl
-<<<<<<< HEAD
-  -lstdc++fs
-  -rdynamic)
-=======
   -rdynamic
   -lstdc++fs)
->>>>>>> a5ffc62e
 
 # Set FF FLAGS
 add_compile_options(${FF_CC_FLAGS})
