--- conflicted
+++ resolved
@@ -326,7 +326,6 @@
     else:
       assert 0, "unknown optimizer"
 
-<<<<<<< HEAD
   def __create_single_data_loader(self, batch_tensor, full_array):
     array_shape = full_array.shape
     num_dim = len(array_shape)
@@ -353,8 +352,6 @@
 
     return full_tensor, dataloader
 
-=======
->>>>>>> 40826bae
   def _create_data_loaders(self, x_trains, y_train):
     # Todo: check all num_samples, should be the same
     input_shape = x_trains[0].shape
