--- conflicted
+++ resolved
@@ -444,11 +444,7 @@
 
     def stop_server(self):
         self.rm.stop_server()
-<<<<<<< HEAD
-        print("Background server stoped.")
-=======
         print("Background server stopped.")
->>>>>>> 12102560
 
     def __enter__(self):
         # Start the server when entering the context
