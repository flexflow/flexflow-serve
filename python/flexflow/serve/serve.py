# Copyright 2023 CMU, Facebook, LANL, MIT, NVIDIA, and Stanford (alphabetical)
#
# Licensed under the Apache License, Version 2.0 (the "License");
# you may not use this file except in compliance with the License.
# You may obtain a copy of the License at
#
#     http://www.apache.org/licenses/LICENSE-2.0
#
# Unless required by applicable law or agreed to in writing, software
# distributed under the License is distributed on an "AS IS" BASIS,
# WITHOUT WARRANTIES OR CONDITIONS OF ANY KIND, either express or implied.
# See the License for the specific language governing permissions and
# limitations under the License.

from flexflow.serve.models import (
    FlexFlowLLAMA,
    FlexFlowOPT,
    FlexFlowFalcon,
    FlexFlowSTARCODER,
    FlexFlowMPT,
)
from flexflow.serve.models import (
    LLAMAConfig,
    OPTConfig,
    FalconConfig,
    STARCODERConfig,
    MPTConfig,
)
from flexflow.core import *
from transformers import AutoConfig, AutoModelForCausalLM, AutoTokenizer, LlamaTokenizer
from peft import PeftModel, PeftConfig
from huggingface_hub import HfApi
import torch, shutil, hashlib, json, gc
from typing import Union, List


class _SupportedModels:
    def __init__(
        self,
    ):
        self.supported_models = {
            "LlamaForCausalLM": (ModelType.LLAMA, FlexFlowLLAMA, LLAMAConfig),
            "LLaMAForCausalLM": (ModelType.LLAMA, FlexFlowLLAMA, LLAMAConfig),
            "OPTForCausalLM": (ModelType.OPT, FlexFlowOPT, OPTConfig),
            "RWForCausalLM": (ModelType.FALCON, FlexFlowFalcon, FalconConfig),
            "FalconForCausalLM": (ModelType.FALCON, FlexFlowFalcon, FalconConfig),
            "GPTBigCodeForCausalLM": (
                ModelType.STARCODER,
                FlexFlowSTARCODER,
                STARCODERConfig,
            ),
            "MPTForCausalLM": (ModelType.MPT, FlexFlowMPT, MPTConfig),
        }

    def get_ff_model_type(self, hf_config):
        architectures = getattr(hf_config, "architectures", [])
        ff_arch = None
        if next(iter(architectures), None) is not None:
            ff_arch = self.supported_models.get(architectures[0])
        if ff_arch is None:
            raise ValueError(
                f"Huggingface model of type {architectures} is not yet supported by FlexFlow"
            )
        return ff_arch


class LLM:
    """This class creates a LLM (Large-Language Model) object based on a model from HuggingFace"""

    def __init__(
        self,
        model_name: str,
        data_type: DataType = DataType.DT_HALF,
        cache_path: str = "",
        refresh_cache: bool = False,
        output_file: str = "",
    ):
        """Create the LLM object

        :param model_name: The name of the HuggingFace model to use. E.g. 'meta-llama/Llama-2-7b-hf'
        :type model_name: str
        :param data_type: The data type to use for the tensors (e.g. DataType.DT_FLOAT for full precision, or DataType.DT_HALF for half precision), defaults to DataType.DT_HALF
        :type data_type: DataType, optional
        :param cache_path: Path to the folder (which will be created if it does not yet exist) to use for the FlexFlow weights/tokenizers cache, defaults to "~/.cache/flexflow"
        :type tokenizer_path: str, optional
        :param refresh_cache: Use this flag to force the refresh of the model's weights/tokenizer cache, defaults to False
        :type refresh_cache: bool, optional
        :param output_file: Path to the output file. If left blank, the output will not be written to file, defaults to ""
        :type output_file: str, optional
        """
        self.supported_models = _SupportedModels()
        self.hf_config = AutoConfig.from_pretrained(model_name, trust_remote_code=True)
        self.model_name = self.hf_config._name_or_path
        (
            self.model_type,
            self.model_class,
            self.config_class,
        ) = self.supported_models.get_ff_model_type(self.hf_config)
        self.data_type = data_type
        assert self.data_type == DataType.DT_HALF or self.data_type == DataType.DT_FLOAT
        self.cache_path = cache_path if len(cache_path) > 0 else "~/.cache/flexflow"
        self.refresh_cache = refresh_cache
        self.output_file = output_file
        self.rm = None
        self.pefts = {}

    def __del__(self):
        # Stop the background server before deleting the object
        if type(self) == LLM and self.rm is not None:
            self.rm.stop_server()

    def add_peft(self, peft_model_id: str):
        """Add a previously created PEFT adapter to the LLM. The PEFT model should already exist locally or be available on HuggingFace"""
        peft_config = PeftConfig.from_pretrained(peft_model_id)
        peft_type = peft_config.peft_type
        if peft_type != "LORA":
            raise RuntimeError(f"PEFT type {peft_type} not yet supported in FlexFlow")
        if "base_model_name_or_path" not in peft_config.to_dict():
            raise ValueError(
                f"PEFT model {peft_model_id} does not have an associated base model"
            )
        if peft_config.base_model_name_or_path != self.model_name:
            raise RuntimeError(
                f"Attempting to add PEFT with base model name {peft_config.base_model_name_or_path} to LLM {self.model_name}"
            )
        peft_dict = {
            "peft_config": peft_config,
            "peft_type": peft_type,
        }
        self.pefts[peft_model_id] = peft_dict

    def get_ff_peft_id(self, peft_model_id: str) -> PEFTModelID:
        if peft_model_id not in self.pefts:
            raise ValueError(
                f"PEFT {peft_model_id} not registered with LLM {self.model_name}"
            )
        peft_dict = self.pefts[peft_model_id]
        if "ff_peft_model_id" not in peft_dict:
            raise RuntimeError(
                f"Attempting to run PEFT {peft_model_id} before compiling LLM {self.model_name}"
            )
        return peft_dict["ff_peft_model_id"]

    def download_hf_config(self):
        """Save the HuggingFace model configs to a json file. Useful mainly to run the C++ inference code."""
        config_dir = os.path.join(
            os.path.expanduser(self.cache_path), "configs", self.model_name.lower()
        )
        config_path = os.path.join(config_dir, "config.json")
        os.makedirs(config_dir, exist_ok=True)
        print(f"Creating directory {config_dir} (if it doesn't exist)...")
        print(f"Saving {self.model_name} configs to file {config_path}...")
        self.hf_config.to_json_file(config_path)

        # Save PEFT configs if the LLM has any registered PEFTs
        for peft_model_id, peft_dict in self.pefts.items():
            peft_config = peft_dict["peft_config"]
            peft_config_dir = os.path.join(
                os.path.expanduser(self.cache_path),
                "configs",
                peft_model_id.lower(),
            )
            os.makedirs(peft_config_dir, exist_ok=True)
            peft_config_path = os.path.join(peft_config_dir, "config.json")
            print(f"Saving {peft_model_id} configs to file {peft_config_path}...")
            with open(peft_config_path, "w") as json_file:

                class SetEncoder(json.JSONEncoder):
                    def default(self, obj):
                        if isinstance(obj, set):
                            return list(obj)
                        return super().default(obj)

                json.dump(peft_config.to_dict(), json_file, indent=2, cls=SetEncoder)

    def __get_revision_hashes(self, model_name: str, folder: str):
        ff_revision = None
        ff_revision_file = os.path.join(folder, "rev_sha.txt")

        if os.path.exists(ff_revision_file):
            ff_revision = "".join(open(ff_revision_file).read().split())

        if os.path.exists(model_name) and os.path.isdir(model_name):
            # Local model
            files = os.listdir(model_name)
            state = files + [
                os.path.getmtime(os.path.join(model_name, f)) for f in files
            ]
            latest_revision = hashlib.md5(str(state).encode("utf-8")).hexdigest()
        else:
            # Remote HuggingFace model
            hf_api = HfApi()
            latest_revision = hf_api.model_info(self.model_name).sha
        return ff_revision, ff_revision_file, latest_revision

    def download_hf_weights_if_needed(self):
        """Check in the folder specified by the cache_path whether the LLM's model weights are available and up to date.
        If not, or if the refresh_cache parameter is set to True, download new weights.

        If any PEFT adapter is registered, perform the same operation for PEFT.
        """

<<<<<<< HEAD
        def get_weights_path(model_name):
            return os.path.join(
                os.path.expanduser(self.cache_path),
                "weights",
                model_name.lower(),
                (
                    "full-precision"
                    if self.data_type == DataType.DT_FLOAT
                    else "half-precision"
                ),
=======
        # Use local cache, or download new version
        self.weights_path = os.path.join(
            os.path.expanduser(self.cache_path),
            "weights",
            self.model_name.lower(),
            (
                "full-precision"
                if self.data_type == DataType.DT_FLOAT
                else "half-precision"
            ),
        )
        if self.refresh_cache:
            print(
                f"Refreshing weights in cache for model {self.model_name} at path {self.weights_path} ..."
>>>>>>> b4a639c8
            )

        def refresh_cache_if_needed(model_name):
            weights_path = get_weights_path(model_name)
            if self.refresh_cache:
                print(
                    f"Refreshing weights in cache for model {model_name} at path {weights_path} ..."
                )
                if os.path.exists(weights_path):
                    shutil.rmtree(weights_path)
            os.makedirs(weights_path, exist_ok=True)

        def get_hf_llm(model_name):
            return AutoModelForCausalLM.from_pretrained(
                model_name,
                trust_remote_code=True,
                torch_dtype=(
                    torch.float32
                    if self.data_type == DataType.DT_FLOAT
                    else torch.float16
                ),
            )

        def download_llm_weights():
            refresh_cache_if_needed(self.model_name)
            ff_revision, ff_revision_file, latest_revision = self.__get_revision_hashes(
                self.model_name, self.weights_path
            )
            if ff_revision != latest_revision:
                print(
                    f"'{self.model_name}' local model weights need updating! Downloading/converting new weights now..."
                )
                hf_model = get_hf_llm(self.model_name)
                # Convert the model to FlexFlow format
                self.model_class.convert_hf_model(hf_model, self.weights_path)
                # Save new revision hash to file
                with open(ff_revision_file, "w+") as f:
                    f.write(latest_revision)
                print(f"Done converting the weights for model {self.model_name}")
                # Deallocate hf model
                del hf_model
                gc.collect()
                torch.cuda.empty_cache()

        def convert_peft_model(hf_peft_model, peft_type, weights_path):
            for name, params in hf_peft_model.named_parameters():
                if peft_type.lower() in name:
                    name = name.replace("base_model.model.model.", "").replace(
                        ".default", ""
                    )
                    name = self.model_class.convert_hf_weight_name(name)
                    params.detach().cpu().numpy().tofile(f"{weights_path}/{name}")

        def download_peft_weights():
            for peft_model_id, peft_dict in self.pefts.items():
                peft_config = peft_dict["peft_config"]
                peft_type = peft_dict["peft_type"]

                weights_path = get_weights_path(peft_model_id)
                refresh_cache_if_needed(peft_model_id)
                ff_revision, ff_revision_file, latest_revision = (
                    self.__get_revision_hashes(peft_model_id, weights_path)
                )

                if ff_revision != latest_revision:
                    print(
                        f"'{peft_model_id}' local model weights need updating! Downloading/converting new weights now..."
                    )
                    hf_model = get_hf_llm(peft_model_id)
                    hf_peft_model = PeftModel.from_pretrained(
                        hf_model, peft_model_id, config=peft_config
                    )
                    # Convert the model to FlexFlow format
                    convert_peft_model(hf_peft_model, peft_type, weights_path)
                    # Save new revision hash to file
                    with open(ff_revision_file, "w+") as f:
                        f.write(latest_revision)
                    print(f"Done converting the weights for model {peft_model_id}")
                    # Deallocate hf model
                    del hf_peft_model
                    del hf_model
                    gc.collect()
                    torch.cuda.empty_cache()

        self.weights_path = get_weights_path(self.model_name)
        download_llm_weights()
        download_peft_weights()

    def download_hf_tokenizer_if_needed(self):
        """Check in the folder specified by the cache_path whether the LLM's tokenizer files are available and up to date.
        If not, or if the refresh_cache parameter is set to True, download new tokenizer files.
        """
        print("Loading tokenizer...")

        # Use local cache, or download new version
        self.tokenizer_path = os.path.join(
            os.path.expanduser(self.cache_path),
            "tokenizers",
            self.model_name.lower(),
        )
        if self.refresh_cache:
            print(
                f"Refreshing cached tokenizer for model {self.model_name} at path {self.tokenizer_path} ..."
            )
            if os.path.exists(self.tokenizer_path):
                shutil.rmtree(self.tokenizer_path)
        if not os.path.exists(self.tokenizer_path):
            print(f"Creating directory {self.tokenizer_path} (if it doesn't exist)...")
            os.makedirs(self.tokenizer_path, exist_ok=True)

        # Get local revision SHA, check if it matches latest one on huggingface
        ff_revision, ff_revision_file, latest_revision = self.__get_revision_hashes(
            self.model_name, self.tokenizer_path
        )

        if ff_revision != latest_revision:
            print(
                f"'{self.model_name}' tokenizer needs updating! Downloading tokenizer now..."
            )
            # Download tokenizer from HuggingFace, or load it from the local folder
            if self.model_type == ModelType.LLAMA:
                hf_tokenizer = LlamaTokenizer.from_pretrained(
                    self.model_name, use_fast=True
                )
            else:
                hf_tokenizer = AutoTokenizer.from_pretrained(self.model_name)
            # Save tokenizer
            hf_tokenizer.save_pretrained(self.tokenizer_path)
            print("Done updating HF tokenizer.")
            # Save new revision hash to file
            with open(ff_revision_file, "w+") as f:
                f.write(latest_revision)

    def compile(
        self,
        generation_config: GenerationConfig = GenerationConfig(),
        max_requests_per_batch: int = 1,
        max_seq_length: int = 256,
        max_tokens_per_batch: int = 64,
        model_specific_data_parallelism_degree: int = None,
        model_specific_tensor_parallelism_degree: int = None,
        model_specific_pipeline_parallelism_degree: int = None,
        ssms: list = [],
    ):
        """Compile the LLM for inference and load the weights into memory

        :param generation_config: The GenerationConfig object with the configurations to use for sampling, defaults to GenerationConfig()
        :type generation_config: GenerationConfig, optional
        :param max_requests_per_batch: The maximum batch size to allow, defaults to 1
        :type max_requests_per_batch: int, optional
        :param max_seq_length: The maximum sequence length to allow per batch, defaults to 256
        :type max_seq_length: int, optional
        :param max_tokens_per_batch: The maximum number of tokens (across requests) to allow per batch, defaults to 64
        :type max_tokens_per_batch: int, optional
        :param model_specific_data_parallelism_degree: Use this parameter if you want to give the LLM a different data parallelism degree than the one used to initialize the runtime, defaults to None
        :type model_specific_data_parallelism_degree: int, optional
        :param model_specific_tensor_parallelism_degree: Use this parameter if you want to give the LLM a different tensor parallelism degree than the one used to initialize the runtime, defaults to None
        :type model_specific_tensor_parallelism_degree: int, optional
        :param model_specific_pipeline_parallelism_degree: Use this parameter if you want to give the LLM a different pipeline parallelism degree than the one used to initialize the runtime, defaults to None
        :type model_specific_pipeline_parallelism_degree: int, optional
        :param ssms: The SSMs to use when operating in speculative inference mode, defaults to []
        :type ssms: list, optional
        """
        # self.max_requests_per_batch = max_requests_per_batch
        # self.max_seq_length = max_seq_length
        # self.max_tokens_per_batch = max_tokens_per_batch
        self.ssms = ssms
        self.generation_config = GenerationConfig()
        self.ffconfig = FFConfig()
        if len(ssms) > 0:
            assert type(self) == LLM
            mode = InferenceMode.TREE_VERIFY_MODE
        elif type(self) == SSM:
            mode = InferenceMode.BEAM_SEARCH_MODE
        else:
            assert type(self) == LLM
            mode = InferenceMode.INC_DECODING_MODE

        # Apply model-specific parallelism degrees, if needed
        if model_specific_data_parallelism_degree:
            self.ffconfig.data_parallelism_degree = (
                model_specific_data_parallelism_degree
            )
        if model_specific_tensor_parallelism_degree:
            self.ffconfig.tensor_parallelism_degree = (
                model_specific_tensor_parallelism_degree
            )
        if model_specific_pipeline_parallelism_degree:
            self.ffconfig.pipeline_parallelism_degree = (
                model_specific_pipeline_parallelism_degree
            )

        # Create request manager and set serving configuration
        self.rm = RequestManager()
        self.rm.set_max_requests_per_batch(max_requests_per_batch)
        self.rm.set_max_tokens_per_batch(max_tokens_per_batch)
        self.rm.set_max_sequence_length(max_seq_length)

        # Instantiate the relevant model
        self.model = self.model_class(
            mode,
            generation_config,
            self.ffconfig,
            self.hf_config,
            self.data_type,
            max_tokens_per_batch,
        )

        # Add PEFT layer if registered
        for peft_model_id, peft_dict in self.pefts.items():
            # ff_peft_config = peft_dict["ff_peft_config"]
            ff_peft_config = LoraLinearConfig(
                os.path.expanduser(self.cache_path), peft_model_id
            )
            ff_peft_model_id = self.model.ffmodel.add_lora_layer(ff_peft_config)
            peft_dict["ff_peft_model_id"] = ff_peft_model_id

        # Download the weights from huggingface (if needed)
        self.download_hf_weights_if_needed()

        # Create file data loader, load weights into tensors
        model_configs = self.config_class(self.hf_config)

        self.rm.set_max_spec_tree_token_num(
            model_configs.max_spec_tree_token_num
            if "max_spec_tree_token_num"
            in model_configs.__dict__
            else 20
        )

        self.fileloader = FileDataLoader(
            self.weights_path,
            model_configs.num_attention_heads,
            model_configs.num_key_value_heads,
            model_configs.hidden_size,
            model_configs.hidden_size // model_configs.num_attention_heads,
            self.ffconfig.tensor_parallelism_degree,
            self.data_type == DataType.DT_FLOAT,
        )

        # Register weights file loader
        self.im = InferenceManager()
        self.im.register_model_weights_loader(self.model.ffmodel, self.fileloader)

        # Download the tokenizer from huggingface (if needed) and load them
        self.download_hf_tokenizer_if_needed()

        # Create tokenizer (this must be done after we have downloaded the tokenizer
        bos_token_id = (
            -1 if self.hf_config.bos_token_id is None else self.hf_config.bos_token_id
        )
        eos_token_id = (
            -1 if self.hf_config.eos_token_id is None else self.hf_config.eos_token_id
        )
        self.rm.register_tokenizer(
            self.model_type, bos_token_id, eos_token_id, self.tokenizer_path
        )
        self.rm.register_output_filepath(self.output_file)

        for ssm in self.ssms:
            self.rm.register_ssm_model(ssm.model.ffmodel)

        # start background server
        if (mode == InferenceMode.TREE_VERIFY_MODE) or (
            mode == InferenceMode.INC_DECODING_MODE
        ):
            import atexit

            atexit.register(self.rm.stop_server)

    def generate(
        self,
        requests_or_prompts: Union[str, List[str], Request, List[Request]],
        max_length: int = 128,
    ):
        """Generate tokens based on the input prompt(s)

        :param requests_or_prompts: The generation prompt(s) in the form of a string, a list of strings, a Request, or list of Requests
        :type requests_or_prompts: Union[str, List[str], Request, List[Request]]
        :return: the generation results
        :rtype: GenerationResult
        """
        if type(requests_or_prompts) == str:
            if len(requests_or_prompts) == 0:
                return None
            return self.model.ffmodel.generate_inf_only(
                [requests_or_prompts], max_length
            )
        elif type(requests_or_prompts) == Request:
            return self.model.ffmodel.generate(requests_or_prompts)
        elif type(requests_or_prompts) == list:
            if len(requests_or_prompts) == 0:
                return []
            if type(requests_or_prompts[0]) == str:
                return self.model.ffmodel.generate_inf_only(
                    requests_or_prompts, max_length
                )
            else:
                print(requests_or_prompts)
                return self.model.ffmodel.generate(requests_or_prompts)
        else:
            assert False, "Please pass a non-empty string or list of strings"

    def start_server(self):
        self.rm.start_server(self.model.ffmodel)
        print("Background server started.")

    def stop_server(self):
        self.rm.stop_server()
        print("Background server stopped.")


class SSM(LLM):
    """This class creates a SSM (Small-Speculative Model) object based on a model from HuggingFace"""

    def __init__(
        self,
        model_name: str,
        data_type: DataType = DataType.DT_HALF,
        cache_path: str = "~/.cache/flexflow",
        refresh_cache: bool = False,
        output_file: str = "",
    ):
        """Create the SSM object

        :param model_name: The name of the HuggingFace model to use. E.g. 'meta-llama/Llama-2-7b-hf'
        :type model_name: str
        :param data_type: The data type to use for the tensors (e.g. DataType.DT_FLOAT for full precision, or DataType.DT_HALF for half precision), defaults to DataType.DT_HALF
        :type data_type: DataType, optional
        :param cache_path: Path to the folder (which will be created if it does not yet exist) to use for the FlexFlow weights/tokenizers cache, defaults to "~/.cache/flexflow"
        :type tokenizer_path: str, optional
        :param refresh_cache: Use this flag to force the refresh of the model's weights/tokenizer cache, defaults to False
        :type refresh_cache: bool, optional
        :param output_file: Path to the output file. If left blank, the output will not be written to file, defaults to ""
        :type output_file: str, optional
        """
        super().__init__(
            model_name,
            data_type,
            cache_path,
            refresh_cache,
            output_file,
        )

    def compile(
        self,
        generation_config: GenerationConfig = GenerationConfig(),
        max_requests_per_batch: int = 16,
        max_seq_length: int = 256,
        max_tokens_per_batch: int = 128,
        model_specific_data_parallelism_degree: int = 1,
        model_specific_tensor_parallelism_degree: int = 1,
        model_specific_pipeline_parallelism_degree: int = 1,
        ssms: list = [],
    ):
        """Compile the SSM for inference and load the weights into memory

        :param mode: The SSM inference mode (InferenceMode.INC_DECODING_MODE for incremental decoding, InferenceMode.BEAM_SEARCH_MODE for beam search, or InferenceMode.TREE_VERIFY_MODE for token tree verification), defaults to InferenceMode.INC_DECODING_MODE
        :type mode: InferenceMode, optional
        :param generation_config: The GenerationConfig object with the configurations to use for sampling, defaults to GenerationConfig()
        :type generation_config: GenerationConfig, optional
        :param max_requests_per_batch: The maximum batch size to allow, defaults to 16
        :type max_requests_per_batch: int, optional
        :param max_seq_length: The maximum sequence length to allow per batch, defaults to 256
        :type max_seq_length: int, optional
        :param max_tokens_per_batch: The maximum number of tokens (across requests) to allow per batch, defaults to 128
        :type max_tokens_per_batch: int, optional
        :param model_specific_data_parallelism_degree: Use this parameter if you want to give the SSM a different data parallelism degree than the default one, defaults to 1
        :type model_specific_data_parallelism_degree: int, optional
        :param model_specific_tensor_parallelism_degree: Use this parameter if you want to give the SSM a different tensor parallelism degree than the default one, defaults to 1
        :type model_specific_tensor_parallelism_degree: int, optional
        :param model_specific_pipeline_parallelism_degree: Use this parameter if you want to give the SSM a different pipeline parallelism degree than the default one, defaults to 1
        :type model_specific_pipeline_parallelism_degree: int, optional
        :param ssms: The SSMs to use when operating in speculative inference mode, defaults to []
        :type ssms: list, optional
        """
        super().compile(
            generation_config,
            max_requests_per_batch,
            max_seq_length,
            max_tokens_per_batch,
            model_specific_data_parallelism_degree,
            model_specific_tensor_parallelism_degree,
            model_specific_pipeline_parallelism_degree,
            ssms,
        )<|MERGE_RESOLUTION|>--- conflicted
+++ resolved
@@ -200,7 +200,6 @@
         If any PEFT adapter is registered, perform the same operation for PEFT.
         """
 
-<<<<<<< HEAD
         def get_weights_path(model_name):
             return os.path.join(
                 os.path.expanduser(self.cache_path),
@@ -211,22 +210,6 @@
                     if self.data_type == DataType.DT_FLOAT
                     else "half-precision"
                 ),
-=======
-        # Use local cache, or download new version
-        self.weights_path = os.path.join(
-            os.path.expanduser(self.cache_path),
-            "weights",
-            self.model_name.lower(),
-            (
-                "full-precision"
-                if self.data_type == DataType.DT_FLOAT
-                else "half-precision"
-            ),
-        )
-        if self.refresh_cache:
-            print(
-                f"Refreshing weights in cache for model {self.model_name} at path {self.weights_path} ..."
->>>>>>> b4a639c8
             )
 
         def refresh_cache_if_needed(model_name):
