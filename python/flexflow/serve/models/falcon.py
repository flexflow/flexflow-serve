--- conflicted
+++ resolved
@@ -19,18 +19,11 @@
 
 class FalconConfig:
     def __init__(self, hf_config):
-<<<<<<< HEAD
-        self.max_beam_width = 1
-        self.max_beam_depth = 8
-        self.max_spec_tree_token_num = 64
-
-=======
         # self.max_seq_len = 256
         # self.max_num_tokens = 64
         self.max_beam_width = 1
         self.max_beam_depth = 8
         self.max_spec_tree_token_num = 20
->>>>>>> 12102560
         self.bias = hf_config.bias
         self.hidden_dropout = hf_config.hidden_dropout
         self.hidden_size = hf_config.hidden_size
@@ -65,11 +58,8 @@
         ffconfig,
         hf_config,
         data_type,
-<<<<<<< HEAD
-=======
         # max_batch_size=1,
         # max_seq_length=256,
->>>>>>> 12102560
         max_tokens_per_batch,
         weights_filepath="",
         tokenizer_filepath="",
@@ -77,16 +67,11 @@
         self.mode = mode
         self.generation_config = generation_config
         self.ffconfig = ffconfig
-<<<<<<< HEAD
-        self.data_type = data_type
-        self.falcon_config = FalconConfig(hf_config)
-=======
         # self.max_batch_size = max_batch_size
         self.data_type = data_type
         self.falcon_config = FalconConfig(hf_config)
         # self.falcon_config.max_seq_length = max_seq_length
         # self.falcon_config.max_num_tokens = max_tokens_per_batch
->>>>>>> 12102560
         self.weights_filepath = weights_filepath
         self.tokenizer_filepath = tokenizer_filepath
         self.maxint = 2**31 - 1
