/* Copyright 2020 Stanford, Los Alamos National Laboratory
 *
 * Licensed under the Apache License, Version 2.0 (the "License");
 * you may not use this file except in compliance with the License.
 * You may obtain a copy of the License at
 *
 *     http://www.apache.org/licenses/LICENSE-2.0
 *
 * Unless required by applicable law or agreed to in writing, software
 * distributed under the License is distributed on an "AS IS" BASIS,
 * WITHOUT WARRANTIES OR CONDITIONS OF ANY KIND, either express or implied.
 * See the License for the specific language governing permissions and
 * limitations under the License.
 */

#include "flexflow_dataloader.h"
#include "flexflow_c.h"

using namespace Legion;
using namespace FlexFlow;

class FFCObjectWrapper {
public:
#define FF_NEW_OPAQUE_WRAPPER(T_, T)                                   \
  static T_ wrap(T t) {                                             \
    T_ t_;                                                          \
    t_.impl = static_cast<void *>(t);                               \
    return t_;                                                      \
  }                                                                 \
  static const T_ wrap_const(const T t) {                           \
    T_ t_;                                                          \
    t_.impl = const_cast<void *>(static_cast<const void *>(t));     \
    return t_;                                                      \
  }                                                                 \
  static T unwrap(T_ t_) {                                          \
    return static_cast<T>(t_.impl);                                 \
  }                                                                 \
  static const T unwrap_const(const T_ t_) {                        \
    return static_cast<const T>(t_.impl);                           \
  }

  FF_NEW_OPAQUE_WRAPPER(flexflow_config_t, FFConfig *);
  FF_NEW_OPAQUE_WRAPPER(flexflow_model_t, FFModel *);
  FF_NEW_OPAQUE_WRAPPER(flexflow_tensor_t, Tensor);
  FF_NEW_OPAQUE_WRAPPER(flexflow_parallel_tensor_t, ParallelTensor);
  FF_NEW_OPAQUE_WRAPPER(flexflow_sgd_optimizer_t, SGDOptimizer *);
  FF_NEW_OPAQUE_WRAPPER(flexflow_adam_optimizer_t, AdamOptimizer *);
  FF_NEW_OPAQUE_WRAPPER(flexflow_initializer_t, Initializer *);
  FF_NEW_OPAQUE_WRAPPER(flexflow_glorot_uniform_initializer_t, GlorotUniform *);
  FF_NEW_OPAQUE_WRAPPER(flexflow_zero_initializer_t, ZeroInitializer *);
  FF_NEW_OPAQUE_WRAPPER(flexflow_uniform_initializer_t, UniformInitializer *);
  FF_NEW_OPAQUE_WRAPPER(flexflow_norm_initializer_t, NormInitializer *);
  FF_NEW_OPAQUE_WRAPPER(flexflow_op_t, Layer *);
  //FF_NEW_OPAQUE_WRAPPER(flexflow_parameter_t, Parameter *);
  FF_NEW_OPAQUE_WRAPPER(flexflow_perf_metrics_t, PerfMetrics *);
  FF_NEW_OPAQUE_WRAPPER(flexflow_net_config_t, NetConfig *);
  FF_NEW_OPAQUE_WRAPPER(flexflow_dlrm_config_t, DLRMConfig *);
  FF_NEW_OPAQUE_WRAPPER(flexflow_dataloader_4d_t, ImgDataLoader4D *);
  FF_NEW_OPAQUE_WRAPPER(flexflow_dataloader_2d_t, ImgDataLoader2D *);
  FF_NEW_OPAQUE_WRAPPER(flexflow_single_dataloader_t, SingleDataLoader *);
};

Logger ffc_log("flexflow_c");

#ifdef FF_DEBUG
#define DEBUG_PRINT(...) ffc_log.print(__VA_ARGS__)
#else
#define DEBUG_PRINT(...)
#endif

// -----------------------------------------------------------------------
// FFConfig
// -----------------------------------------------------------------------

flexflow_config_t
flexflow_config_create(void)
{
  FFConfig *config = new FFConfig();
  DEBUG_PRINT("[FFConfig] new %p", config);
  return FFCObjectWrapper::wrap(config);
}

void
flexflow_config_destroy(
  flexflow_config_t handle_)
{
  FFConfig *handle = FFCObjectWrapper::unwrap(handle_);
  DEBUG_PRINT("[FFConfig] delete %p", handle);
  delete handle;
}

void
flexflow_config_parse_args(
  flexflow_config_t handle_,
  char** argv,
  int argc)
{
  FFConfig *handle = FFCObjectWrapper::unwrap(handle_);
  handle->parse_args(argv, argc);
}

void
flexflow_config_parse_args_default(
  flexflow_config_t handle_)
{
  FFConfig *handle = FFCObjectWrapper::unwrap(handle_);
  const InputArgs &command_args = Runtime::get_input_args();
  char **argv = command_args.argv;
  int argc = command_args.argc;
  handle->parse_args(argv, argc);
}

int
flexflow_config_get_batch_size(
  flexflow_config_t handle_)
{
  FFConfig *handle = FFCObjectWrapper::unwrap(handle_);
  return handle->batchSize;
}

int
flexflow_config_get_workers_per_node(
  flexflow_config_t handle_)
{
  FFConfig *handle = FFCObjectWrapper::unwrap(handle_);
  return handle->workersPerNode;
}

int
flexflow_config_get_num_nodes(
  flexflow_config_t handle_)
{
  FFConfig *handle = FFCObjectWrapper::unwrap(handle_);
  return handle->numNodes;
}

int
flexflow_config_get_epochs(
  flexflow_config_t handle_)
{
  FFConfig *handle = FFCObjectWrapper::unwrap(handle_);
  return handle->epochs;
}

bool
flexflow_config_get_enable_control_replication(
  flexflow_config_t handle_)
{
  FFConfig *handle = FFCObjectWrapper::unwrap(handle_);
  return handle->enable_control_replication;
}

int
flexflow_config_get_python_data_loader_type(
  flexflow_config_t handle_)
{
  FFConfig *handle = FFCObjectWrapper::unwrap(handle_);
  return handle->python_data_loader_type;
}

// -----------------------------------------------------------------------
// FFModel
// -----------------------------------------------------------------------

flexflow_model_t
flexflow_model_create(
  flexflow_config_t config_)
{
  FFConfig *config = FFCObjectWrapper::unwrap(config_);
  FFModel *model = new FFModel(*config);
  DEBUG_PRINT("[FFModel] new %p", model);
  return FFCObjectWrapper::wrap(model);
}

void
flexflow_model_destroy(
  flexflow_model_t handle_)
{
  FFModel *handle = FFCObjectWrapper::unwrap(handle_);
  DEBUG_PRINT("[FFModel] delete %p", handle);
  delete handle;
}

void
flexflow_model_reset_metrics(
  flexflow_model_t handle_)
{
  FFModel *handle = FFCObjectWrapper::unwrap(handle_);
  handle->reset_metrics();
}

void
flexflow_model_init_layers(
  flexflow_model_t handle_)
{
  FFModel *handle = FFCObjectWrapper::unwrap(handle_);
  handle->init_operators();
}

void
flexflow_model_prefetch(
  flexflow_model_t handle_)
{
  FFModel *handle = FFCObjectWrapper::unwrap(handle_);
  handle->prefetch();
}

void
flexflow_model_forward(
  flexflow_model_t handle_,
  int seq_length)
{
  FFModel *handle = FFCObjectWrapper::unwrap(handle_);
  handle->forward(seq_length);
}

void
flexflow_model_backward(
  flexflow_model_t handle_,
  int seq_length)
{
  FFModel *handle = FFCObjectWrapper::unwrap(handle_);
  handle->backward(seq_length);
}

void
flexflow_model_compute_metrics(
  flexflow_model_t handle_)
{
  FFModel *handle = FFCObjectWrapper::unwrap(handle_);
  handle->compute_metrics();
}

void
flexflow_model_update(
  flexflow_model_t handle_)
{
  FFModel *handle = FFCObjectWrapper::unwrap(handle_);
  handle->update();
}

void
flexflow_model_compile(
  flexflow_model_t handle_,
  enum LossType loss_type,
  int *metrics,
  int nb_metrics,
  enum CompMode comp_mode)
{
  FFModel *handle = FFCObjectWrapper::unwrap(handle_);
  std::vector<MetricsType> metrics_vec;
  for (int i = 0; i < nb_metrics; i++) {
    metrics_vec.push_back(static_cast<MetricsType>(metrics[i]));
  }
  handle->compile(loss_type, metrics_vec, comp_mode);
}

flexflow_tensor_t
flexflow_model_get_label_tensor(
  flexflow_model_t handle_)
{
  FFModel *handle = FFCObjectWrapper::unwrap(handle_);
  Tensor tensor = handle->label_tensor;
  return FFCObjectWrapper::wrap(tensor);
}

void
flexflow_model_zero_gradients(
  flexflow_model_t handle_)
{
  FFModel *handle = FFCObjectWrapper::unwrap(handle_);
  handle->zero_gradients();
}

flexflow_tensor_t
flexflow_model_add_exp(
  flexflow_model_t handle_,
  const flexflow_tensor_t x_,
  const char *name)
{
  FFModel *handle = FFCObjectWrapper::unwrap(handle_);
  const Tensor x = FFCObjectWrapper::unwrap_const(x_);
  Tensor tensor = handle->exp(x, name);
  DEBUG_PRINT("[Exp] new Tensor %p, x %p, name %s", 
    tensor, x, name);
  return FFCObjectWrapper::wrap(tensor);
}

flexflow_tensor_t
flexflow_model_add_add(
  flexflow_model_t handle_,
  const flexflow_tensor_t x_,
  const flexflow_tensor_t y_,
  bool inplace_a,
  const char *name)
{
  FFModel *handle = FFCObjectWrapper::unwrap(handle_);
  const Tensor x = FFCObjectWrapper::unwrap_const(x_);
  const Tensor y = FFCObjectWrapper::unwrap_const(y_);
  Tensor tensor = handle->add(x, y, inplace_a, name);
  DEBUG_PRINT("[Add] new Tensor %p, x %p, y %p, name %s", 
    tensor, x, y, name);
  return FFCObjectWrapper::wrap(tensor);
}

flexflow_tensor_t
flexflow_model_add_subtract(
  flexflow_model_t handle_,
  const flexflow_tensor_t x_,
  const flexflow_tensor_t y_,
  bool inplace_a,
  const char *name)
{
  FFModel *handle = FFCObjectWrapper::unwrap(handle_);
  const Tensor x = FFCObjectWrapper::unwrap_const(x_);
  const Tensor y = FFCObjectWrapper::unwrap_const(y_);
  Tensor tensor = handle->subtract(x, y, inplace_a, name);
  DEBUG_PRINT("[Subtract] new Tensor %p, x %p, y %p, name %s", 
    tensor, x, y, name);
  return FFCObjectWrapper::wrap(tensor);
}

flexflow_tensor_t
flexflow_model_add_multiply(
  flexflow_model_t handle_,
  const flexflow_tensor_t x_,
  const flexflow_tensor_t y_,
  bool inplace_a,
  const char *name)
{
  FFModel *handle = FFCObjectWrapper::unwrap(handle_);
  const Tensor x = FFCObjectWrapper::unwrap_const(x_);
  const Tensor y = FFCObjectWrapper::unwrap_const(y_);
  Tensor tensor = handle->multiply(x, y, inplace_a, name);
  DEBUG_PRINT("[Multiply] new Tensor %p, x %p, y %p, name %s", 
    tensor, x, y, name);
  return FFCObjectWrapper::wrap(tensor);
}

flexflow_tensor_t
flexflow_model_add_divide(
  flexflow_model_t handle_,
  const flexflow_tensor_t x_,
  const flexflow_tensor_t y_,
  bool inplace_a,
  const char *name)
{
  FFModel *handle = FFCObjectWrapper::unwrap(handle_);
  const Tensor x = FFCObjectWrapper::unwrap_const(x_);
  const Tensor y = FFCObjectWrapper::unwrap_const(y_);
  Tensor tensor = handle->divide(x, y, inplace_a, name);
  DEBUG_PRINT("[Divide] new Tensor %p, x %p, y %p, name %s", 
    tensor, x, y, name);
  return FFCObjectWrapper::wrap(tensor);
}

flexflow_tensor_t
flexflow_model_add_rsqrt(
  flexflow_model_t handle_,
  const flexflow_tensor_t input_,
  const char *name)
{
  FFModel *handle = FFCObjectWrapper::unwrap(handle_);
  Tensor *input = FFCObjectWrapper::unwrap(input_);
  Tensor *tensor = new Tensor();
  *tensor = handle->rsqrt(*input, name);
  DEBUG_PRINT("[Rsqrt] new Tensor %p, input %p, name %s",
    tensor, input, name);
  return FFCObjectWrapper::wrap(tensor);
}

flexflow_tensor_t
flexflow_model_add_pow(
  flexflow_model_t handle_,
  const flexflow_tensor_t input_,
  const float exponent,
  const char *name)
{
  FFModel *handle = FFCObjectWrapper::unwrap(handle_);
  Tensor *input = FFCObjectWrapper::unwrap(input_);
  Tensor *tensor = new Tensor();
  *tensor = handle->pow(*input, exponent, name);
  DEBUG_PRINT("[Pow] new Tensor %p, input %p, exponent %f, name %s",
    tensor, input, exponent, name);
  return FFCObjectWrapper::wrap(tensor);
}

flexflow_tensor_t
flexflow_model_add_mean(
  flexflow_model_t handle_,
  const flexflow_tensor_t input_,
  int *dims,
  int n,
  bool keepdims,
  const char *name)
{
  FFModel *handle = FFCObjectWrapper::unwrap(handle_);
  Tensor *input = FFCObjectWrapper::unwrap(input_);
  std::vector<int> dims_vec;
  char cbuffer[256];
  char *cbuffer_ptr = cbuffer;
  snprintf(cbuffer_ptr, 13, "[Mean] dims ");
  cbuffer_ptr += 12;
  for (int i = 0; i < n; ++i) {
    int dim = dims[i];
    dims_vec.push_back(dim);
    std::string dim_str = std::to_string(dim);
    size_t num_digits = dim_str.size();
    snprintf(cbuffer_ptr, num_digits + 2, "%s ", dim_str.c_str());
    cbuffer_ptr += num_digits + 1;
  }
  Tensor *tensor = new Tensor();
  *tensor = handle->mean(*input, dims_vec, keepdims, name);
  DEBUG_PRINT("%s, new Tensor %p, keepdims %d, name %s",
    cbuffer, tensor, keepdims, name);
  return FFCObjectWrapper::wrap(tensor);
}

flexflow_tensor_t
flexflow_model_add_conv2d(
  flexflow_model_t handle_,
  const flexflow_tensor_t input_,
  int out_channels,
  int kernel_h, int kernel_w,
  int stride_h, int stride_w,
  int padding_h, int padding_w,
  enum ActiMode activation /* AC_MODE_NONE */,
  int groups,
  bool use_bias /* True */,
  flexflow_op_t shared_op_,
  flexflow_initializer_t kernel_initializer_,
  flexflow_initializer_t bias_initializer_,
  const char * name)
{
  FFModel *handle = FFCObjectWrapper::unwrap(handle_);
  const Tensor input = FFCObjectWrapper::unwrap_const(input_);
  Layer *shared_op = FFCObjectWrapper::unwrap(shared_op_);
  Initializer *kernel_initializer = FFCObjectWrapper::unwrap(kernel_initializer_);
  Initializer *bias_initializer = FFCObjectWrapper::unwrap(bias_initializer_);
  Tensor tensor = handle->conv2d(input, out_channels, kernel_h, kernel_w, stride_h, stride_w, padding_h, padding_w, activation, groups, use_bias, shared_op, kernel_initializer, bias_initializer, name);
  DEBUG_PRINT("[Conv2d] new Tensor 4D %p (%d, %d, %d, %d), input %p, out_channels %d, kernel(%d, %d), stride(%d, %d), padding(%d, %d), activation %d, use_bias %d, shared_op %p, kernel_init %p, bias_init %p, name %s",
    tensor, tensor->dims[0], tensor->dims[1], tensor->dims[2], tensor->dims[3], input, out_channels,
    kernel_h, kernel_w, stride_h, stride_w, padding_h, padding_w, 
    activation, use_bias, shared_op, kernel_initializer, bias_initializer, name);
  return FFCObjectWrapper::wrap(tensor);
}

flexflow_tensor_t
flexflow_model_add_embedding(
  flexflow_model_t handle_,
  const flexflow_tensor_t input_,
  int num_entires, int out_dim,
  enum AggrMode aggr,
  flexflow_op_t shared_op_,
  flexflow_initializer_t kernel_initializer_,
  const char *name)
{
  FFModel *handle = FFCObjectWrapper::unwrap(handle_);
  const Tensor input = FFCObjectWrapper::unwrap_const(input_);
  Layer *shared_op = FFCObjectWrapper::unwrap(shared_op_);
  Initializer *kernel_initializer = FFCObjectWrapper::unwrap(kernel_initializer_);
  Tensor tensor = handle->embedding(input, num_entires, out_dim, aggr, shared_op, kernel_initializer, name);
  DEBUG_PRINT("[Embedding] new Tensor %p, input %p, num_entires %d, out_dim %d, aggr %d, shared_op %p, kernel_init %p, name %s", 
    tensor, input, num_entires, out_dim, aggr, shared_op, kernel_initializer, name);
  return FFCObjectWrapper::wrap(tensor);
}

flexflow_tensor_t
flexflow_model_add_pool2d(
  flexflow_model_t handle_,
  flexflow_tensor_t input_,
  int kernel_h, int kernel_w,
  int stride_h, int stride_w,
  int padding_h, int padding_w,
  enum PoolType type /* POOL_MAX */,
  enum ActiMode activation /* AC_MODE_NONE */,
  const char *name)
{
  FFModel *handle = FFCObjectWrapper::unwrap(handle_);
  Tensor input = FFCObjectWrapper::unwrap(input_);
  Tensor tensor = handle->pool2d(input, kernel_h, kernel_w, stride_h, stride_w, padding_h, padding_w, type, activation, name);
  DEBUG_PRINT("[Pool2d] new Tensor 4D %p (%d, %d, %d, %d), input %p, kernel(%d, %d), stride(%d, %d), padding(%d, %d), pool %d, activation %d, name %s", 
    tensor, tensor->dims[0], tensor->dims[1], tensor->dims[2], tensor->dims[3], input, 
    kernel_h, kernel_w, stride_h, stride_w, padding_h, padding_w, type, activation, name);
  return FFCObjectWrapper::wrap(tensor);
}

flexflow_tensor_t
flexflow_model_add_batch_norm(
  flexflow_model_t handle_,
  const flexflow_tensor_t input_,
  bool relu,
  const char *name)
{
  FFModel *handle = FFCObjectWrapper::unwrap(handle_);
  Tensor input = FFCObjectWrapper::unwrap(input_);
  Tensor tensor = handle->batch_norm(input, relu, name);
  DEBUG_PRINT("[BatchNorm] new Tensor 4D %p (%d, %d, %d, %d), input %p, relu %d, name %s", 
    tensor, tensor->dims[0], tensor->dims[1], tensor->dims[2], tensor->dims[3], input, relu, name);
  return FFCObjectWrapper::wrap(tensor);
}

flexflow_tensor_t
flexflow_model_add_layer_norm(
  flexflow_model_t handle_,
  const flexflow_tensor_t input_,
  int n,
  int* axes,
  bool elementwise_affine,
  float eps, 
  const char *name)
{
  FFModel *handle = FFCObjectWrapper::unwrap(handle_);
  Tensor *input = FFCObjectWrapper::unwrap(input_);
  Tensor *tensor = new Tensor();
  std::vector<int> axes_vec;
  for (int i = 0; i < n; i++ ) {
    axes_vec.push_back(axes[i]);
  }
  *tensor = handle->layer_norm(*input, axes_vec, elementwise_affine, eps, name);
  DEBUG_PRINT("[LayerNorm] new Tensor %p, input %p, elementwise_affine %d, eps %f, name %s", tensor, input, elementwise_affine, eps, name);
  return FFCObjectWrapper::wrap(tensor);
}

flexflow_tensor_t
flexflow_model_add_batch_matmul(
  flexflow_model_t handle_,
  const flexflow_tensor_t a_,
  const flexflow_tensor_t b_,
  int a_seq_length_dim,
  int b_seq_length_dim)
{
  FFModel *handle = FFCObjectWrapper::unwrap(handle_);
  Tensor a = FFCObjectWrapper::unwrap(a_);
  Tensor b = FFCObjectWrapper::unwrap(b_);
  Tensor tensor = handle->batch_matmul(a, b, a_seq_length_dim, b_seq_length_dim);
  DEBUG_PRINT("[BatchMatMul] new Tensor %p, a %p, b %p", tensor, a, b);
  return FFCObjectWrapper::wrap(tensor);
}

flexflow_tensor_t
flexflow_model_add_dense(
  flexflow_model_t handle_,
  const flexflow_tensor_t input_,
  int out_dim,
  enum ActiMode activation /* AC_MODE_NONE */,
  bool use_bias /* true */,
  enum DataType data_type /*DT_FLOAT*/,
  flexflow_op_t shared_op_,
  flexflow_initializer_t kernel_initializer_,
  flexflow_initializer_t bias_initializer_,
  const char *name)
{
  FFModel *handle = FFCObjectWrapper::unwrap(handle_);
  const Tensor input = FFCObjectWrapper::unwrap_const(input_);
  Layer *shared_op = FFCObjectWrapper::unwrap(shared_op_);
  Initializer *kernel_initializer = FFCObjectWrapper::unwrap(kernel_initializer_);
  Initializer *bias_initializer = FFCObjectWrapper::unwrap(bias_initializer_);
  Tensor tensor = handle->dense(input, out_dim, activation, use_bias, data_type, shared_op, kernel_initializer, bias_initializer, name);
  DEBUG_PRINT("[Dense] new Tensor 2D %p (%d, %d, %d, %d), input %p, out_dim %d, activation %d, use_bias %d, shared_op %p, kernel_init %p, bias_init %p, name %s",
    tensor, tensor->dims[0], tensor->dims[1], tensor->dims[2], tensor->dims[3], input, 
    out_dim, activation, use_bias, shared_op, kernel_initializer, bias_initializer, name);
  return FFCObjectWrapper::wrap(tensor);
}

flexflow_tensor_t
flexflow_model_add_concat(
  flexflow_model_t handle_,
  int n,
  flexflow_tensor_t* input_,
  int axis,
  const char *name)
{
  FFModel *handle = FFCObjectWrapper::unwrap(handle_);
  Tensor tensor;
  std::vector<Tensor> input_vec;
  char cbuffer[256];
  char *cbuffer_ptr = cbuffer;
  sprintf(cbuffer_ptr, "[Concat] input tensor");
  cbuffer_ptr += 21;
  for (int i = 0; i < n; i++ ) {
    Tensor t = FFCObjectWrapper::unwrap(input_[i]);
    input_vec.push_back(t);
    if (i < 10) {
      sprintf(cbuffer_ptr, "%p ", t);
      cbuffer_ptr += 15;
    }
  }
  tensor = handle->concat(n, input_vec.data(), axis, name);
  sprintf(cbuffer_ptr, ", concat new Tensor %p", tensor);
  DEBUG_PRINT("%s, n %d, axis %d, name %s", cbuffer, n, axis, name);
  return FFCObjectWrapper::wrap(tensor);
}

void
flexflow_model_add_split(
  flexflow_model_t handle_,
  flexflow_tensor_t input_,
  int n,
  flexflow_tensor_t* outputs_,
  int* split,
  int axis,
  const char *name)
{
  FFModel *handle = FFCObjectWrapper::unwrap(handle_);
  Tensor input = FFCObjectWrapper::unwrap(input_);
  std::vector<int> split_vec;
  Tensor *outputs = new Tensor[n];
  for (int i = 0; i < n; i++ ) {
    split_vec.push_back(split[i]);
  }
  handle->split(input, outputs, split_vec, axis, name);
  for (int i = 0; i < n; i++ ) {
   outputs_[i] = FFCObjectWrapper::wrap(outputs[i]);
  }
  char cbuffer[256];
  char *cbuffer_ptr = cbuffer;
  sprintf(cbuffer_ptr, "[Split] input tensor %p output tensors ", input);
  cbuffer_ptr += 51;
  for (int i = 0; i < n; i++) {
    sprintf(cbuffer_ptr, "%p ", outputs_[i].impl);
    cbuffer_ptr += 15;
    if (i >= 10) {
      break;
    }
  }
  DEBUG_PRINT("%s, n %d, axis %d, name %s", cbuffer, n, axis, name);
  delete[] outputs;
}

flexflow_tensor_t
flexflow_model_add_flat(
  flexflow_model_t handle_,
  flexflow_tensor_t input_,
  const char *name)
{
  FFModel *handle = FFCObjectWrapper::unwrap(handle_);
  Tensor input = FFCObjectWrapper::unwrap(input_);
  Tensor tensor = handle->flat(input, name);
  DEBUG_PRINT("[Flat] new Tensor 4D %p, input %p, name %s", tensor, input, name);
  return FFCObjectWrapper::wrap(tensor);
}

flexflow_tensor_t
flexflow_model_add_softmax(
  flexflow_model_t handle_,
  const flexflow_tensor_t input_,
  int dim,
  const char *name)
{
  FFModel *handle = FFCObjectWrapper::unwrap(handle_);
  Tensor input = FFCObjectWrapper::unwrap(input_);
  Tensor tensor = handle->softmax(input, dim, name);
  DEBUG_PRINT("[Softmax] new Tensor %p, input %p, name %s", tensor, input, name);
  return FFCObjectWrapper::wrap(tensor);
}

flexflow_tensor_t
flexflow_model_add_transpose(
  flexflow_model_t handle_,
  const flexflow_tensor_t input_,
  int n,
  int* perm,
  const char *name)
{
  FFModel *handle = FFCObjectWrapper::unwrap(handle_);
  Tensor input = FFCObjectWrapper::unwrap(input_);
  std::vector<int> perm_vec;
  for (int i = 0; i < n; i++) {
    perm_vec.push_back(perm[i]);
  }
  Tensor tensor = handle->transpose(input, perm_vec, name);
  DEBUG_PRINT("[Transpose] new Tensor %p, input %p, n %d, name %s", tensor, input, n, name);
  return FFCObjectWrapper::wrap(tensor);
}

flexflow_tensor_t
flexflow_model_add_reshape(
  flexflow_model_t handle_,
  const flexflow_tensor_t input_,
  int n,
  int* shape,
  const char *name)
{
  FFModel *handle = FFCObjectWrapper::unwrap(handle_);
  Tensor input = FFCObjectWrapper::unwrap(input_);
  std::vector<int> shape_vec;
  for (int i = 0; i < n; i++) {
    shape_vec.push_back(shape[i]);
  }
  Tensor tensor = handle->reshape(input, shape_vec, name);
  DEBUG_PRINT("[Reshape] new Tensor %p, input %p, n %d, name %s", tensor, input, n, name);
  return FFCObjectWrapper::wrap(tensor);
}

flexflow_tensor_t
flexflow_model_add_reverse(
  flexflow_model_t handle_,
  const flexflow_tensor_t input_,
  int axis, 
  const char *name)
{
  FFModel *handle = FFCObjectWrapper::unwrap(handle_);
  Tensor input = FFCObjectWrapper::unwrap(input_);
  Tensor tensor = handle->reverse(input, axis, name);
  DEBUG_PRINT("[Reverse] new Tensor %p, input %p, axis %d, name %s", tensor, input, axis, name);
  return FFCObjectWrapper::wrap(tensor);
}

flexflow_tensor_t
flexflow_model_add_scalar_multiply(
  flexflow_model_t handle_,
  const flexflow_tensor_t input_,
  const float scalar,
  bool inplace,
  const char *name)
{
  FFModel *handle = FFCObjectWrapper::unwrap(handle_);
  Tensor input = FFCObjectWrapper::unwrap(input_);
  Tensor tensor = handle->scalar_multiply(input, scalar, inplace, name);
  DEBUG_PRINT("[Scalar multiply] new Tensor %p, input %p, scalar %f, name %s", tensor, input, scalar,  name);
  return FFCObjectWrapper::wrap(tensor);
}

flexflow_tensor_t
flexflow_model_add_scalar_add(
  flexflow_model_t handle_,
  const flexflow_tensor_t input_,
  const float scalar,
  bool inplace,
  const char *name)
{
  FFModel *handle = FFCObjectWrapper::unwrap(handle_);
  Tensor input = FFCObjectWrapper::unwrap(input_);
  Tensor tensor = handle->scalar_add(input, scalar, inplace, name);
  DEBUG_PRINT("[Scalar addition] new Tensor %p, input %p, scalar %f, name %s", tensor, input, scalar,  name);
  return FFCObjectWrapper::wrap(tensor);
}

flexflow_tensor_t
flexflow_model_add_scalar_sub(
  flexflow_model_t handle_,
  const flexflow_tensor_t input_,
  const float scalar,
  bool inplace,
  const char *name)
{
  FFModel *handle = FFCObjectWrapper::unwrap(handle_);
  Tensor input = FFCObjectWrapper::unwrap(input_);
  Tensor tensor = handle->scalar_sub(input, scalar, inplace, name);
  DEBUG_PRINT("[Scalar subtraction] new Tensor %p, input %p, scalar %f, name %s", tensor, input, scalar,  name);
  return FFCObjectWrapper::wrap(tensor);
}

flexflow_tensor_t
flexflow_model_add_scalar_truediv(
  flexflow_model_t handle_,
  const flexflow_tensor_t input_,
  const float scalar,
  bool inplace,
  const char *name)
{
  FFModel *handle = FFCObjectWrapper::unwrap(handle_);
  Tensor input = FFCObjectWrapper::unwrap(input_);
  Tensor tensor = handle->scalar_truediv(input, scalar, inplace, name);
  DEBUG_PRINT("[Scalar true division] new Tensor %p, input %p, scalar %f, name %s", tensor, input, scalar,  name);
  return FFCObjectWrapper::wrap(tensor);
}

flexflow_tensor_t
flexflow_model_add_gelu(
  flexflow_model_t handle_,
  const flexflow_tensor_t input_,
  const char *name)
{
  FFModel *handle = FFCObjectWrapper::unwrap(handle_);
  Tensor input = FFCObjectWrapper::unwrap(input_);
  Tensor tensor = handle->gelu(input, name);
  DEBUG_PRINT("[GeLU] new Tensor %p, input %p, name %s", tensor, input, name);
  return FFCObjectWrapper::wrap(tensor);
}

flexflow_tensor_t
flexflow_model_add_identity(
  flexflow_model_t handle_,
  const flexflow_tensor_t input_,
  const char *name)
{
  FFModel *handle = FFCObjectWrapper::unwrap(handle_);
  Tensor input = FFCObjectWrapper::unwrap(input_);
  Tensor tensor = handle->identity(input, name);
  DEBUG_PRINT("[Identity] new Tensor %p, input %p, name %s", tensor, input, name);
  return FFCObjectWrapper::wrap(tensor);
}

flexflow_tensor_t
flexflow_model_add_relu(
  flexflow_model_t handle_,
  const flexflow_tensor_t input_,
  bool inplace,
  const char *name)
{
  FFModel *handle = FFCObjectWrapper::unwrap(handle_);
  Tensor input = FFCObjectWrapper::unwrap(input_);
  Tensor tensor = handle->relu(input, name);
  DEBUG_PRINT("[Relu] new Tensor %p, input %p, name %s", tensor, input, name);
  return FFCObjectWrapper::wrap(tensor);
}

flexflow_tensor_t
flexflow_model_add_sigmoid(
  flexflow_model_t handle_,
  const flexflow_tensor_t input_,
  const char *name)
{
  FFModel *handle = FFCObjectWrapper::unwrap(handle_);
  Tensor input = FFCObjectWrapper::unwrap(input_);
  Tensor tensor = handle->sigmoid(input, name);
  DEBUG_PRINT("[Sigmoid] new Tensor %p, input %p, name %s", tensor, input, name);
  return FFCObjectWrapper::wrap(tensor);
}

flexflow_tensor_t
flexflow_model_add_tanh(
  flexflow_model_t handle_,
  const flexflow_tensor_t input_,
  const char *name)
{
  FFModel *handle = FFCObjectWrapper::unwrap(handle_);
  Tensor input = FFCObjectWrapper::unwrap(input_);
  Tensor tensor = handle->tanh(input, name);
  DEBUG_PRINT("[Tanh] new Tensor %p, input %p, name %s", tensor, input, name);
  return FFCObjectWrapper::wrap(tensor);
}

flexflow_tensor_t
flexflow_model_add_elu(
  flexflow_model_t handle_,
  const flexflow_tensor_t input_,
  bool inplace,
  const char *name)
{
  FFModel *handle = FFCObjectWrapper::unwrap(handle_);
  Tensor input = FFCObjectWrapper::unwrap(input_);
  Tensor tensor = handle->elu(input, name);
  DEBUG_PRINT("[Elu] new Tensor %p, input %p, name %s", tensor, input, name);
  return FFCObjectWrapper::wrap(tensor);
}

flexflow_tensor_t
flexflow_model_add_dropout(
  flexflow_model_t handle_,
  const flexflow_tensor_t input_,
  float rate,
  unsigned long long seed, 
  const char *name)
{
  FFModel *handle = FFCObjectWrapper::unwrap(handle_);
  Tensor input = FFCObjectWrapper::unwrap(input_);
  Tensor tensor = handle->dropout(input, rate, seed, name);
  DEBUG_PRINT("[Dropout] new Tensor %p, input %p, rate %f, seed %lld, name %s", tensor, input, rate, seed, name);
  return FFCObjectWrapper::wrap(tensor);
}

flexflow_tensor_t
flexflow_model_add_multihead_attention(
  flexflow_model_t handle_,
  const flexflow_tensor_t query_,
  const flexflow_tensor_t key_,
  const flexflow_tensor_t value_,
  int embed_dim,
  int num_heads,
  int kdim,
  int vdim,
  float dropout,
  bool bias,
  bool add_bias_kv,
  bool add_zero_attn,
  flexflow_initializer_t kernel_initializer_,
  const char *name)
{
  FFModel *handle = FFCObjectWrapper::unwrap(handle_);
  Tensor query = FFCObjectWrapper::unwrap(query_);
  Tensor key = FFCObjectWrapper::unwrap(key_);
  Tensor value = FFCObjectWrapper::unwrap(value_);
  Initializer *kernel_initializer = FFCObjectWrapper::unwrap(kernel_initializer_);
  Tensor tensor = handle->multihead_attention(query, key, value, embed_dim, num_heads, kdim, vdim, dropout, bias, add_bias_kv, add_zero_attn, kernel_initializer, name);
  DEBUG_PRINT("[MultiHeadAttention] new Tensor %p, query %p, key %p, value %p, embed_dim %d, num_heads %d, kdim %d, vdim %d, dropout %f, bias %d, add_bias_kv %d, add_zero_attn %d, kernel_init %p, name %s", 
    tensor, query, key, value, embed_dim, num_heads, kdim, vdim, dropout, bias, add_bias_kv, add_zero_attn, kernel_initializer, name);
  return FFCObjectWrapper::wrap(tensor);
}

void
flexflow_model_set_sgd_optimizer(
  flexflow_model_t handle_,
  flexflow_sgd_optimizer_t optimizer_)
{
  FFModel *handle = FFCObjectWrapper::unwrap(handle_);
  SGDOptimizer *optimizer = FFCObjectWrapper::unwrap(optimizer_);
  handle->optimizer = static_cast<Optimizer *>(optimizer);
}

void
flexflow_model_set_adam_optimizer(
  flexflow_model_t handle_,
  flexflow_adam_optimizer_t optimizer_)
{
  FFModel *handle = FFCObjectWrapper::unwrap(handle_);
  AdamOptimizer *optimizer = FFCObjectWrapper::unwrap(optimizer_);
  handle->optimizer = static_cast<Optimizer *>(optimizer);
}

void
flexflow_model_print_layers(
  flexflow_model_t handle_,
  int id)
{
  FFModel *handle = FFCObjectWrapper::unwrap(handle_);
  handle->print_layers(id);
}

flexflow_op_t
flexflow_model_get_layer_by_id(
  flexflow_model_t handle_,
  int layer_id)
{
  FFModel *handle = FFCObjectWrapper::unwrap(handle_);
  Layer* layer = handle->layers[layer_id];
  return FFCObjectWrapper::wrap(layer);
}

flexflow_tensor_t
flexflow_model_get_parameter_by_id(
  flexflow_model_t handle_,
  int layer_id)
{
  assert(false);
#ifdef DEADCODE
  FFModel *handle = FFCObjectWrapper::unwrap(handle_);
  Tensor tensor = handle->parameters[layer_id];
  return FFCObjectWrapper::wrap(tensor);
#endif
}

flexflow_perf_metrics_t
flexflow_model_get_perf_metrics(
  flexflow_model_t handle_)
{
  FFModel *handle = FFCObjectWrapper::unwrap(handle_);
  PerfMetrics *perf_metrics = new PerfMetrics();
  *perf_metrics = handle->current_metrics.get_result<PerfMetrics>();
  DEBUG_PRINT("[Model] create PerfMetrics %p, train_correct %d\n", perf_metrics, perf_metrics->train_correct);
  return FFCObjectWrapper::wrap(perf_metrics);
}

// -----------------------------------------------------------------------
// Tensor
// -----------------------------------------------------------------------

flexflow_tensor_t
flexflow_tensor_create(
  flexflow_model_t model_,
  int num_dims,
  const int* dims,
  enum DataType data_type,
  bool create_grad /* true */)
{
  Tensor tensor;
  FFModel *model = FFCObjectWrapper::unwrap(model_);
<<<<<<< HEAD
  if (num_dims == 2) {
    tensor = model->create_tensor<2>(dims, data_type, NULL, create_grad);
    DEBUG_PRINT("[Tensor] new 2D %p (%d, %d, %d, %d)", tensor, tensor->dims[0], tensor->dims[1], tensor->dims[2], tensor->dims[3]);
=======
  if (num_dims == 1) {
    *tensor = model->create_tensor<1>(dims, data_type, NULL, create_grad);
    DEBUG_PRINT("[Tensor] new 1D %p (%d, %d, %d, %d)", tensor, tensor->adim[0], tensor->adim[1], tensor->adim[2], tensor->adim[3]);
  } else if (num_dims == 2) {
    *tensor = model->create_tensor<2>(dims, data_type, NULL, create_grad);
    DEBUG_PRINT("[Tensor] new 2D %p (%d, %d, %d, %d)", tensor, tensor->adim[0], tensor->adim[1], tensor->adim[2], tensor->adim[3]);
>>>>>>> d7025ce1
  } else if (num_dims == 3) {
    tensor = model->create_tensor<3>(dims, data_type, NULL, create_grad);
    DEBUG_PRINT("[Tensor] new 3D %p (%d, %d, %d, %d)", tensor, tensor->dims[0], tensor->dims[1], tensor->dims[2], tensor->dims[3]);
  } else if (num_dims == 4) {
    tensor = model->create_tensor<4>(dims, data_type, NULL, create_grad);
    DEBUG_PRINT("[Tensor] new 4D %p (%d, %d, %d, %d)", tensor, tensor->dims[0], tensor->dims[1], tensor->dims[2], tensor->dims[3]);
#if MAX_TENSOR_DIM >= 5
  } else if (num_dims == 5) {
    tensor = model->create_tensor<5>(dims, data_type, NULL, create_grad);
    DEBUG_PRINT("[Tensor] new 5D %p (%d, %d, %d, %d, %d)", tensor, tensor->dims[0], tensor->dims[1], tensor->dims[2], tensor->dims[3], tensor->dims[4]);
#endif
  } else {
    assert(0);
  }
  printf("[create_tensor()] %d %d %d\n", tensor->region.get_index_space().get_id(), tensor->region.get_field_space().get_id(), tensor->region.get_tree_id());
  return FFCObjectWrapper::wrap(tensor);
}

void
flexflow_tensor_map(
  flexflow_model_t model_,
  flexflow_tensor_t tensor_,
  flexflow_op_t op_)
{
  assert(false);
#ifdef DEADCODE
  FFModel *model = FFCObjectWrapper::unwrap(model_);
  Tensor tensor = FFCObjectWrapper::unwrap(tensor_);
  Layer* op = FFCObjectWrapper::unwrap(op_);
  model->map_tensor(tensor, op);
#endif
}

flexflow_tensor_t
flexflow_constant_create(
  flexflow_model_t model_,
  int num_dims,
  const int* dims,
  float value,
  enum DataType data_type)
{
  Tensor tensor;
  FFModel *model = FFCObjectWrapper::unwrap(model_);
<<<<<<< HEAD
  if (num_dims == 2) {
    tensor = model->create_constant<2>(dims, value, data_type);
    DEBUG_PRINT("[Tensor] new 2D %p (%d, %d, %d, %d)", tensor, tensor->dims[0], tensor->dims[1], tensor->dims[2], tensor->dims[3]);
=======
  if (num_dims == 1) {
    *tensor = model->create_constant<1>(dims, value, data_type);
    DEBUG_PRINT("[Tensor] new 1D %p (%d, %d, %d, %d)", tensor, tensor->adim[0], tensor->adim[1], tensor->adim[2], tensor->adim[3]);
  } else if (num_dims == 2) {
    *tensor = model->create_constant<2>(dims, value, data_type);
    DEBUG_PRINT("[Tensor] new 2D %p (%d, %d, %d, %d)", tensor, tensor->adim[0], tensor->adim[1], tensor->adim[2], tensor->adim[3]);
>>>>>>> d7025ce1
  } else if (num_dims == 3) {
    tensor = model->create_constant<3>(dims, value, data_type);
    DEBUG_PRINT("[Tensor] new 3D %p (%d, %d, %d, %d)", tensor, tensor->dims[0], tensor->dims[1], tensor->dims[2], tensor->dims[3]);
  } else if (num_dims == 4) {
    tensor = model->create_constant<4>(dims, value, data_type);
    DEBUG_PRINT("[Tensor] new 4D %p (%d, %d, %d, %d)", tensor, tensor->dims[0], tensor->dims[1], tensor->dims[2], tensor->dims[3]);
#if MAX_TENSOR_DIM >= 5
  } else if (num_dims == 5) {
    tensor = model->create_constant<5>(dims, value, data_type);
    DEBUG_PRINT("[Tensor] new 5D %p (%d, %d, %d, %d, %d)", tensor, tensor->dims[0], tensor->dims[1], tensor->dims[2], tensor->dims[3], tensor->dims[4]);
#endif
  } else {
    assert(0);
  }
  return FFCObjectWrapper::wrap(tensor);
}


void
flexflow_tensor_destroy(
  flexflow_tensor_t handle_)
{
  Tensor handle = FFCObjectWrapper::unwrap(handle_);
  DEBUG_PRINT("[Tensor] delete %p", handle);
  delete handle;
}

void
flexflow_tensor_inline_map(
  flexflow_tensor_t handle_,
  flexflow_model_t model_,
  flexflow_config_t config_)
{
  Tensor handle = FFCObjectWrapper::unwrap(handle_);
  FFModel *model = FFCObjectWrapper::unwrap(model_);
  ParallelTensor tensor;
  model->get_parallel_tensor_from_tensor(handle, tensor);
  FFConfig *config = FFCObjectWrapper::unwrap(config_);
  tensor->inline_map(*config);
}

void
flexflow_tensor_inline_unmap(
  flexflow_tensor_t handle_,
  flexflow_model_t model_,
  flexflow_config_t config_)
{
  Tensor handle = FFCObjectWrapper::unwrap(handle_);
  FFModel *model = FFCObjectWrapper::unwrap(model_);
  ParallelTensor tensor;
  model->get_parallel_tensor_from_tensor(handle, tensor);
  FFConfig *config = FFCObjectWrapper::unwrap(config_);
  tensor->inline_unmap(*config);
}

float*
flexflow_tensor_get_raw_ptr_float(
  flexflow_tensor_t handle_,
  flexflow_model_t model_,
  flexflow_config_t config_)
{
  Tensor handle = FFCObjectWrapper::unwrap(handle_);
  FFModel *model = FFCObjectWrapper::unwrap(model_);
  FFConfig *config = FFCObjectWrapper::unwrap(config_);
  ParallelTensor ptensor;
  model->get_parallel_tensor_from_tensor(handle, ptensor);
  float *raw_ptr = ptensor->get_raw_ptr<float>(*config);
  return raw_ptr;
}

int32_t*
flexflow_tensor_get_raw_ptr_int32(
  flexflow_tensor_t handle_,
  flexflow_model_t model_,
  flexflow_config_t config_)
{
  Tensor handle = FFCObjectWrapper::unwrap(handle_);
  FFModel *model = FFCObjectWrapper::unwrap(model_);
  FFConfig *config = FFCObjectWrapper::unwrap(config_);
  ParallelTensor ptensor;
  model->get_parallel_tensor_from_tensor(handle, ptensor);
  int32_t *raw_ptr = ptensor->get_raw_ptr<int32_t>(*config);
  return raw_ptr;
}

int
flexflow_tensor_get_num_dims(
  flexflow_tensor_t handle_)
{
  Tensor handle = FFCObjectWrapper::unwrap(handle_);
  return handle->num_dims;
}

int
flexflow_tensor_get_dim(
  flexflow_tensor_t handle_,
  int legion_axis)
{
  Tensor handle = FFCObjectWrapper::unwrap(handle_);
  DEBUG_PRINT("[Tensor] get dims [%d, %d, %d, %d]", handle->dims[3], handle->dims[2], handle->dims[1], handle->dims[0]);
  return handle->dims[legion_axis];
}

int
flexflow_tensor_get_data_type(
  flexflow_tensor_t handle_)
{
  Tensor handle = FFCObjectWrapper::unwrap(handle_);
  return static_cast<int>(handle->data_type);
}

flexflow_op_t
flexflow_tensor_get_owner_op(
  flexflow_tensor_t handle_)
{
  Tensor handle = FFCObjectWrapper::unwrap(handle_);
  return FFCObjectWrapper::wrap_const(handle->owner_layer);
}

void
flexflow_tensor_attach_raw_ptr(
  flexflow_tensor_t handle_,
  flexflow_model_t model_,
  flexflow_config_t config_,
  void *raw_ptr,
  bool column_major)
{
  Tensor handle = FFCObjectWrapper::unwrap(handle_);
  FFModel* model = FFCObjectWrapper::unwrap(model_);
  FFConfig *config = FFCObjectWrapper::unwrap(config_);
  ParallelTensor ptensor;
  model->get_parallel_tensor_from_tensor(handle, ptensor);
  ptensor->attach_raw_ptr(*config, raw_ptr, column_major);
  DEBUG_PRINT("[Tensor] attach numpy array: ptr %p, column_major %d", raw_ptr, column_major);
}

void
flexflow_tensor_detach_raw_ptr(
  flexflow_tensor_t handle_,
  flexflow_model_t model_,
  flexflow_config_t config_)
{
  Tensor handle = FFCObjectWrapper::unwrap(handle_);
  FFModel* model = FFCObjectWrapper::unwrap(model_);
  FFConfig *config = FFCObjectWrapper::unwrap(config_);
  ParallelTensor ptensor;
  model->get_parallel_tensor_from_tensor(handle, ptensor);
  ptensor->detach_raw_ptr(*config);
}

bool
flexflow_tensor_is_mapped(
  flexflow_tensor_t handle_)
{
  assert(false && "Deprecated API");
#ifdef DEADCODE
  Tensor handle = FFCObjectWrapper::unwrap(handle_);
  return handle->physical_region.is_mapped();
#endif
}

bool
flexflow_tensor_set_tensor_float(
  flexflow_tensor_t handle_,
  flexflow_model_t model_,
  int num_dim,
  int *dims,
  const float *data)
{
  Tensor handle = FFCObjectWrapper::unwrap(handle_);
  FFModel *model = FFCObjectWrapper::unwrap(model_);
  std::vector<int> dims_vec;
  for (int i = 0; i < num_dim; i++ ) {
    dims_vec.push_back(dims[i]);
  }
  ParallelTensor ptensor;
  model->get_parallel_tensor_from_tensor(handle, ptensor);
  return ptensor->set_tensor<float>(model, dims_vec, data);
}

bool
flexflow_tensor_get_tensor_float(
  flexflow_tensor_t handle_,
  flexflow_model_t model_,
  float *data)
{
  Tensor handle = FFCObjectWrapper::unwrap(handle_);
  FFModel *model = FFCObjectWrapper::unwrap(model_);
  ParallelTensor ptensor;
  model->get_parallel_tensor_from_tensor(handle, ptensor);
  return ptensor->get_tensor<float>(model, data);
}
  
bool
flexflow_tensor_set_tensor_int(
  flexflow_tensor_t handle_,
  flexflow_model_t model_,
  int num_dim,
  int *dims,
  const int *data)
{
  Tensor handle = FFCObjectWrapper::unwrap(handle_);
  FFModel *model = FFCObjectWrapper::unwrap(model_);
  std::vector<int> dims_vec;
  for (int i = 0; i < num_dim; i++ ) {
    dims_vec.push_back(dims[i]);
  }
  ParallelTensor ptensor;
  model->get_parallel_tensor_from_tensor(handle, ptensor);
  return ptensor->set_tensor<int>(model, dims_vec, data);
}

bool
flexflow_tensor_get_tensor_int(
  flexflow_tensor_t handle_,
  flexflow_model_t model_,
  int *data)
{
  Tensor handle = FFCObjectWrapper::unwrap(handle_);
  FFModel *model = FFCObjectWrapper::unwrap(model_);
  ParallelTensor ptensor;
  model->get_parallel_tensor_from_tensor(handle, ptensor);
  return ptensor->get_tensor<int>(model, data);
}

bool
flexflow_tensor_set_tensor_int64(
  flexflow_tensor_t handle_,
  flexflow_model_t model_,
  int num_dim,
  int *dims,
  const int64_t *data,
  enum ParameterSyncType comm_type)
{
  Tensor *handle = FFCObjectWrapper::unwrap(handle_);
  const FFModel *model = FFCObjectWrapper::unwrap_const(model_);
  std::vector<int> dims_vec;
  for (int i = 0; i < num_dim; i++ ) {
    dims_vec.push_back(dims[i]);
  }
  return handle->set_tensor<int64_t>(model, dims_vec, data, comm_type);
}

bool
flexflow_tensor_get_tensor_int64(
  flexflow_tensor_t handle_,
  flexflow_model_t model_,
  int64_t *data,
  enum ParameterSyncType comm_type)
{
  Tensor *handle = FFCObjectWrapper::unwrap(handle_);
  const FFModel *model = FFCObjectWrapper::unwrap_const(model_);
  return handle->get_tensor<int64_t>(model, data, comm_type);
}

// -----------------------------------------------------------------------
// Parameter
// -----------------------------------------------------------------------

/*
bool
flexflow_parameter_set_weights_float(
  flexflow_parameter_t handle_,
  flexflow_model_t model_,
  int num_dim,
  int *dims,
  const float *data)
{
  Parameter handle = FFCObjectWrapper::unwrap(handle_);
  const FFModel *model = FFCObjectWrapper::unwrap_const(model_);
  std::vector<int> dims_vec;
  for (int i = 0; i < num_dim; i++ ) {
    dims_vec.push_back(dims[i]);
  }
  return handle->set_weights<float>(model, dims_vec, data);
}

bool
flexflow_parameter_get_weights_float(
  flexflow_parameter_t handle_,
  flexflow_model_t model_,
  float *data)
{
  Parameter *handle = FFCObjectWrapper::unwrap(handle_);
  const FFModel *model = FFCObjectWrapper::unwrap_const(model_);
  return handle->get_weights<float>(model, data);
}
*/

// -----------------------------------------------------------------------
// SGDOptimizer
// -----------------------------------------------------------------------

flexflow_sgd_optimizer_t
flexflow_sgd_optimizer_create(
  flexflow_model_t model_,
  double lr, /* 0.01f */
  double momentum, /* 0.0f */
  bool nesterov, /* false */
  double weight_decay /* 0.0f */ )
{
  const FFModel *model = FFCObjectWrapper::unwrap_const(model_);
  SGDOptimizer *optimizer = new SGDOptimizer(model, lr, momentum, nesterov, weight_decay);
  DEBUG_PRINT("[SGDOptimizer] new %p", optimizer);
  return FFCObjectWrapper::wrap(optimizer);
}

void
flexflow_sgd_optimizer_destroy(
  flexflow_sgd_optimizer_t handle_)
{
  SGDOptimizer *handle = FFCObjectWrapper::unwrap(handle_);
  DEBUG_PRINT("[SGDOptimizer] delete %p", handle);
  delete handle;
}

void
flexflow_sgd_optimizer_set_lr(
  flexflow_sgd_optimizer_t handle_,
  double lr)
{
  SGDOptimizer *handle = FFCObjectWrapper::unwrap(handle_);
  handle->lr = lr;
}

// -----------------------------------------------------------------------
// AdamOptimizer
// -----------------------------------------------------------------------

flexflow_adam_optimizer_t
flexflow_adam_optimizer_create(
  flexflow_model_t model_,
  double alpha /*0.001f*/,
  double beta1 /*0.9f*/,
  double beta2 /*0.999f*/,
  double weight_decay /*0.0f*/,
  double epsilon /*1e-8*/)
{
  const FFModel *model = FFCObjectWrapper::unwrap_const(model_);
  AdamOptimizer *optimizer = new AdamOptimizer(model, alpha, beta1, beta2, weight_decay, epsilon);
  DEBUG_PRINT("AdamOptimizer new %p", optimizer);
  return FFCObjectWrapper::wrap(optimizer);
}

void
flexflow_adam_optimizer_destroy(
  flexflow_adam_optimizer_t handle_)
{
  AdamOptimizer *handle = FFCObjectWrapper::unwrap(handle_);
  DEBUG_PRINT("AdamOptimizer delete %p", handle);
  delete handle;
}

void
flexflow_adam_optimizer_set_lr(
  flexflow_adam_optimizer_t handle_,
  double lr)
{
  AdamOptimizer *handle = FFCObjectWrapper::unwrap(handle_);
  handle->alpha = lr;
}

// -----------------------------------------------------------------------
// Initializer
// -----------------------------------------------------------------------
flexflow_initializer_t
flexflow_initializer_create_null()
{
  Initializer *initializer = NULL;
  return FFCObjectWrapper::wrap(initializer);
}

// -----------------------------------------------------------------------
// GlorotUniform
// -----------------------------------------------------------------------

flexflow_glorot_uniform_initializer_t
flexflow_glorot_uniform_initializer_create(
  int seed)
{
  GlorotUniform *initializer = new GlorotUniform(seed);
  DEBUG_PRINT("[GlorotUniform] new %p", initializer);
  return FFCObjectWrapper::wrap(initializer);
}

void
flexflow_glorot_uniform_initializer_destroy(
  flexflow_glorot_uniform_initializer_t handle_)
{
  GlorotUniform *handle = FFCObjectWrapper::unwrap(handle_);
  DEBUG_PRINT("[GlorotUniform] delete %p", handle);
  delete handle;
}

// -----------------------------------------------------------------------
// ZeroInitializer
// -----------------------------------------------------------------------

flexflow_zero_initializer_t
flexflow_zero_initializer_create(void)
{
  ZeroInitializer *initializer = new ZeroInitializer();
  DEBUG_PRINT("[ZeroInitializer] new %p", initializer);
  return FFCObjectWrapper::wrap(initializer);
}

void
flexflow_zero_initializer_destroy(
  flexflow_zero_initializer_t handle_)
{
  ZeroInitializer *handle = FFCObjectWrapper::unwrap(handle_);
  DEBUG_PRINT("[ZeroInitializer] delete %p", handle);
  delete handle;
}

// -----------------------------------------------------------------------
// UniformInitializer
// -----------------------------------------------------------------------

flexflow_uniform_initializer_t
flexflow_uniform_initializer_create(
  int seed,
  float min,
  float max)
{
  UniformInitializer *initializer = new UniformInitializer(seed, min, max);
  DEBUG_PRINT("[UniformInitializer] new %p", initializer);
  return FFCObjectWrapper::wrap(initializer);
}

void
flexflow_uniform_initializer_destroy(
  flexflow_uniform_initializer_t handle_)
{
  UniformInitializer *handle = FFCObjectWrapper::unwrap(handle_);
  DEBUG_PRINT("[UniformInitializer] delete %p", handle);
  delete handle;
}

// -----------------------------------------------------------------------
// NormInitializer
// -----------------------------------------------------------------------

flexflow_norm_initializer_t
flexflow_norm_initializer_create(
  int seed,
  float mean,
  float stddev)
{
  NormInitializer *initializer = new NormInitializer(seed, mean, stddev);
  DEBUG_PRINT("[NormInitializer] new %p", initializer);
  return FFCObjectWrapper::wrap(initializer);
}

void
flexflow_norm_initializer_destroy(
  flexflow_norm_initializer_t handle_)
{
  NormInitializer *handle = FFCObjectWrapper::unwrap(handle_);
  DEBUG_PRINT("[NormInitializer] delete %p", handle);
  delete handle;
}

// -----------------------------------------------------------------------
// PerfMetrics
// -----------------------------------------------------------------------
void
flexflow_per_metrics_destroy(
  flexflow_perf_metrics_t handle_)
{
  PerfMetrics *handle = FFCObjectWrapper::unwrap(handle_);
  delete handle;
  DEBUG_PRINT("[PerfMetrics] delete PerfMetrics %p", handle);
}

float
flexflow_per_metrics_get_accuracy(
  flexflow_perf_metrics_t handle_)
{
  PerfMetrics *handle = FFCObjectWrapper::unwrap(handle_);
  float accuracy = handle->train_correct * 100.0f / handle->train_all;
  return accuracy;
}

// -----------------------------------------------------------------------
// NetConfig
// -----------------------------------------------------------------------
flexflow_net_config_t
flexflow_net_config_create()
{
  NetConfig *netconfig = new NetConfig();
  return FFCObjectWrapper::wrap(netconfig);
}

void
flexflow_net_config_destroy(
  flexflow_net_config_t handle_)
{
  NetConfig *handle = FFCObjectWrapper::unwrap(handle_);
  delete handle;
}

const char*
flexflow_net_config_get_dataset_path(
  flexflow_net_config_t handle_)
{
  NetConfig *handle = FFCObjectWrapper::unwrap(handle_);
  const char *cstr = handle->dataset_path.c_str();
  return cstr;
}

// -----------------------------------------------------------------------
// DLRMConfig
// -----------------------------------------------------------------------
flexflow_dlrm_config_t
flexflow_dlrm_config_create()
{
  DLRMConfig *netconfig = new DLRMConfig();
  return FFCObjectWrapper::wrap(netconfig);
}

void
flexflow_dlrm_config_destroy(
  flexflow_dlrm_config_t handle_)
{
  DLRMConfig *handle = FFCObjectWrapper::unwrap(handle_);
  delete handle;
}

const char*
flexflow_dlrm_config_get_dataset_path(
  flexflow_dlrm_config_t handle_)
{
  DLRMConfig *handle = FFCObjectWrapper::unwrap(handle_);
  const char *cstr = handle->dataset_path.c_str();
  return cstr;
}

const char*
flexflow_dlrm_config_get_arch_interaction_op(
  flexflow_dlrm_config_t handle_)
{
  DLRMConfig *handle = FFCObjectWrapper::unwrap(handle_);
  const char *cstr = handle->arch_interaction_op.c_str();
  return cstr;
}

int
flexflow_dlrm_config_get_sparse_feature_size(
  flexflow_dlrm_config_t handle_)
{
  DLRMConfig *handle = FFCObjectWrapper::unwrap(handle_);
  int result = handle->sparse_feature_size;
  return result;
}

int
flexflow_dlrm_config_get_sigmoid_bot(
  flexflow_dlrm_config_t handle_)
{
  DLRMConfig *handle = FFCObjectWrapper::unwrap(handle_);
  int result = handle->sigmoid_bot;
  return result;
}

int
flexflow_dlrm_config_get_sigmoid_top(
  flexflow_dlrm_config_t handle_)
{
  DLRMConfig *handle = FFCObjectWrapper::unwrap(handle_);
  int result = handle->sigmoid_top;
  return result;
}

int
flexflow_dlrm_config_get_embedding_bag_size(
  flexflow_dlrm_config_t handle_)
{
  DLRMConfig *handle = FFCObjectWrapper::unwrap(handle_);
  int result = handle->embedding_bag_size;
  return result;
}

float
flexflow_dlrm_config_get_loss_threshold(
  flexflow_dlrm_config_t handle_)
{
  DLRMConfig *handle = FFCObjectWrapper::unwrap(handle_);
  float result = handle->loss_threshold;
  return result;
}

int*
flexflow_dlrm_config_get_mlp_bot(
  flexflow_dlrm_config_t handle_)
{
  DLRMConfig *handle = FFCObjectWrapper::unwrap(handle_);
  handle->mlp_bot.insert(handle->mlp_bot.begin(), handle->mlp_bot.size());
  int* result = handle->mlp_bot.data();
  return result;
}

int*
flexflow_dlrm_config_get_mlp_top(
  flexflow_dlrm_config_t handle_)
{
  DLRMConfig *handle = FFCObjectWrapper::unwrap(handle_);
  handle->mlp_top.insert(handle->mlp_top.begin(), handle->mlp_top.size());
  int* result = handle->mlp_top.data();
  return result;
}

int*
flexflow_dlrm_config_get_embedding_size(
  flexflow_dlrm_config_t handle_)
{
  DLRMConfig *handle = FFCObjectWrapper::unwrap(handle_);
  handle->embedding_size.insert(handle->embedding_size.begin(), handle->embedding_size.size());
  int* result = handle->embedding_size.data();
  return result;
}

// -----------------------------------------------------------------------
// DataLoader
// -----------------------------------------------------------------------

flexflow_dataloader_4d_t
flexflow_dataloader_4d_create(
  flexflow_model_t ffmodel_,
  flexflow_net_config_t netconfig_,
  flexflow_tensor_t input_,
  flexflow_tensor_t label_)
{
  FFModel *ffmodel = FFCObjectWrapper::unwrap(ffmodel_);
  NetConfig *netconfig = FFCObjectWrapper::unwrap(netconfig_);
  Tensor input = FFCObjectWrapper::unwrap(input_);
  Tensor label = FFCObjectWrapper::unwrap(label_);
  assert(input->parallel_tensor != nullptr);
  assert(label->parallel_tensor != nullptr);
  ImgDataLoader4D *dataloader = new ImgDataLoader4D(*ffmodel, *netconfig, input->parallel_tensor, label->parallel_tensor);
  return FFCObjectWrapper::wrap(dataloader);
}

flexflow_dataloader_4d_t
flexflow_dataloader_4d_create_v2(
  flexflow_model_t ffmodel_,
  flexflow_tensor_t input_,
  flexflow_tensor_t label_,
  flexflow_tensor_t full_input_,
  flexflow_tensor_t full_label_,
  int num_samples)
{
  FFModel *ffmodel = FFCObjectWrapper::unwrap(ffmodel_);
  Tensor input = FFCObjectWrapper::unwrap(input_);
  Tensor label = FFCObjectWrapper::unwrap(label_);
  Tensor full_input = FFCObjectWrapper::unwrap(full_input_);
  Tensor full_label = FFCObjectWrapper::unwrap(full_label_);
  assert(input->parallel_tensor != nullptr);
  assert(label->parallel_tensor != nullptr);
  assert(full_input->parallel_tensor != nullptr);
  assert(full_label->parallel_tensor != nullptr);
  ImgDataLoader4D *dataloader = new ImgDataLoader4D(*ffmodel, input->parallel_tensor,
      label->parallel_tensor, full_input->parallel_tensor, full_label->parallel_tensor, num_samples);
  return FFCObjectWrapper::wrap(dataloader);
}

void
flexflow_dataloader_4d_destroy(
  flexflow_dataloader_4d_t handle_)
{
  ImgDataLoader *handle = FFCObjectWrapper::unwrap(handle_);
  delete handle;
}

void
flexflow_dataloader_4d_set_num_samples(
  flexflow_dataloader_4d_t handle_,
  int samples)
{
  ImgDataLoader4D *handle = FFCObjectWrapper::unwrap(handle_);
  handle->num_samples = samples;
  DEBUG_PRINT("[Dataloader4D] set number of samples %d", samples);
}

int
flexflow_dataloader_4d_get_num_samples(
  flexflow_dataloader_4d_t handle_)
{
  ImgDataLoader4D *handle = FFCObjectWrapper::unwrap(handle_);
  return handle->num_samples;
}

void
flexflow_dataloader_4d_reset(
  flexflow_dataloader_4d_t handle_)
{
  ImgDataLoader4D *handle = FFCObjectWrapper::unwrap(handle_);
  handle->reset();
}

void
flowflow_dataloader_4d_next_batch(
  flexflow_dataloader_4d_t handle_,
  flexflow_model_t ffmodel_)
{
  ImgDataLoader4D *handle = FFCObjectWrapper::unwrap(handle_);
  FFModel *ffmodel = FFCObjectWrapper::unwrap(ffmodel_);
  handle->next_batch(*ffmodel);
}

flexflow_dataloader_2d_t
flexflow_dataloader_2d_create_v2(
  flexflow_model_t ffmodel_,
  flexflow_tensor_t input_,
  flexflow_tensor_t label_,
  flexflow_tensor_t full_input_,
  flexflow_tensor_t full_label_,
  int num_samples)
{
  FFModel *ffmodel = FFCObjectWrapper::unwrap(ffmodel_);
  Tensor input = FFCObjectWrapper::unwrap(input_);
  Tensor label = FFCObjectWrapper::unwrap(label_);
  Tensor full_input = FFCObjectWrapper::unwrap(full_input_);
  Tensor full_label = FFCObjectWrapper::unwrap(full_label_);
  assert(input->parallel_tensor != nullptr);
  assert(label->parallel_tensor != nullptr);
  assert(full_input->parallel_tensor != nullptr);
  assert(full_label->parallel_tensor != nullptr);
  ImgDataLoader2D *dataloader = new ImgDataLoader2D(*ffmodel,
      input->parallel_tensor, label->parallel_tensor,
      full_input->parallel_tensor, full_label->parallel_tensor, num_samples);
  return FFCObjectWrapper::wrap(dataloader);
}

void
flexflow_dataloader_2d_destroy(
  flexflow_dataloader_2d_t handle_)
{
  ImgDataLoader2D *handle = FFCObjectWrapper::unwrap(handle_);
  delete handle;
}

void
flexflow_dataloader_2d_set_num_samples(
  flexflow_dataloader_2d_t handle_,
  int samples)
{
  ImgDataLoader2D *handle = FFCObjectWrapper::unwrap(handle_);
  handle->num_samples = samples;
  DEBUG_PRINT("[Dataloader2D] set number of samples %d", samples);
}

int
flexflow_dataloader_2d_get_num_samples(
  flexflow_dataloader_2d_t handle_)
{
  ImgDataLoader2D *handle = FFCObjectWrapper::unwrap(handle_);
  return handle->num_samples;
}

void
flexflow_dataloader_2d_reset(
  flexflow_dataloader_2d_t handle_)
{
  ImgDataLoader2D *handle = FFCObjectWrapper::unwrap(handle_);
  handle->reset();
}

void
flowflow_dataloader_2d_next_batch(
  flexflow_dataloader_2d_t handle_,
  flexflow_model_t ffmodel_)
{
  ImgDataLoader2D *handle = FFCObjectWrapper::unwrap(handle_);
  FFModel *ffmodel = FFCObjectWrapper::unwrap(ffmodel_);
  handle->next_batch(*ffmodel);
}

// -----------------------------------------------------------------------
// Single Dataloader
// -----------------------------------------------------------------------

flexflow_single_dataloader_t
flexflow_single_dataloader_create(
  flexflow_model_t ffmodel_,
  flexflow_tensor_t input_,
  flexflow_tensor_t full_input_,
  int num_samples,
  enum DataType data_type)
{
  FFModel *ffmodel = FFCObjectWrapper::unwrap(ffmodel_);
  Tensor input = FFCObjectWrapper::unwrap(input_);
  Tensor full_input = FFCObjectWrapper::unwrap(full_input_);
  assert(input->parallel_tensor != nullptr);
  assert(full_input->parallel_tensor != nullptr);
  SingleDataLoader *dataloader = new SingleDataLoader(*ffmodel, input->parallel_tensor, full_input->parallel_tensor, num_samples, data_type);
  return FFCObjectWrapper::wrap(dataloader);
}

flexflow_single_dataloader_t
flexflow_single_dataloader_create2(
  flexflow_model_t ffmodel_,
  flexflow_tensor_t input_,
  void* full_input_ptr,
  int num_samples,
  enum DataType data_type)
{
  FFModel *ffmodel = FFCObjectWrapper::unwrap(ffmodel_);
  Tensor input = FFCObjectWrapper::unwrap(input_);
  assert(input->parallel_tensor != nullptr);
  SingleDataLoader *dataloader = new SingleDataLoader(*ffmodel, input->parallel_tensor, full_input_ptr, num_samples, data_type);
  return FFCObjectWrapper::wrap(dataloader);
}

void
flexflow_single_dataloader_destroy(
  flexflow_single_dataloader_t handle_)
{
  SingleDataLoader *handle = FFCObjectWrapper::unwrap(handle_);
  DEBUG_PRINT("[SingleDataLoader] delete %p", handle);
  delete handle;
}

void
flexflow_single_dataloader_set_num_samples(
  flexflow_single_dataloader_t handle_,
  int samples)
{
  SingleDataLoader *handle = FFCObjectWrapper::unwrap(handle_);
  handle->num_samples = samples;
  DEBUG_PRINT("[SingleDataloader] set number of samples %d", samples);
}

int
flexflow_single_dataloader_get_num_samples(
  flexflow_single_dataloader_t handle_)
{
  SingleDataLoader *handle = FFCObjectWrapper::unwrap(handle_);
  return handle->num_samples;
}

void
flexflow_single_dataloader_reset(
  flexflow_single_dataloader_t handle_)
{
  SingleDataLoader *handle = FFCObjectWrapper::unwrap(handle_);
  handle->reset();
}

void
flowflow_single_dataloader_next_batch(
  flexflow_single_dataloader_t handle_,
  flexflow_model_t ffmodel_)
{
  SingleDataLoader *handle = FFCObjectWrapper::unwrap(handle_);
  FFModel *ffmodel = FFCObjectWrapper::unwrap(ffmodel_);
  handle->next_batch(*ffmodel);
}

// -----------------------------------------------------------------------
// Timer
// -----------------------------------------------------------------------

double
flexflow_get_current_time(
  flexflow_config_t config_)
{
  FFConfig *config = FFCObjectWrapper::unwrap(config_);
  config->lg_hlr->issue_execution_fence(config->lg_ctx);
  TimingLauncher timer(MEASURE_MICRO_SECONDS);
  Future future = config->lg_hlr->issue_timing_measurement(config->lg_ctx, timer);
  future.get_void_result();
  double ts_start = Realm::Clock::current_time_in_microseconds();
  return ts_start;
}

// -----------------------------------------------------------------------
// Trace
// -----------------------------------------------------------------------

void
flexflow_begin_trace(
  flexflow_config_t config_,
  int trace_id)
{
  FFConfig *config = FFCObjectWrapper::unwrap(config_);
  config->lg_hlr->begin_trace(config->lg_ctx, trace_id);
}

void
flexflow_end_trace(
  flexflow_config_t config_,
  int trace_id)
{
  FFConfig *config = FFCObjectWrapper::unwrap(config_);
  config->lg_hlr->end_trace(config->lg_ctx, trace_id);
}

// -----------------------------------------------------------------------
// Op
// -----------------------------------------------------------------------

int
flexflow_op_get_num_parameters(
  flexflow_op_t handle_)
{
  Layer *handle = FFCObjectWrapper::unwrap(handle_);
  return handle->numWeights;
}

flexflow_tensor_t
flexflow_op_get_parameter_by_id(
  flexflow_op_t handle_,
  int id)
{
  //assert(false && "TODO: implement a mapping function from parameter to parallel parameter");
  Layer *handle = FFCObjectWrapper::unwrap(handle_);
  Tensor tensor = handle->get_parameter(id);
  return FFCObjectWrapper::wrap(tensor);
}

int
flexflow_op_get_num_inputs(
  flexflow_op_t handle_)
{
  Layer *handle = FFCObjectWrapper::unwrap(handle_);
  return handle->numInputs;
}

flexflow_tensor_t
flexflow_op_get_input_by_id(
  flexflow_op_t handle_,
  int id)
{
  Layer *handle = FFCObjectWrapper::unwrap(handle_);
  Tensor tensor = handle->inputs[id];
  return FFCObjectWrapper::wrap(tensor);
}

int
flexflow_op_get_num_outputs(
  flexflow_op_t handle_)
{
  Layer *handle = FFCObjectWrapper::unwrap(handle_);
  return handle->numOutputs;
}

flexflow_tensor_t
flexflow_op_get_output_by_id(
  flexflow_op_t handle_,
  int id)
{
  Layer *handle = FFCObjectWrapper::unwrap(handle_);
  Tensor tensor = handle->outputs[id];
  return FFCObjectWrapper::wrap(tensor);
}

void
flexflow_op_init(
  flexflow_op_t handle_,
  flexflow_model_t model_)
{
  assert(false && "Deprecated API");
#ifdef DEADCODE
  Layer *handle = FFCObjectWrapper::unwrap(handle_);
  FFModel *model = FFCObjectWrapper::unwrap(model_);
  handle->init(*model);
#endif
}

void
flexflow_op_forward(
  flexflow_op_t handle_,
  flexflow_model_t model_)
{
  assert(false && "Deprecated API");
#ifdef DEADCODE
  Layer *handle = FFCObjectWrapper::unwrap(handle_);
  FFModel *model = FFCObjectWrapper::unwrap(model_);
  handle->forward(*model);
#endif
}

// -----------------------------------------------------------------------
// NetConfig implementation
// -----------------------------------------------------------------------
NetConfig::NetConfig(void)
{
  const InputArgs &command_args = Runtime::get_input_args();
  char **argv = command_args.argv;
  int argc = command_args.argc;
  for (int i = 1; i < argc; i++) {
    if (!strcmp(argv[i], "--dataset")) {
      dataset_path = std::string(argv[++i]);
      continue;
    }
  }
}

// -----------------------------------------------------------------------
// DLRMConfig implementation
// -----------------------------------------------------------------------
DLRMConfig::DLRMConfig(void)
: sparse_feature_size(2), sigmoid_bot(-1), sigmoid_top(-1),
  embedding_bag_size(1), loss_threshold(0.0f),
  arch_interaction_op("cat"), dataset_path("")
{
  embedding_size.push_back(4);
  mlp_bot.push_back(4);
  mlp_bot.push_back(2);
  mlp_top.push_back(8);
  mlp_top.push_back(2);

  const InputArgs &command_args = Runtime::get_input_args();
  char **argv = command_args.argv;
  int argc = command_args.argc;
  for (int i = 1; i < argc; i++) {
    if (!strcmp(argv[i], "--arch-sparse-feature-size")) {
      sparse_feature_size = atoi(argv[++i]);
      continue;
    }
    if (!strcmp(argv[i], "--arch-embedding-size")) {
      std::stringstream ss(std::string(argv[++i]));
      std::string word;
      embedding_size.clear();
      while (std::getline(ss, word, '-')) {
        embedding_size.push_back(std::stoi(word));
      }
      continue;
    }
    if (!strcmp(argv[i], "--embedding-bag-size")) {
      embedding_bag_size = atoi(argv[++i]);
      continue;
    }
    if (!strcmp(argv[i], "--arch-mlp-bot")) {
      std::stringstream ss(std::string(argv[++i]));
      std::string word;
      mlp_bot.clear();
      while (std::getline(ss, word, '-')) {
        mlp_bot.push_back(std::stoi(word));
      }
      continue;
    }
    if (!strcmp(argv[i], "--arch-mlp-top")) {
      std::stringstream ss(std::string(argv[++i]));
      std::string word;
      mlp_top.clear();
      while (std::getline(ss, word, '-')) {
        mlp_top.push_back(std::stoi(word));
      }
      continue;
    }
    if (!strcmp(argv[i], "--loss-threshold")) {
      loss_threshold = atof(argv[++i]);
      continue;
    }
    if (!strcmp(argv[i], "--sigmoid-top")) {
      sigmoid_top = atoi(argv[++i]);
      continue;
    }
    if (!strcmp(argv[i], "--sigmoid-bot")) {
      sigmoid_bot = atoi(argv[++i]);
      continue;
    }
    if (!strcmp(argv[i], "--arch-interaction-op")) {
      arch_interaction_op = std::string(argv[++i]);
      continue;
    }
    if (!strcmp(argv[i], "--dataset")) {
      dataset_path = std::string(argv[++i]);
      continue;
    }
  }
}

void register_c_custom_tasks()
{
  // 4D Load entire dataset
  {
    TaskVariantRegistrar registrar(CUSTOM_CPU_TASK_ID_1, "4D Load Entire Dataset");
    registrar.add_constraint(ProcessorConstraint(Processor::LOC_PROC));
    registrar.set_leaf();
    Runtime::preregister_task_variant<ImgDataLoader4D::load_entire_dataset>(
        registrar, "4D Load Entire Dataset Task");
  }
  // 4D Load entire dataset from numpy
  {
    TaskVariantRegistrar registrar(CUSTOM_CPU_TASK_ID_2, "4D Load Entire Dataset Numpy");
    registrar.add_constraint(ProcessorConstraint(Processor::LOC_PROC));
    registrar.set_leaf();
    Runtime::preregister_task_variant<ImgDataLoader4D::load_entire_dataset_from_numpy>(
        registrar, "4D Load Entire Dataset Task Numpy");
  }
  // 2D Load entire dataset from numpy
  {
    TaskVariantRegistrar registrar(CUSTOM_CPU_TASK_ID_3, "2D Load Entire Dataset Numpy");
    registrar.add_constraint(ProcessorConstraint(Processor::LOC_PROC));
    registrar.set_leaf();
    Runtime::preregister_task_variant<ImgDataLoader2D::load_entire_dataset_from_numpy>(
        registrar, "2D Load Entire Dataset Task Numpy");
  }
  // 4D Load input
  {
    TaskVariantRegistrar registrar(CUSTOM_GPU_TASK_ID_1, "4D Load Inputs");
    registrar.add_constraint(ProcessorConstraint(Processor::TOC_PROC));
    registrar.set_leaf();
    Runtime::preregister_task_variant<ImgDataLoader4D::load_input>(
        registrar, "4D Load Input Task");
  }
  // Load label
  {
    TaskVariantRegistrar registrar(CUSTOM_GPU_TASK_ID_2, "Load Labels");
    registrar.add_constraint(ProcessorConstraint(Processor::TOC_PROC));
    registrar.set_leaf();
    Runtime::preregister_task_variant<ImgDataLoader::load_label>(
        registrar, "Load Label Task");
  }
  // 2D Load input
  {
    TaskVariantRegistrar registrar(CUSTOM_GPU_TASK_ID_3, "2D Load Inputs");
    registrar.add_constraint(ProcessorConstraint(Processor::TOC_PROC));
    registrar.set_leaf();
    Runtime::preregister_task_variant<ImgDataLoader2D::load_input>(
        registrar, "2D Load Input Task");
  }

  SingleDataLoader::register_cpu_tasks();

  SingleDataLoader::register_gpu_tasks();
}<|MERGE_RESOLUTION|>--- conflicted
+++ resolved
@@ -967,18 +967,12 @@
 {
   Tensor tensor;
   FFModel *model = FFCObjectWrapper::unwrap(model_);
-<<<<<<< HEAD
-  if (num_dims == 2) {
+  if (num_dims == 1) {
+    tensor = model->create_tensor<1>(dims, data_type, NULL, create_grad);
+    DEBUG_PRINT("[Tensor] new 1D %p (%d, %d, %d, %d)", tensor, tensor->dims[0], tensor->dims[1], tensor->dims[2], tensor->dims[3]);
+  } else if (num_dims == 2) {
     tensor = model->create_tensor<2>(dims, data_type, NULL, create_grad);
     DEBUG_PRINT("[Tensor] new 2D %p (%d, %d, %d, %d)", tensor, tensor->dims[0], tensor->dims[1], tensor->dims[2], tensor->dims[3]);
-=======
-  if (num_dims == 1) {
-    *tensor = model->create_tensor<1>(dims, data_type, NULL, create_grad);
-    DEBUG_PRINT("[Tensor] new 1D %p (%d, %d, %d, %d)", tensor, tensor->adim[0], tensor->adim[1], tensor->adim[2], tensor->adim[3]);
-  } else if (num_dims == 2) {
-    *tensor = model->create_tensor<2>(dims, data_type, NULL, create_grad);
-    DEBUG_PRINT("[Tensor] new 2D %p (%d, %d, %d, %d)", tensor, tensor->adim[0], tensor->adim[1], tensor->adim[2], tensor->adim[3]);
->>>>>>> d7025ce1
   } else if (num_dims == 3) {
     tensor = model->create_tensor<3>(dims, data_type, NULL, create_grad);
     DEBUG_PRINT("[Tensor] new 3D %p (%d, %d, %d, %d)", tensor, tensor->dims[0], tensor->dims[1], tensor->dims[2], tensor->dims[3]);
@@ -1022,18 +1016,12 @@
 {
   Tensor tensor;
   FFModel *model = FFCObjectWrapper::unwrap(model_);
-<<<<<<< HEAD
-  if (num_dims == 2) {
+  if (num_dims == 1) {
+    tensor = model->create_constant<1>(dims, value, data_type);
+    DEBUG_PRINT("[Tensor] new 1D %p (%d, %d, %d, %d)", tensor, tensor->dims[0], tensor->dims[1], tensor->dims[2], tensor->dims[3]);
+  } else if (num_dims == 2) {
     tensor = model->create_constant<2>(dims, value, data_type);
     DEBUG_PRINT("[Tensor] new 2D %p (%d, %d, %d, %d)", tensor, tensor->dims[0], tensor->dims[1], tensor->dims[2], tensor->dims[3]);
-=======
-  if (num_dims == 1) {
-    *tensor = model->create_constant<1>(dims, value, data_type);
-    DEBUG_PRINT("[Tensor] new 1D %p (%d, %d, %d, %d)", tensor, tensor->adim[0], tensor->adim[1], tensor->adim[2], tensor->adim[3]);
-  } else if (num_dims == 2) {
-    *tensor = model->create_constant<2>(dims, value, data_type);
-    DEBUG_PRINT("[Tensor] new 2D %p (%d, %d, %d, %d)", tensor, tensor->adim[0], tensor->adim[1], tensor->adim[2], tensor->adim[3]);
->>>>>>> d7025ce1
   } else if (num_dims == 3) {
     tensor = model->create_constant<3>(dims, value, data_type);
     DEBUG_PRINT("[Tensor] new 3D %p (%d, %d, %d, %d)", tensor, tensor->dims[0], tensor->dims[1], tensor->dims[2], tensor->dims[3]);
