from flexflow.core import *
from flexflow.keras.datasets import cifar10

from PIL import Image

def top_level_task():
  ffconfig = FFConfig()
  alexnetconfig = NetConfig()
  print(alexnetconfig.dataset_path)
  ffconfig.parse_args()
  print("Python API batchSize(%d) workersPerNodes(%d) numNodes(%d)" %(ffconfig.get_batch_size(), ffconfig.get_workers_per_node(), ffconfig.get_num_nodes()))
  ffmodel = FFModel(ffconfig)
  
  dims_input = [ffconfig.get_batch_size(), 3, 229, 229]
  #print(dims)
  input = ffmodel.new_tensor(dims_input, DataType.DT_FLOAT)

  dims_label = [ffconfig.get_batch_size(), 1]
  #print(dims)
  label = ffmodel.new_tensor(dims_label, DataType.DT_INT32)
  
  kernel_init = GlorotUniformInitializer(123)
  bias_init = ZeroInitializer()
  # ts0 = ffmodel.conv2d("conv1", input, 64, 11, 11, 4, 4, 2, 2, ActiMode.AC_MODE_NONE, True, kernel_init, bias_init)
  # ts1 = ffmodel.conv2d("conv1", input, 64, 11, 11, 4, 4, 2, 2, ActiMode.AC_MODE_NONE, True, kernel_init, bias_init)
  # ts0 = ffmodel.conv2d("conv1", input, 64, 11, 11, 4, 4, 2, 2)
  # ts1 = ffmodel.conv2d("conv1", input, 64, 11, 11, 4, 4, 2, 2)
  t = ffmodel.conv2d("conv1", input, 64, 11, 11, 4, 4, 2, 2, ActiMode.AC_MODE_RELU)
  #t = ffmodel.concat("concat", [ts0, ts1], 1)
  t = ffmodel.pool2d("pool1", t, 3, 3, 2, 2, 0, 0)
  t = ffmodel.conv2d("conv2", t, 192, 5, 5, 1, 1, 2, 2, ActiMode.AC_MODE_RELU)
  t = ffmodel.pool2d("pool2", t, 3, 3, 2, 2, 0, 0)
  t = ffmodel.conv2d("conv3", t, 384, 3, 3, 1, 1, 1, 1, ActiMode.AC_MODE_RELU)
  t = ffmodel.conv2d("conv4", t, 256, 3, 3, 1, 1, 1, 1, ActiMode.AC_MODE_RELU)
  t = ffmodel.conv2d("conv5", t, 256, 3, 3, 1, 1, 1, 1, ActiMode.AC_MODE_RELU)
  t = ffmodel.pool2d("pool3", t, 3, 3, 2, 2, 0, 0)
  t = ffmodel.flat("flat", t);
  t = ffmodel.dense("lienar1", t, 4096, ActiMode.AC_MODE_RELU)
  t = ffmodel.dense("linear2", t, 4096, ActiMode.AC_MODE_RELU)
  t = ffmodel.dense("linear3", t, 10)
  t = ffmodel.softmax("softmax", t, label)

  ffoptimizer = SGDOptimizer(ffmodel, 0.001)
  ffmodel.set_sgd_optimizer(ffoptimizer)
  ffmodel.compile()
  
  use_external = False
  if (use_external == True):
    num_samples = 10000
    
    (x_train, y_train), (x_test, y_test) = cifar10.load_data(num_samples)

    full_input_np = np.zeros((num_samples, 3, 229, 229), dtype=np.float32)
    
    for i in range(0, num_samples):
      image = x_train[i, :, :, :]
      image = image.transpose(1, 2, 0)
      pil_image = Image.fromarray(image)
      pil_image = pil_image.resize((229,229), Image.NEAREST)
      image = np.array(pil_image, dtype=np.float32)
      image = image.transpose(2, 0, 1)
      full_input_np[i, :, :, :] = image
      if (i == 0):
        print(image)
    

    full_input_np /= 255
    print(full_input_np.shape)
    print(full_input_np.__array_interface__["strides"])
    print(full_input_np[0,:, :, :])
    
    y_train = y_train.astype('int32')
    full_label_np = y_train
    
    dims_full_input = [num_samples, 3, 229, 229]
    full_input = ffmodel.new_tensor(dims_full_input,  DataType.DT_FLOAT)

    dims_full_label = [num_samples, 1]
    full_label = ffmodel.new_tensor(dims_full_label,  DataType.DT_INT32)

    full_input.attach_numpy_array(ffconfig, full_input_np)
    full_label.attach_numpy_array(ffconfig, full_label_np)
    
    dataloader_input = SingleDataLoader(ffmodel, input, full_input, num_samples, DataType.DT_FLOAT)
    dataloader_label = SingleDataLoader(ffmodel, label, full_label, num_samples, DataType.DT_INT32)
    #dataloader = DataLoader4D(ffmodel, input, label, full_input, full_label, num_samples)
    
    full_input.detach_numpy_array(ffconfig)
    full_label.detach_numpy_array(ffconfig)
    
    num_samples = dataloader_input.get_num_samples()
    assert dataloader_input.get_num_samples() == dataloader_label.get_num_samples()
    
  else:
    # Data Loader
    dataloader = DataLoader4D(ffmodel, input, label, ffnetconfig=alexnetconfig)
    num_samples = dataloader.get_num_samples()

  # input.inline_map(ffconfig)
  # input_array = input.get_array(ffconfig, DataType.DT_FLOAT)
  # input_array *= 1.0
  # print(input_array.shape)
  # input.inline_unmap(ffconfig)
  # label.inline_map(ffconfig)
  # label.inline_unmap(ffconfig)

  ffmodel.init_layers()

 #  conv_2d1 = ffmodel.get_layer_by_id(11)
 #  cbias_tensor = conv_2d1.get_weight_tensor()
 #  input_tensor = conv_2d1.get_input_tensor_by_id(0)
 #  cbias_tensor.inline_map(ffconfig)
 #  cbias = cbias_tensor.get_array(ffconfig, DataType.DT_FLOAT)
 # # cbias += 0.125
 #  print(cbias.shape)
 #  #print(cbias)
 #  cbias_tensor.inline_unmap(ffconfig)

  #use_external = False

  epochs = ffconfig.get_epochs()

  ts_start = ffconfig.get_current_time()
  for epoch in range(0,epochs):
    if (use_external == True):
      dataloader_input.reset()
      dataloader_label.reset()
    else:
      dataloader.reset()
    ffmodel.reset_metrics()
    iterations = int(num_samples / ffconfig.get_batch_size())
    print(iterations, num_samples)

    for iter in range(0, int(iterations)):
      if (use_external == True):
        dataloader_input.next_batch(ffmodel)
        dataloader_label.next_batch(ffmodel)
      else:
        dataloader.next_batch(ffmodel)
      if (epoch > 0):
        ffconfig.begin_trace(111)
      ffmodel.forward()
      ffmodel.zero_gradients()
      ffmodel.backward()
      ffmodel.update()
      if (epoch > 0):
        ffconfig.end_trace(111)

  ts_end = ffconfig.get_current_time()
  run_time = 1e-6 * (ts_end - ts_start);
  print("epochs %d, ELAPSED TIME = %.4fs, THROUGHPUT = %.2f samples/s\n" %(epochs, run_time, num_samples * epochs / run_time));
  #ffmodel.print_layers(13)

<<<<<<< HEAD
  conv_2d1 = ffmodel.get_layer_by_id(0)
  #cbias_tensor = conv_2d1.get_input_tensor()
  cbias_tensor = conv_2d1.get_input_tensor()
  cbias_tensor.inline_map(ffconfig)
  cbias = cbias_tensor.get_flat_array(ffconfig, DataType.DT_FLOAT)
  print(cbias.shape)
  print(cbias)
  #save_image(cbias, 2)
  cbias_tensor.inline_unmap(ffconfig)
  
  label.inline_map(ffconfig)
  label_array = label.get_flat_array(ffconfig, DataType.DT_INT32)
  print(label_array.shape)
=======
  # conv_2d1 = ffmodel.get_layer_by_id(0)
  # #cbias_tensor = conv_2d1.get_input_tensor()
  # cbias_tensor = conv_2d1.get_input_tensor()
  # cbias_tensor.inline_map(ffconfig)
  # cbias = cbias_tensor.get_flat_array(ffconfig, DataType.DT_FLOAT)
  # print(cbias.shape)
>>>>>>> 28e3b2e6
  # print(cbias)
  # cbias_tensor.inline_unmap(ffconfig)
  #
  # label.inline_map(ffconfig)
  # label_array = label.get_flat_array(ffconfig, DataType.DT_INT32)
  # print(label_array.shape)
  # # print(cbias)
  # print(label_array)
  # label.inline_unmap(ffconfig)
  
  #ffmodel.print_layers(0)
  
def save_image(batch_image_array, id):
  image_array = batch_image_array[id, :, :, :]
  image_array = image_array.transpose(1, 2, 0)
  image_array = image_array*255
  image_array = image_array.astype('uint8')
  pil_image = Image.fromarray(image_array).convert('RGB')
  pil_image.save("img.jpeg")


if __name__ == "__main__":
  print("alexnet")
  top_level_task()<|MERGE_RESOLUTION|>--- conflicted
+++ resolved
@@ -151,28 +151,12 @@
   print("epochs %d, ELAPSED TIME = %.4fs, THROUGHPUT = %.2f samples/s\n" %(epochs, run_time, num_samples * epochs / run_time));
   #ffmodel.print_layers(13)
 
-<<<<<<< HEAD
-  conv_2d1 = ffmodel.get_layer_by_id(0)
-  #cbias_tensor = conv_2d1.get_input_tensor()
-  cbias_tensor = conv_2d1.get_input_tensor()
-  cbias_tensor.inline_map(ffconfig)
-  cbias = cbias_tensor.get_flat_array(ffconfig, DataType.DT_FLOAT)
-  print(cbias.shape)
-  print(cbias)
-  #save_image(cbias, 2)
-  cbias_tensor.inline_unmap(ffconfig)
-  
-  label.inline_map(ffconfig)
-  label_array = label.get_flat_array(ffconfig, DataType.DT_INT32)
-  print(label_array.shape)
-=======
   # conv_2d1 = ffmodel.get_layer_by_id(0)
   # #cbias_tensor = conv_2d1.get_input_tensor()
   # cbias_tensor = conv_2d1.get_input_tensor()
   # cbias_tensor.inline_map(ffconfig)
   # cbias = cbias_tensor.get_flat_array(ffconfig, DataType.DT_FLOAT)
   # print(cbias.shape)
->>>>>>> 28e3b2e6
   # print(cbias)
   # cbias_tensor.inline_unmap(ffconfig)
   #
