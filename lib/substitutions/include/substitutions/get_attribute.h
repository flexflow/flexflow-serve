#ifndef _FLEXFLOW_SUBSTITUTIONS_OPERATOR_ATTRIBUTES_H
#define _FLEXFLOW_SUBSTITUTIONS_OPERATOR_ATTRIBUTES_H

<<<<<<< HEAD
#include "op-meta/operator_attrs.h"
=======
#include "op-attrs/operator_attrs.h"
>>>>>>> 3eade8f7
#include "substitutions/substitutions_v2.h"
#include "tl/optional.hpp"

namespace FlexFlow {
namespace substitutions {

<<<<<<< HEAD
tl::optional<OperatorAttributeValue> get_attribute(OperatorParameters const &,
=======
tl::optional<OperatorAttributeValue> get_attribute(PCGOperatorAttrs const &,
>>>>>>> 3eade8f7
                                                   OperatorAttributeKey);
tl::optional<OperatorAttributeValue> get_attribute(AggregateAttrs const &p,
                                                   OperatorAttributeKey);
tl::optional<OperatorAttributeValue> get_attribute(AggregateSpecAttrs const &p,
                                                   OperatorAttributeKey);
tl::optional<OperatorAttributeValue> get_attribute(BatchMatmulAttrs const &p,
                                                   OperatorAttributeKey);
tl::optional<OperatorAttributeValue> get_attribute(CastAttrs const &p,
                                                   OperatorAttributeKey);
tl::optional<OperatorAttributeValue> get_attribute(CombineAttrs const &p,
                                                   OperatorAttributeKey);
tl::optional<OperatorAttributeValue> get_attribute(ConcatAttrs const &p,
                                                   OperatorAttributeKey);
tl::optional<OperatorAttributeValue> get_attribute(Conv2DAttrs const &p,
                                                   OperatorAttributeKey);
tl::optional<OperatorAttributeValue> get_attribute(ElementBinaryAttrs const &p,
                                                   OperatorAttributeKey);
tl::optional<OperatorAttributeValue> get_attribute(ElementUnaryAttrs const &p,
                                                   OperatorAttributeKey);
tl::optional<OperatorAttributeValue> get_attribute(DropoutAttrs const &p,
                                                   OperatorAttributeKey);
tl::optional<OperatorAttributeValue> get_attribute(ElementBinaryAttrs const &p,
                                                   OperatorAttributeKey);
tl::optional<OperatorAttributeValue> get_attribute(ElementUnaryAttrs const &p,
                                                   OperatorAttributeKey);
tl::optional<OperatorAttributeValue> get_attribute(EmbeddingAttrs const &p,
                                                   OperatorAttributeKey);
tl::optional<OperatorAttributeValue> get_attribute(FlatAttrs const &p,
                                                   OperatorAttributeKey);
tl::optional<OperatorAttributeValue> get_attribute(GatherAttrs const &p,
                                                   OperatorAttributeKey);
tl::optional<OperatorAttributeValue> get_attribute(Group_byAttrs const &p,
                                                   OperatorAttributeKey);
tl::optional<OperatorAttributeValue> get_attribute(LayerNormAttrs const &p,
                                                   OperatorAttributeKey);
tl::optional<OperatorAttributeValue> get_attribute(LinearAttrs const &p,
                                                   OperatorAttributeKey);
tl::optional<OperatorAttributeValue>
    get_attribute(MultiHeadAttentionAttrs const &p, OperatorAttributeKey);
tl::optional<OperatorAttributeValue> get_attribute(Pool2DAttrs const &p,
                                                   OperatorAttributeKey);
tl::optional<OperatorAttributeValue> get_attribute(ReduceAttrs const &p,
                                                   OperatorAttributeKey);
tl::optional<OperatorAttributeValue> get_attribute(ReductionAttrs const &p,
                                                   OperatorAttributeKey);
tl::optional<OperatorAttributeValue> get_attribute(RepartitionAttrs const &p,
                                                   OperatorAttributeKey);
tl::optional<OperatorAttributeValue> get_attribute(ReplicateAttrs const &p,
                                                   OperatorAttributeKey);
tl::optional<OperatorAttributeValue> get_attribute(ReshapeAttrs const &p,
                                                   OperatorAttributeKey);
tl::optional<OperatorAttributeValue> get_attribute(SplitAttrs const &p,
                                                   OperatorAttributeKey);
tl::optional<OperatorAttributeValue> get_attribute(SoftmaxAttrs const &p,
                                                   OperatorAttributeKey);
tl::optional<OperatorAttributeValue> get_attribute(TopKAttrs const &p,
                                                   OperatorAttributeKey);
tl::optional<OperatorAttributeValue> get_attribute(TransposeAttrs const &p,
                                                   OperatorAttributeKey);
tl::optional<OperatorAttributeValue>
    get_attribute(FusedParallelOpAttrs const &p, OperatorAttributeKey);

} // namespace substitutions
} // namespace FlexFlow

#endif<|MERGE_RESOLUTION|>--- conflicted
+++ resolved
@@ -1,22 +1,14 @@
 #ifndef _FLEXFLOW_SUBSTITUTIONS_OPERATOR_ATTRIBUTES_H
 #define _FLEXFLOW_SUBSTITUTIONS_OPERATOR_ATTRIBUTES_H
 
-<<<<<<< HEAD
-#include "op-meta/operator_attrs.h"
-=======
 #include "op-attrs/operator_attrs.h"
->>>>>>> 3eade8f7
 #include "substitutions/substitutions_v2.h"
 #include "tl/optional.hpp"
 
 namespace FlexFlow {
 namespace substitutions {
 
-<<<<<<< HEAD
-tl::optional<OperatorAttributeValue> get_attribute(OperatorParameters const &,
-=======
 tl::optional<OperatorAttributeValue> get_attribute(PCGOperatorAttrs const &,
->>>>>>> 3eade8f7
                                                    OperatorAttributeKey);
 tl::optional<OperatorAttributeValue> get_attribute(AggregateAttrs const &p,
                                                    OperatorAttributeKey);
