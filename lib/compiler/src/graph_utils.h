#ifndef _FLEXFLOW_COMPILER_GRAPH_UTILS_H
#define _FLEXFLOW_COMPILER_GRAPH_UTILS_H

#include "compiler/unity_algorithm.h"

namespace FlexFlow {

SerialParallelDecomposition
    get_serial_parallel_decomposition(ParallelComputationGraph const &pcg);

ParallelComputationGraph cg_to_pcg(ComputationGraph const &g);
SubParallelComputationGraph pcg_to_subpcg(ParallelComputationGraph const &g);

// NOTE(@wmdi): I think we should have the following interfaces in the graph
// library eventually.

<<<<<<< HEAD
std::unordered_set<Node> get_closed_sources(OpenMultiDiGraphView const &g);
std::unordered_set<Node> get_closed_sinks(OpenMultiDiGraphView const &g);
std::unordered_set<Node> get_open_sources(OpenMultiDiGraphView const &g);
std::unordered_set<Node> get_open_sinks(OpenMultiDiGraphView const &g);

std::unordered_set<MultiDiEdge> get_cut(OpenMultiDiGraphView const &g,
                                        GraphSplit const &split);

enum class InputSettings { INCLUDE_INPUTS, EXCLUDE_INPUTS };

enum class OutputSettings { INCLUDE_OUTPUTS, EXCLUDE_OUTPUTS };

/* template <typename NodeLabel, */
/*           typename EdgeLabel, */
/*           typename InputLabel = EdgeLabel, */
/*           typename OutputLabel = EdgeLabel> */
/* LabelledOpenMultiDiGraph<NodeLabel, EdgeLabel, InputLabel, OutputLabel> */
/*     get_subgraph(LabelledOpenMultiDiGraph<NodeLabel, */
/*                                           EdgeLabel, */
/*                                           InputLabel, */
/*                                           OutputLabel> const &g, */
/*                  std::unordered_set<Node> const &nodes, */
/*                  InputSettings input_settings, */
/*                  OutputSettings output_settings); */

template <typename NodeLabel,
          typename EdgeLabel,
          typename InputLabel = EdgeLabel,
          typename OutputLabel = EdgeLabel>
LabelledOpenMultiDiGraph<NodeLabel, EdgeLabel, InputLabel, OutputLabel>
    materialize_labelled_openmultidigraph_view(
        ILabelledOpenMultiDiGraphView<NodeLabel,
                                      EdgeLabel,
                                      InputLabel,
                                      OutputLabel> const &g);

std::unordered_set<Node> get_nodes(SerialParallelDecomposition const &sp);

=======
>>>>>>> bde34b0c
template <typename T>
void minimize(T &t, T const &v) {
  t = std::min(t, v);
}

} // namespace FlexFlow

#endif<|MERGE_RESOLUTION|>--- conflicted
+++ resolved
@@ -14,47 +14,6 @@
 // NOTE(@wmdi): I think we should have the following interfaces in the graph
 // library eventually.
 
-<<<<<<< HEAD
-std::unordered_set<Node> get_closed_sources(OpenMultiDiGraphView const &g);
-std::unordered_set<Node> get_closed_sinks(OpenMultiDiGraphView const &g);
-std::unordered_set<Node> get_open_sources(OpenMultiDiGraphView const &g);
-std::unordered_set<Node> get_open_sinks(OpenMultiDiGraphView const &g);
-
-std::unordered_set<MultiDiEdge> get_cut(OpenMultiDiGraphView const &g,
-                                        GraphSplit const &split);
-
-enum class InputSettings { INCLUDE_INPUTS, EXCLUDE_INPUTS };
-
-enum class OutputSettings { INCLUDE_OUTPUTS, EXCLUDE_OUTPUTS };
-
-/* template <typename NodeLabel, */
-/*           typename EdgeLabel, */
-/*           typename InputLabel = EdgeLabel, */
-/*           typename OutputLabel = EdgeLabel> */
-/* LabelledOpenMultiDiGraph<NodeLabel, EdgeLabel, InputLabel, OutputLabel> */
-/*     get_subgraph(LabelledOpenMultiDiGraph<NodeLabel, */
-/*                                           EdgeLabel, */
-/*                                           InputLabel, */
-/*                                           OutputLabel> const &g, */
-/*                  std::unordered_set<Node> const &nodes, */
-/*                  InputSettings input_settings, */
-/*                  OutputSettings output_settings); */
-
-template <typename NodeLabel,
-          typename EdgeLabel,
-          typename InputLabel = EdgeLabel,
-          typename OutputLabel = EdgeLabel>
-LabelledOpenMultiDiGraph<NodeLabel, EdgeLabel, InputLabel, OutputLabel>
-    materialize_labelled_openmultidigraph_view(
-        ILabelledOpenMultiDiGraphView<NodeLabel,
-                                      EdgeLabel,
-                                      InputLabel,
-                                      OutputLabel> const &g);
-
-std::unordered_set<Node> get_nodes(SerialParallelDecomposition const &sp);
-
-=======
->>>>>>> bde34b0c
 template <typename T>
 void minimize(T &t, T const &v) {
   t = std::min(t, v);
