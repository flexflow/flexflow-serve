/* Copyright 2023 CMU, Facebook, LANL, MIT, NVIDIA, and Stanford (alphabetical)
 *
 * Licensed under the Apache License, Version 2.0 (the "License");
 * you may not use this file except in compliance with the License.
 * You may obtain a copy of the License at
 *
 *     http://www.apache.org/licenses/LICENSE-2.0
 *
 * Unless required by applicable law or agreed to in writing, software
 * distributed under the License is distributed on an "AS IS" BASIS,
 * WITHOUT WARRANTIES OR CONDITIONS OF ANY KIND, either express or implied.
 * See the License for the specific language governing permissions and
 * limitations under the License.
 */

#ifndef _FF_LOSS_FUNCTIONS_H_
#define _FF_LOSS_FUNCTIONS_H_

#include "op-attrs/ops/loss_functions.h"
<<<<<<< HEAD
#include "operator.h"
#include "parallel_tensor.h"
=======
#include "pcg/operator.h"
#include "pcg/parallel_tensor.h"
#include "pcg/parallel_tensor_guid_t.h"
#include "task_spec/task_invocation.h"
>>>>>>> b2fe85f6
#include "tasks.h"

namespace FlexFlow {

template <>
void register_task<LOSS_BWD_TASK_ID>();

<<<<<<< HEAD
TaskInvocation backward_invocation(LossAttrs const &,
                                   EnableProfiling,
                                   parallel_tensor_guid_t logit,
                                   parallel_tensor_guid_t label);
=======
TaskInvocation backward(LossAttrs const &,
                        parallel_tensor_guid_t logit,
                        parallel_tensor_guid_t label);
>>>>>>> b2fe85f6

} // namespace FlexFlow

#endif<|MERGE_RESOLUTION|>--- conflicted
+++ resolved
@@ -17,15 +17,10 @@
 #define _FF_LOSS_FUNCTIONS_H_
 
 #include "op-attrs/ops/loss_functions.h"
-<<<<<<< HEAD
-#include "operator.h"
-#include "parallel_tensor.h"
-=======
 #include "pcg/operator.h"
 #include "pcg/parallel_tensor.h"
 #include "pcg/parallel_tensor_guid_t.h"
 #include "task_spec/task_invocation.h"
->>>>>>> b2fe85f6
 #include "tasks.h"
 
 namespace FlexFlow {
@@ -33,16 +28,9 @@
 template <>
 void register_task<LOSS_BWD_TASK_ID>();
 
-<<<<<<< HEAD
-TaskInvocation backward_invocation(LossAttrs const &,
-                                   EnableProfiling,
-                                   parallel_tensor_guid_t logit,
-                                   parallel_tensor_guid_t label);
-=======
 TaskInvocation backward(LossAttrs const &,
                         parallel_tensor_guid_t logit,
                         parallel_tensor_guid_t label);
->>>>>>> b2fe85f6
 
 } // namespace FlexFlow
 
