--- conflicted
+++ resolved
@@ -25,11 +25,7 @@
 #include "op-attrs/ops/noop.h"
 #include "op-attrs/parallel_tensor_shape.h"
 #include "parallel_tensor_mapping.h"
-<<<<<<< HEAD
-#include "task_argument_accessor.h"
-=======
 #include "task_spec/task_argument_accessor.h"
->>>>>>> 3eade8f7
 #include "test_utils.h"
 #include "utils/containers.h"
 #include "utils/random_utils.h"
@@ -65,50 +61,6 @@
 /*   return dim_mapping; */
 /* } */
 
-<<<<<<< HEAD
-FFModel::FFModel(FFConfig const &_config,
-                 ComputationGraph const &cg,
-                 TrainingPCG const &training_pcg,
-                 Optimizer const &_optimizer,
-                 RuntimeBacking const &_runtime_backing,
-                 EnableProfiling const &_enable_profiling,
-                 SimEnvFactory const &_sim_factory,
-                 TensorMapping const &_tensor_map)
-    : config(_config), computation_graph(cg), training_pcg(training_pcg),
-      optimizer(_optimizer), runtime_backing(_runtime_backing),
-      enable_profiling(_enable_profiling), sim_factory(_sim_factory),
-      tensor_map(_tensor_map) {
-  /* ArgumentMap argmap; */
-  /* Rect<1> task_rect(Point<1>(0), */
-  /*                   Point<1>(config.workersPerNode * config.numNodes - 1));
-   */
-  /* IndexSpaceT<1> task_is = runtime->create_index_space(ctx, task_rect); */
-
-  /* for (PointInRectIterator<1> it(task_rect); it(); it++) { */
-  /*   FFInitInfo info; */
-  /*   info.workSpaceSize = config.workSpaceSize; */
-  /*   info.allowTensorOpMathConversion =
-   * config.allow_tensor_op_math_conversion; */
-  /*   argmap.set_point(*it, TaskArgument(&info, sizeof(FFInitInfo))); */
-  /* } */
-
-  // Init CUDA library on each worker
-  // IndexLauncher initLauncher(FF_INIT_TASK_ID,
-  //                            task_is,
-  //                            TaskArgument(NULL, 0),
-  //                            argmap,
-  //                            Predicate::TRUE_PRED,
-  //                            false /*must*/,
-  //                            0 /*mapper_id*/,
-  //                            FFConfig::DataParallelism_GPU);
-  // FutureMap fm = runtime->execute_index_space(ctx, initLauncher);
-  // fm.wait_all_results();
-  // int idx = 0;
-  // for (PointInRectIterator<1> it(task_rect); it(); it++) {
-  //   handlers[idx++] = fm.get_result<FFHandler>(*it);
-  // }
-}
-=======
 /* FFModel::FFModel(FFConfig const &_config, */
 /*                  ComputationGraph const &cg, */
 /*                  TrainingPCG const &training_pcg, */
@@ -151,7 +103,6 @@
 //   handlers[idx++] = fm.get_result<FFHandler>(*it);
 // }
 /* } */
->>>>>>> 3eade8f7
 
 /* using FullyExecutableArgSpec = variant<ConcreteArgSpec, CheckedTypedFuture>;
  */
@@ -291,280 +242,6 @@
 //   }
 // }
 
-<<<<<<< HEAD
-void init_operators(FFModel const &ff) {
-  ff.execute(init_operators(ff.training_pcg));
-}
-
-void forward(FFModel const &ff, int seq_length) {
-  iter_config.seq_length = seq_length;
-  ff.execute(forwad(ff.training_pcg));
-}
-
-TypedFuture<PerfMetrics> compute_metrics(FFModel const &ff,
-                                         PerfMetrics const &metrics) {
-  TaskReturnAccessor acc =
-      ff.execute(compute_metrics(ff.training_pcg, metrics));
-  return acc.get_returned_future<PerfMetrics>().get();
-}
-
-void backward(FFModel const &ff, int seq_length, PerfMetrics const &metrics) {
-  iter_config.seq_length = seq_length;
-  assert(ff.config.computationMode == ComputationMode::TRAINING);
-  // Compute metrics
-  compute_metrics(ff, metrics).get(); // TODO FIXME @lockshaw actually do
-                                      // something with the computed metrics
-  // Compute the gradients of the final operator wrt loss
-  ff.execute(backward(ff.training_pcg));
-  /* Op const *final_operator = get_final_operator(); */
-  /* assert(final_operator->numOutputs == 1); */
-  /* loss_op->backward(this, final_operator->outputs[0],
-   * parallel_label_tensor.value()); */
-  /* // Perform backpropagation */
-  /* // std::set<LogicalRegion> resetedInputGrads; */
-  /* for (int l = operators.size() - 1; l >= 0; l--) { */
-  /*   // TODO: If operator serves for metrics and for further prop */
-  /*   // if(l == metrics_input && metrics_input < (int)operators.size()-1) */
-  /*   //  continue; */
-  /*   operators[l]->backward(*this); */
-  /* } */
-}
-
-void update(FFModel const &ff) {
-  ff.execute(update(ff.pcg, ff.optimizer));
-}
-
-operator_guid_t get_final_operator(FFModel const &ff) {
-  operator_guid_t final_op_id = get_only(get_sinks(ff.pcg.graph));
-  // assert that the final operator has exactly one output
-  Operator op = ff.pcg.at(final_op_id);
-  assert(get_num_outputs(op) == 1);
-  return final_op_id;
-}
-
-void FFModel::compile(Optimizer *_optimizer,
-                      LossType loss_type,
-                      std::vector<MetricsType> const &metrics,
-                      CompMode comp_mode) {
-  optimizer = _optimizer;
-  compile(loss_type, metrics, comp_mode);
-}
-
-MachineView
-    get_basic_data_parallel_machine_view(MachineSpecification const &spec) {
-  gpu_id_t start = gpu_id_t(0);
-  gpu_id_t stop = gpu_id_t(spec.num_nodes * spec.workersPerNode);
-  return make_1d_machine_view(start, stop, 1);
-}
-
-MachineView get_basic_data_parallel_machine_view(FFConfig const &config) {
-  gpu_id_t start = gpu_id_t(0);
-  gpu_id_t stop = gpu_id_t(config.numNodes * config.workersPerNode);
-  return make_1d_machine_view(start, stop, 1);
-}
-
-static ParallelTensorShape get_parallel_tensor_shape(Tensor const &tensor) {
-  int num_dims = tensor->num_dims();
-  std::vector<ParallelDim> dims;
-  for (int j = 0; j < num_dims; j++) {
-    dims.emplace_back(tensor->dims[j], 1, -1, false);
-  }
-  dims.emplace_back(1, 1, -1, true);
-  ParallelTensorShape shape = {dims, tensor->data_type};
-  return shape;
-}
-
-void FFModel::print_operator_regions() const {
-  for (size_t i = 0; i < operators.size(); i++) {
-    Op *op = operators[i];
-    printf("operator[%zu]: type(%d)\n", i, operators[i]->op_type);
-    for (int j = 0; j < op->numInputs; j++) {
-      LogicalRegion handle = op->inputs[j]->region;
-      printf("inputs[%d] region(%d,%d,%d)\n",
-             j,
-             handle.get_index_space().get_id(),
-             handle.get_field_space().get_id(),
-             handle.get_tree_id());
-    }
-    for (int j = 0; j < op->numOutputs; j++) {
-      LogicalRegion handle = op->outputs[j]->region;
-      printf("outputs[%d] region(%d,%d,%d)\n",
-             j,
-             handle.get_index_space().get_id(),
-             handle.get_field_space().get_id(),
-             handle.get_tree_id());
-    }
-  }
-}
-
-void FFModel::create_label_tensor(LossType loss_type) {
-  Op const *final_operator = get_final_operator();
-
-  std::vector<ParallelDim> p_dims =
-      final_operator->outputs[0]->get_shape().dims;
-
-  std::vector<size_t> dims;
-  // FIXME: Currently assume 1st input for 1st operator = batch_size
-  for (ParallelDim const &dim : p_dims) {
-    if (!dim.is_replica_dim) {
-      dims.push_back(dim.size);
-    }
-  }
-
-  DataType label_type = DT_FLOAT;
-  if (loss_type == LOSS_SPARSE_CATEGORICAL_CROSSENTROPY) {
-    // assign dims[num_dims-1] = 1 for sparse categorical labels
-    assert(p_dims[0].degree == 1);
-    p_dims[0].size = 1;
-    dims[0] = 1;
-    label_type = DT_INT32;
-  }
-
-  LegionParallelTensorShape label_p_shape = {p_dims, label_type};
-  LegionTensorShape label_shape = {dims, label_type};
-
-  // create label tensor
-  label_tensor =
-      create_tensor(label_shape, NULL, 0 /*idx*/, false /*create_grad*/);
-  parallel_label_tensor = create_parallel_tensor(label_p_shape);
-  label_tensor.value()->parallel_tensor = parallel_label_tensor;
-  parallel_label_tensor.value()->machine_view =
-      final_operator->outputs[0]->machine_view;
-  map_tensor(parallel_label_tensor.value(),
-             parallel_label_tensor.value()->owner_op,
-             this->config.legion_config,
-             this->index_space_mgr);
-}
-
-void FFModel::execute_graph_optimize() {
-  FFModel *model = this;
-  Context ctx = config.legion_config.lg_ctx;
-  Runtime *runtime = config.legion_config.lg_hlr;
-  TaskLauncher launcher(GRAPH_OPTIMIZE_TASK_ID,
-                        TaskArgument(&model, sizeof(FFModel *)));
-  Future future = runtime->execute_task(ctx, launcher);
-
-  PCG::GraphOptimalViewSerialized ret =
-      future.get_result<PCG::GraphOptimalViewSerialized>();
-  Deserializer dez(ret.data, ret.total_bytes);
-  // Reconstruct operators
-  PCG::Graph *best_graph = new PCG::Graph(this);
-  std::unordered_map<PCG::Node, MachineView> optimal_views;
-  deserialize_graph_optimal_view(dez, best_graph, optimal_views);
-  operators.clear();
-  convert_graph_to_operators(best_graph, optimal_views);
-  best_graph->print_dot();
-  delete best_graph;
-
-  this->populate_tensor_to_parallel_tensor_mapping();
-}
-
-void FFModel::compile(LossType loss_type,
-                      std::vector<MetricsType> const &metrics,
-                      CompMode comp_mode) {
-  if (metrics_input == -1) {
-    metrics_input = operators.size() - 1;
-  }
-  Context ctx = config.legion_config.lg_ctx;
-  Runtime *runtime = config.legion_config.lg_hlr;
-  config.computationMode = comp_mode;
-  // if (config.import_strategy_file.length() > 0) {
-  //   load_strategies_from_file(config.import_strategy_file,
-  //   config.strategies);
-  // }
-  //  Construct operators from layers
-  if (config.only_data_parallel) {
-    fprintf(stderr,
-            "Note: only_data_parallel is specified, FlexFlow compiles a "
-            "data-parallel PCG.\n");
-  }
-  this->create_operators_from_layers();
-
-  // Launch the graph optimize task
-  this->execute_graph_optimize();
-
-  bool repl_labels = (operators[operators.size() - 1]->op_type == OP_AGG_SPEC);
-  loss_op = {loss_type, repl_labels};
-  metrics_op = {loss_type, metrics};
-
-  // Init performance metrics
-  TaskLauncher launcher(UPDATE_METRICS_TASK_ID,
-                        TaskArgument(&metrics_op.value(), sizeof(Metrics)));
-  current_metrics = runtime->execute_task(ctx, launcher);
-
-  if (config.enable_inplace_optimizations) {
-    this->perform_inplace_optimizations();
-  }
-
-  for (Op *op : this->operators) {
-    for (ParallelTensor const &input : op->inputs) {
-      assert(input->owner_op != NULL);
-    }
-
-    for (ParallelTensor const &weight : op->weights) {
-      assert(weight->owner_op != NULL);
-      assert(weight->region != LogicalRegion::NO_REGION);
-      parameters.push_back(weight);
-    }
-
-    op->map_output_tensors(*this);
-
-    if (op->is_parallel_op()) {
-      ((ParallelOp *)op)->create_input_partition(*this);
-    }
-  }
-
-  // Check correctness
-  for (size_t l = 0; l < operators.size(); l++) {
-    Op *op = operators[l];
-    for (int i = 0; i < op->numOutputs; i++) {
-      assert(op->outputs[i]->owner_op == op);
-      assert(op->outputs[i]->owner_idx == i);
-      assert(op->outputs[i]->parallel_tensor_guid != 0);
-    }
-  }
-
-  this->optimize_unnecessary_gradient_calculations();
-
-  if (config.perform_fusion) {
-    this->perform_fusion_optimizations();
-  }
-
-  Op *final_operator = get_final_operator();
-  // FIXME: currently assume the final operator has exactly one output
-  assert(final_operator->numOutputs == 1);
-  this->print_operator_regions();
-
-  this->create_label_tensor(loss_type);
-
-  // init optimizer
-  assert(optimizer != NULL);
-  optimizer->init();
-
-#ifdef FF_USE_NCCL
-  if (config.computationMode == COMP_MODE_TRAINING) {
-    this->initialize_nccl_communicators();
-  }
-#endif
-}
-
-void FFModel::zero_gradients(void) {
-  for (int l = operators.size() - 1; l >= 0; l--) {
-    operators[l]->zero_grad(*this);
-  }
-}
-
-// ========================================================
-// class FFIterationConfig
-// ========================================================
-FFIterationConfig::FFIterationConfig() {
-  seq_length = -1;
-}
-
-void FFIterationConfig::reset() {
-  seq_length = -1;
-}
-=======
 /* void init_operators(FFModel const &ff) { */
 /*   ff.execute(init_operators(ff.training_pcg)); */
 /* } */
@@ -844,6 +521,5 @@
 /* void FFIterationConfig::reset() { */
 /*   seq_length = -1; */
 /* } */
->>>>>>> 3eade8f7
 
 }; // namespace FlexFlow