--- conflicted
+++ resolved
@@ -52,19 +52,11 @@
     compute_metrics(MetricsAttrs const &,
                     parallel_tensor_guid_t const &logit,
                     parallel_tensor_guid_t const &label);
-<<<<<<< HEAD
-TypedTaskInvocation<PerfMetrics>
-    update_metrics(MetricsAttrs const &,
-                   StandardTypedTaskArg<PerfMetrics> const &all_metrics,
-                   IndexTypedTaskArg<PerfMetrics> const &one_metrics);
-TypedTaskInvocation<PerfMetrics> compute_and_update_metrics(
-=======
 TypedStandardTaskInvocation<PerfMetrics>
     update_metrics(MetricsAttrs const &,
                    StandardTypedTaskArg<PerfMetrics> const &all_metrics,
                    IndexTypedTaskArg<PerfMetrics> const &one_metrics);
 TypedStandardTaskInvocation<PerfMetrics> compute_and_update_metrics(
->>>>>>> 3eade8f7
     MetricsAttrs const &metrics,
     StandardTypedTaskArg<PerfMetrics> const &all_metrics,
     parallel_tensor_guid_t const &logit,
