/* Copyright 2023 CMU, Facebook, LANL, MIT, NVIDIA, and Stanford (alphabetical)
 *
 * Licensed under the Apache License, Version 2.0 (the "License");
 * you may not use this file except in compliance with the License.
 * You may obtain a copy of the License at
 *
 *     http://www.apache.org/licenses/LICENSE-2.0
 *
 * Unless required by applicable law or agreed to in writing, software
 * distributed under the License is distributed on an "AS IS" BASIS,
 * WITHOUT WARRANTIES OR CONDITIONS OF ANY KIND, either express or implied.
 * See the License for the specific language governing permissions and
 * limitations under the License.
 */
#ifndef _FLEXFLOW_MODEL_H_
#define _FLEXFLOW_MODEL_H_
<<<<<<< HEAD
#include "computation_graph.h"
#include "executable_task_invocation.h"
#include "legion.h"
#include "legion_backing.h"
=======
#include "legion.h"
>>>>>>> 3eade8f7
#include "op-attrs/ops/loss_functions.h"
#include "op-attrs/tensor_shape.h"
#include "optimizer.h"
#include "parallel_computation_graph.h"
<<<<<<< HEAD
#include "pcg/machine_specification.h"
#include "recompile.h"
#include "runtime/config.h"
#include "sim_environment.h"
#include "tensor_mapping.h"
=======
#include "pcg/computation_graph.h"
#include "pcg/machine_specification.h"
#include "pcg/tensor_mapping.h"
#include "recompile.h"
#include "runtime/config.h"
#include "runtime/legion_backing.h"
#include "sim_environment.h"
#include "task_spec/executable_task_invocation.h"
>>>>>>> 3eade8f7
#include "training_pcg.h"
#include <functional>
#include <unistd.h>
#include <utility>

namespace FlexFlow {

MachineView get_basic_data_parallel_machine_view(int num_parts, int dims);
MachineView get_basic_data_parallel_machine_view(FFConfig const &);
MachineView get_basic_data_parallel_machine_view(MachineSpecification const &);

class FFModel {
public:
  FFModel() = delete;
  FFModel(FFConfig const &,
          ComputationGraph const &,
          TrainingPCG const &,
          Optimizer const &,
<<<<<<< HEAD
          RuntimeBacking const &,
=======
          LegionBacking const &,
>>>>>>> 3eade8f7
          EnableProfiling const &,
          SimEnvFactory const &,
          TensorMapping const &);

  TaskReturnAccessor execute(operator_guid_t, OpTaskInvocation const &) const;
  std::vector<TaskReturnAccessor>
      execute(std::vector<TaskInvocation> const &) const;
  TaskReturnAccessor execute(TaskInvocation const &) const;
  TaskReturnAccessor execute(ExecutableTaskInvocation const &) const;
  std::vector<TaskReturnAccessor>
      execute(std::vector<ExecutableTaskInvocation> const &) const;

  // ========================================
  // Internal APIs that should not be invoked from applications
  // ========================================
  void compile(LossFunction loss_type,
               std::vector<Metric> const &metrics,
               ComputationMode comp_mode = ComputationMode::TRAINING);
  void compile(Optimizer const &optimizer,
               LossFunction loss_type,
               std::vector<Metric> const &metrics,
               ComputationMode comp_mode = ComputationMode::TRAINING);

  // APIs for setting iteration configs
private:
  void create_label_tensor(LossFunction);

public:
  // user-provided
  FFConfig config;
  ComputationGraph computation_graph;
  Optimizer optimizer;
  EnableProfiling enable_profiling;

  // generated by compiler (ComputationGraph -> PCG)
  TrainingPCG training_pcg;
  TensorMapping tensor_map; // maps ComputationGraph tensor to PCG tensors
                            // to enable get_tensor, set_tensor
                            // at best an approximation at the moment

  // where we put all the legion stuff -- all the runtime state
  LegionBacking runtime_backing;

  // profiling operators
  SimEnvFactory sim_factory;

  FFIterationConfig iter_config;
  /* optional<ParallelTensor> parallel_label_tensor; */
  /* optional<Tensor> label_tensor; */
};

void init_operators(FFModel const &);
void forward(FFModel const &, int seq_length = -1);
void backward(FFModel const &, int seq_length = -1);
void update(FFModel const &);
void zero_gradients(FFModel const &);
void reset_metrics(FFModel const &);
TypedFuture<PerfMetrics> compute_metrics(FFModel const &);
void recompile_on_condition(FFModel const &, RecompileState &r);
template <typename T>
void set_tensor(FFModel const &, TensorDims const &, T const *);
template <typename T>
void get_tensor(FFModel const &, tensor_guid_t, T *data);

ExecutableTaskInvocation resolve(TaskInvocation const &,
                                 EnableProfiling enable_profiling,
                                 LegionBacking const &runtime_backing);

void top_level_task(Legion::Task const *task,
                    std::vector<Legion::PhysicalRegion> const &regions,
                    Legion::Context ctx,
                    Legion::Runtime *runtime);

void data_load_task(Legion::Task const *task,
                    std::vector<Legion::PhysicalRegion> const &regions,
                    Legion::Context ctx,
                    Legion::Runtime *runtime);

void register_custom_tasks();

} // namespace FlexFlow

#endif<|MERGE_RESOLUTION|>--- conflicted
+++ resolved
@@ -14,25 +14,11 @@
  */
 #ifndef _FLEXFLOW_MODEL_H_
 #define _FLEXFLOW_MODEL_H_
-<<<<<<< HEAD
-#include "computation_graph.h"
-#include "executable_task_invocation.h"
 #include "legion.h"
-#include "legion_backing.h"
-=======
-#include "legion.h"
->>>>>>> 3eade8f7
 #include "op-attrs/ops/loss_functions.h"
 #include "op-attrs/tensor_shape.h"
 #include "optimizer.h"
 #include "parallel_computation_graph.h"
-<<<<<<< HEAD
-#include "pcg/machine_specification.h"
-#include "recompile.h"
-#include "runtime/config.h"
-#include "sim_environment.h"
-#include "tensor_mapping.h"
-=======
 #include "pcg/computation_graph.h"
 #include "pcg/machine_specification.h"
 #include "pcg/tensor_mapping.h"
@@ -41,7 +27,6 @@
 #include "runtime/legion_backing.h"
 #include "sim_environment.h"
 #include "task_spec/executable_task_invocation.h"
->>>>>>> 3eade8f7
 #include "training_pcg.h"
 #include <functional>
 #include <unistd.h>
@@ -60,11 +45,7 @@
           ComputationGraph const &,
           TrainingPCG const &,
           Optimizer const &,
-<<<<<<< HEAD
-          RuntimeBacking const &,
-=======
           LegionBacking const &,
->>>>>>> 3eade8f7
           EnableProfiling const &,
           SimEnvFactory const &,
           TensorMapping const &);
