#ifndef _FLEXFLOW_RUNTIME_SRC_RUNTIME_H
#define _FLEXFLOW_RUNTIME_SRC_RUNTIME_H

#include "legion_backing.h"
#include "parallel_computation_graph.h"
#include "utils/visitable.h"

namespace FlexFlow {

struct ModelTrainingInstance {
public:
<<<<<<< HEAD
  ModelInstance() = delete;
=======
  ModelTrainingInstance() = delete;
>>>>>>> 3eade8f7

  void execute(TaskInvocation const &) const;
  void execute(OpTaskInvocation const &) const;

public:
  ParallelComputationGraph pcg;
  RuntimeBacking backing;
};

void forward(ModelInstance const &);
void backward(ModelInstance const &);

<<<<<<< HEAD
TaskInvocation forward(ParallelComputationGraph const &, operator_guid_t);
TaskInvocation backward(ParallelComputationGraph const &, operator_guid_t);

=======
>>>>>>> 3eade8f7
} // namespace FlexFlow

VISITABLE_STRUCT(::FlexFlow::ModelInstance);

#endif<|MERGE_RESOLUTION|>--- conflicted
+++ resolved
@@ -9,11 +9,7 @@
 
 struct ModelTrainingInstance {
 public:
-<<<<<<< HEAD
-  ModelInstance() = delete;
-=======
   ModelTrainingInstance() = delete;
->>>>>>> 3eade8f7
 
   void execute(TaskInvocation const &) const;
   void execute(OpTaskInvocation const &) const;
@@ -26,12 +22,6 @@
 void forward(ModelInstance const &);
 void backward(ModelInstance const &);
 
-<<<<<<< HEAD
-TaskInvocation forward(ParallelComputationGraph const &, operator_guid_t);
-TaskInvocation backward(ParallelComputationGraph const &, operator_guid_t);
-
-=======
->>>>>>> 3eade8f7
 } // namespace FlexFlow
 
 VISITABLE_STRUCT(::FlexFlow::ModelInstance);
