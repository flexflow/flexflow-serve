--- conflicted
+++ resolved
@@ -22,14 +22,9 @@
 #include "pcg/initializer.h"
 #include "pcg/parallel_tensor.h"
 #include "runtime/config.h"
-<<<<<<< HEAD
-#include "task_invocation.h"
-#include "task_signature.h"
-=======
 #include "task_spec/task_invocation.h"
 #include "task_spec/task_signature.h"
 #include "tasks.h"
->>>>>>> 3eade8f7
 
 namespace FlexFlow {
 
@@ -46,57 +41,6 @@
 template <>
 void register_task<CONSTANT_INIT_TASK_ID>();
 
-<<<<<<< HEAD
-class GlorotUniform : public use_visitable_cmp<GlorotUniform> {
-public:
-  GlorotUniform() = delete;
-  GlorotUniform(int seed);
-
-public:
-  int seed;
-  /* float scale; */
-  /* DataType data_type; */
-};
-
-class ZeroInitializer : public use_visitable_cmp<ZeroInitializer> {
-public:
-  ZeroInitializer() = default;
-};
-
-class UniformInitializer : public use_visitable_cmp<UniformInitializer> {
-public:
-  UniformInitializer(int seed, float min, float max);
-
-public:
-  int seed;
-  float min_val, max_val;
-};
-
-class NormInitializer : public use_visitable_cmp<NormInitializer> {
-public:
-  NormInitializer(int seed, float mean, float stddev);
-
-public:
-  int seed;
-  float mean, stddev;
-};
-
-class ConstantInitializer : public use_visitable_cmp<ConstantInitializer> {
-public:
-  ConstantInitializer(DataTypeValue const &value);
-
-public:
-  DataTypeValue value;
-};
-
-using Initializer = variant<GlorotUniform,
-                            ZeroInitializer,
-                            UniformInitializer,
-                            NormInitializer,
-                            ConstantInitializer>;
-
-=======
->>>>>>> 3eade8f7
 TaskInvocation apply_initializer(GlorotUniform const &,
                                  parallel_tensor_guid_t const &,
                                  ParallelTensor const &,
@@ -115,18 +59,5 @@
                                  ParallelTensor const &);
 
 } // namespace FlexFlow
-<<<<<<< HEAD
-
-VISITABLE_STRUCT(::FlexFlow::GlorotUniform, seed);
-VISITABLE_STRUCT_EMPTY(::FlexFlow::ZeroInitializer);
-VISITABLE_STRUCT(::FlexFlow::UniformInitializer, seed, min_val, max_val);
-VISITABLE_STRUCT(::FlexFlow::NormInitializer, seed, mean, stddev);
-VISITABLE_STRUCT(::FlexFlow::ConstantInitializer, value);
-
-namespace FlexFlow {
-static_assert(is_well_behaved_value_type<Initializer>::value, "");
-}
-=======
->>>>>>> 3eade8f7
 
 #endif