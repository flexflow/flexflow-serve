#include "op-attrs/ops/pool_2d.h"
#include "parallel_dim_mapping_record.h"
#include "parallel_dim_mapping_record_solver.h"

namespace FlexFlow {

<<<<<<< HEAD
Pool2DAttrs::Pool2DAttrs(int _kernel_h,
                         int _kernel_w,
                         int _stride_h,
                         int _stride_w,
                         int _padding_h,
                         int _padding_w,
                         PoolOp _pool_type,
                         Activation _activation)
    : kernel_h(_kernel_h), kernel_w(_kernel_w), stride_h(_stride_h),
      stride_w(_stride_w), padding_h(_padding_h), padding_w(_padding_w),
      pool_type(_pool_type), activation(_activation) {}

=======
>>>>>>> b2fe85f6
namespace Input {
constexpr int NUMDIM = 5, WIDTH = 0, HEIGHT = 1, CHANNEL = 2, SAMPLE = 3,
              REPLICA = 4;
};

namespace Output {
constexpr int NUMDIM = 5, WIDTH = 0, HEIGHT = 1, CHANNEL = 2, SAMPLE = 3,
              REPLICA = 4;
};

/* bool Pool2DAttrs::is_valid(ParallelTensorShape const &input) const { */
/*   ParallelTensorShape output_shape = this->calculate_output_shape(input); */

/*   return output_shape.is_valid() && (input.at(Input::REPLICA).degree == 1);
 */
/* } */

static std::vector<ParallelDimMappingRecord>
    construct_mappings(ParallelTensorShape const &input_shape) {
  auto const outputMappings = construct_output_parallel_dims({
      {Input::REPLICA, MappingOperation::PARTITION, Output::REPLICA},
      {Input::SAMPLE, MappingOperation::PARTITION, Output::SAMPLE},
      {Input::CHANNEL, MappingOperation::PARTITION, Output::CHANNEL},
      {Input::HEIGHT, MappingOperation::PARTITION, Output::HEIGHT},
      {Input::WIDTH, MappingOperation::PARTITION, Output::WIDTH},
  });

  return outputMappings;
}

static ParallelDimMappingSolution
    solve_mappings(ParallelTensorShape const &input) {
  return solve_parallel_dim_mappings(construct_mappings(input), {input}, 0, 1);
}

/* ParallelTensorShape Pool2DAttrs::calculate_output_shape(ParallelTensorShape
 * const &input) const { */
/*   return solve_mappings(input).output_shapes.at(0); */
/* } */

} // namespace FlexFlow<|MERGE_RESOLUTION|>--- conflicted
+++ resolved
@@ -4,21 +4,6 @@
 
 namespace FlexFlow {
 
-<<<<<<< HEAD
-Pool2DAttrs::Pool2DAttrs(int _kernel_h,
-                         int _kernel_w,
-                         int _stride_h,
-                         int _stride_w,
-                         int _padding_h,
-                         int _padding_w,
-                         PoolOp _pool_type,
-                         Activation _activation)
-    : kernel_h(_kernel_h), kernel_w(_kernel_w), stride_h(_stride_h),
-      stride_w(_stride_w), padding_h(_padding_h), padding_w(_padding_w),
-      pool_type(_pool_type), activation(_activation) {}
-
-=======
->>>>>>> b2fe85f6
 namespace Input {
 constexpr int NUMDIM = 5, WIDTH = 0, HEIGHT = 1, CHANNEL = 2, SAMPLE = 3,
               REPLICA = 4;
