#include "op-attrs/ops/concat.h"

namespace FlexFlow {

<<<<<<< HEAD
ConcatAttrs::ConcatAttrs(ff_dim_t _axis) : axis(_axis) {}

=======
>>>>>>> b2fe85f6
/* bool ConcatAttrs::is_valid( */
/*     std::vector<ParallelTensorShape> const &input) const { */
/*   bool valid = true; */
/*   for (auto p : input) { */
/*     valid &= p.is_valid(); */
/*   } */
/*   return valid; */
/* } */

} // namespace FlexFlow<|MERGE_RESOLUTION|>--- conflicted
+++ resolved
@@ -2,11 +2,6 @@
 
 namespace FlexFlow {
 
-<<<<<<< HEAD
-ConcatAttrs::ConcatAttrs(ff_dim_t _axis) : axis(_axis) {}
-
-=======
->>>>>>> b2fe85f6
 /* bool ConcatAttrs::is_valid( */
 /*     std::vector<ParallelTensorShape> const &input) const { */
 /*   bool valid = true; */
