#ifndef _FLEXFLOW_OP_ATTRS_INCLUDE_OP_ATTRS_PARALLEL_DIM_H
#define _FLEXFLOW_OP_ATTRS_INCLUDE_OP_ATTRS_PARALLEL_DIM_H

#include "utils/visitable.h"

namespace FlexFlow {

struct ParallelDim {
  req<size_t> size;
  req<int> degree;
  req<bool> is_replica_dim;
};
FF_VISITABLE_STRUCT(ParallelDim, size, degree, is_replica_dim);

bool is_valid(ParallelDim const &);
bool is_replica_dim(ParallelDim const &);

} // namespace FlexFlow
<<<<<<< HEAD

VISITABLE_STRUCT(::FlexFlow::ParallelDim, size, degree, is_replica_dim);
MAKE_VISIT_HASHABLE(::FlexFlow::ParallelDim);

namespace FlexFlow {

static_assert(is_equal_comparable<ParallelDim>::value,
              "ParallelDim must support ==");
static_assert(is_neq_comparable<ParallelDim>::value,
              "ParallelDim must support !=");
static_assert(is_lt_comparable<ParallelDim>::value,
              "ParallelDim must support <");
static_assert(!is_default_constructible<ParallelDim>::value,
              "ParallelDim must not be default constructible");
static_assert(is_copy_constructible<ParallelDim>::value,
              "ParallelDim must be copy constructible");

} // namespace FlexFlow
=======
>>>>>>> b2fe85f6

#endif<|MERGE_RESOLUTION|>--- conflicted
+++ resolved
@@ -16,26 +16,5 @@
 bool is_replica_dim(ParallelDim const &);
 
 } // namespace FlexFlow
-<<<<<<< HEAD
-
-VISITABLE_STRUCT(::FlexFlow::ParallelDim, size, degree, is_replica_dim);
-MAKE_VISIT_HASHABLE(::FlexFlow::ParallelDim);
-
-namespace FlexFlow {
-
-static_assert(is_equal_comparable<ParallelDim>::value,
-              "ParallelDim must support ==");
-static_assert(is_neq_comparable<ParallelDim>::value,
-              "ParallelDim must support !=");
-static_assert(is_lt_comparable<ParallelDim>::value,
-              "ParallelDim must support <");
-static_assert(!is_default_constructible<ParallelDim>::value,
-              "ParallelDim must not be default constructible");
-static_assert(is_copy_constructible<ParallelDim>::value,
-              "ParallelDim must be copy constructible");
-
-} // namespace FlexFlow
-=======
->>>>>>> b2fe85f6
 
 #endif