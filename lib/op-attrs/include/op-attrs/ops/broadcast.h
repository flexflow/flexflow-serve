#ifndef _FLEXFLOW_INCLUDE_OPATTRS_OPS_BROADCAST_H
#define _FLEXFLOW_INCLUDE_OPATTRS_OPS_BROADCAST_H

#include "core.h"
#include "utils/stack_vector.h"
#include "utils/visitable.h"

namespace FlexFlow {

struct BroadcastAttrs {
<<<<<<< HEAD
public:
  BroadcastAttrs(stack_vector<int, MAX_TENSOR_DIM> const &);

public:
  stack_vector<int, MAX_TENSOR_DIM> target_dims;
};

bool operator==(BroadcastAttrs const &, BroadcastAttrs const &);
bool operator!=(BroadcastAttrs const &, BroadcastAttrs const &);
bool operator<(BroadcastAttrs const &, BroadcastAttrs const &);

} // namespace FlexFlow

VISITABLE_STRUCT(::FlexFlow::BroadcastAttrs, target_dims);

namespace std {
template <>
struct hash<::FlexFlow::BroadcastAttrs> {
  size_t operator()(::FlexFlow::BroadcastAttrs const &) const;
};
} // namespace std

namespace FlexFlow {

static_assert(is_valid_opattr<BroadcastAttrs>::value,
              "BroadcastAttrs must be a valid opattr (see core.h)");
=======
  req<stack_vector<int, MAX_TENSOR_DIM>> target_dims;
};
FF_VISITABLE_STRUCT(BroadcastAttrs, target_dims);

CHECK_VALID_OP_ATTR(BroadcastAttrs);
>>>>>>> 3eade8f7

} // namespace FlexFlow

#endif<|MERGE_RESOLUTION|>--- conflicted
+++ resolved
@@ -8,40 +8,11 @@
 namespace FlexFlow {
 
 struct BroadcastAttrs {
-<<<<<<< HEAD
-public:
-  BroadcastAttrs(stack_vector<int, MAX_TENSOR_DIM> const &);
-
-public:
-  stack_vector<int, MAX_TENSOR_DIM> target_dims;
-};
-
-bool operator==(BroadcastAttrs const &, BroadcastAttrs const &);
-bool operator!=(BroadcastAttrs const &, BroadcastAttrs const &);
-bool operator<(BroadcastAttrs const &, BroadcastAttrs const &);
-
-} // namespace FlexFlow
-
-VISITABLE_STRUCT(::FlexFlow::BroadcastAttrs, target_dims);
-
-namespace std {
-template <>
-struct hash<::FlexFlow::BroadcastAttrs> {
-  size_t operator()(::FlexFlow::BroadcastAttrs const &) const;
-};
-} // namespace std
-
-namespace FlexFlow {
-
-static_assert(is_valid_opattr<BroadcastAttrs>::value,
-              "BroadcastAttrs must be a valid opattr (see core.h)");
-=======
   req<stack_vector<int, MAX_TENSOR_DIM>> target_dims;
 };
 FF_VISITABLE_STRUCT(BroadcastAttrs, target_dims);
 
 CHECK_VALID_OP_ATTR(BroadcastAttrs);
->>>>>>> 3eade8f7
 
 } // namespace FlexFlow
 
