--- conflicted
+++ resolved
@@ -7,34 +7,13 @@
 
 namespace FlexFlow {
 
-<<<<<<< HEAD
-struct DropoutAttrs : public use_visitable_cmp<DropoutAttrs> {
-public:
-  DropoutAttrs(float rate, unsigned long long seed);
-
-public:
-  float rate;
-  unsigned long long seed;
-=======
 struct DropoutAttrs {
   req<float> rate;
   req<unsigned long long> seed;
->>>>>>> b2fe85f6
 };
 FF_VISITABLE_STRUCT(DropoutAttrs, rate, seed);
 CHECK_VALID_OP_ATTR(DropoutAttrs);
 
 } // namespace FlexFlow
-<<<<<<< HEAD
-
-VISITABLE_STRUCT(::FlexFlow::DropoutAttrs, rate, seed);
-MAKE_VISIT_HASHABLE(::FlexFlow::DropoutAttrs);
-
-namespace FlexFlow {
-static_assert(is_valid_opattr<DropoutAttrs>::value,
-              "DropoutAttrs must be a valid opattr (see core.h)");
-}
-=======
->>>>>>> b2fe85f6
 
 #endif