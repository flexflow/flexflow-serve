--- conflicted
+++ resolved
@@ -30,11 +30,7 @@
   bool use_bias;
   DataType data_type;
   Activation activation;
-<<<<<<< HEAD
-  req<optional<RegularizerAttrs>> regularizer;
-=======
   req<std::optional<RegularizerAttrs>> regularizer;
->>>>>>> fd71bc24
 };
 FF_VISITABLE_STRUCT(
     LinearAttrs, out_channels, use_bias, data_type, activation, regularizer);
