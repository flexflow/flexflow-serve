#ifndef _FLEXFLOW_AGGREGATE_SPEC_ATTRS_H
#define _FLEXFLOW_AGGREGATE_SPEC_ATTRS_H

#include "core.h"
#include "op-attrs/parallel_tensor_shape.h"
#include "utils/visitable.h"

namespace FlexFlow {

<<<<<<< HEAD
struct AggregateSpecAttrs : public use_visitable_cmp<AggregateSpecAttrs> {
public:
  AggregateSpecAttrs() = delete;
  AggregateSpecAttrs(int n, float lambda_bal);

public:
  int n;
  float lambda_bal;
=======
struct AggregateSpecAttrs {
  req<int> n;
  req<float> lambda_bal;
>>>>>>> b2fe85f6
};
FF_VISITABLE_STRUCT(AggregateSpecAttrs, n, lambda_bal);

ParallelTensorShape
    get_output_shape(AggregateSpecAttrs const &,
                     ParallelTensorShape const &gate_preds,
                     ParallelTensorShape const &gate_assign,
                     ParallelTensorShape const &true_gate_assign,
                     ParallelTensorShape const &gate_gradients_full,
                     std::vector<ParallelTensorShape> const &exp_preds);
<<<<<<< HEAD

} // namespace FlexFlow

VISITABLE_STRUCT(::FlexFlow::AggregateSpecAttrs, n, lambda_bal);
MAKE_VISIT_HASHABLE(::FlexFlow::AggregateSpecAttrs);

namespace FlexFlow {

static_assert(is_valid_opattr<AggregateSpecAttrs>::value,
              "AggregateSpecAttrs must be a valid opattr (see core.h)");
=======
>>>>>>> b2fe85f6

CHECK_VALID_OP_ATTR(AggregateSpecAttrs);
} // namespace FlexFlow

#endif<|MERGE_RESOLUTION|>--- conflicted
+++ resolved
@@ -7,20 +7,9 @@
 
 namespace FlexFlow {
 
-<<<<<<< HEAD
-struct AggregateSpecAttrs : public use_visitable_cmp<AggregateSpecAttrs> {
-public:
-  AggregateSpecAttrs() = delete;
-  AggregateSpecAttrs(int n, float lambda_bal);
-
-public:
-  int n;
-  float lambda_bal;
-=======
 struct AggregateSpecAttrs {
   req<int> n;
   req<float> lambda_bal;
->>>>>>> b2fe85f6
 };
 FF_VISITABLE_STRUCT(AggregateSpecAttrs, n, lambda_bal);
 
@@ -31,19 +20,6 @@
                      ParallelTensorShape const &true_gate_assign,
                      ParallelTensorShape const &gate_gradients_full,
                      std::vector<ParallelTensorShape> const &exp_preds);
-<<<<<<< HEAD
-
-} // namespace FlexFlow
-
-VISITABLE_STRUCT(::FlexFlow::AggregateSpecAttrs, n, lambda_bal);
-MAKE_VISIT_HASHABLE(::FlexFlow::AggregateSpecAttrs);
-
-namespace FlexFlow {
-
-static_assert(is_valid_opattr<AggregateSpecAttrs>::value,
-              "AggregateSpecAttrs must be a valid opattr (see core.h)");
-=======
->>>>>>> b2fe85f6
 
 CHECK_VALID_OP_ATTR(AggregateSpecAttrs);
 } // namespace FlexFlow
