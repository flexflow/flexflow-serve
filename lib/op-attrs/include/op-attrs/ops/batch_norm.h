--- conflicted
+++ resolved
@@ -7,37 +7,15 @@
 
 namespace FlexFlow {
 
-<<<<<<< HEAD
-struct BatchNormAttrs : public use_visitable_cmp<BatchNormAttrs> {
-public:
-  BatchNormAttrs() = delete;
-  explicit BatchNormAttrs(bool relu);
-
-public:
-  bool relu;
-=======
 struct BatchNormAttrs {
   req<bool> relu;
->>>>>>> 3eade8f7
 };
 FF_VISITABLE_STRUCT(BatchNormAttrs, relu);
 
 ParallelTensorShape get_output_shape(BatchNormAttrs const &);
 
-<<<<<<< HEAD
-} // namespace FlexFlow
-
-VISITABLE_STRUCT(::FlexFlow::BatchNormAttrs, relu);
-MAKE_VISIT_HASHABLE(::FlexFlow::BatchNormAttrs);
-
-namespace FlexFlow {
-static_assert(is_valid_opattr<BatchNormAttrs>::value,
-              "BatchNormAttrs must be a valid opattr (see core.h)");
-}
-=======
 CHECK_VALID_OP_ATTR(BatchNormAttrs);
 
 } // namespace FlexFlow
->>>>>>> 3eade8f7
 
 #endif