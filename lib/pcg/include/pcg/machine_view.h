--- conflicted
+++ resolved
@@ -46,38 +46,4 @@
 VISITABLE_STRUCT(::FlexFlow::MachineView, start, rect);
 MAKE_VISIT_HASHABLE(::FlexFlow::MachineView);
 
-<<<<<<< HEAD
-MAKE_TYPEDEF_HASHABLE(::FlexFlow::DeviceID);
-MAKE_TYPEDEF_PRINTABLE(::FlexFlow::DeviceID, "DeviceID");
-
-namespace fmt {
-
-template <>
-struct formatter<::FlexFlow::DeviceType> : formatter<string_view> {
-  template <typename FormatContext>
-  auto format(::FlexFlow::DeviceType d, FormatContext &ctx) const
-      -> decltype(ctx.out()) {
-    using ::FlexFlow::DeviceType;
-
-    string_view name = "unknown";
-    switch (d) {
-      case DeviceType::GPU:
-        name = "GPU";
-        break;
-      case DeviceType::CPU:
-        name = "CPU";
-        break;
-    }
-    return formatter<string_view>::format(name, ctx);
-  }
-};
-
-}; // namespace fmt
-
-MAKE_VISIT_HASHABLE(FlexFlow::MachineView);
-MAKE_VISIT_HASHABLE(FlexFlow::StridedRectangle);
-
-#endif // _FLEXFLOW_MACHINE_VIEW_H
-=======
-#endif
->>>>>>> b2fe85f6
+#endif