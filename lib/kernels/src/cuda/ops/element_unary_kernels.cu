--- conflicted
+++ resolved
@@ -35,7 +35,6 @@
   }
 }
 
-<<<<<<< HEAD
 template <typename T>
 T get_scalar(ElementUnaryUnifiedAttrs const &attrs) {
   if (std::holds_alternative<ElementScalarUnaryAttrs>(attrs)) {
@@ -43,7 +42,9 @@
   } else {
     T dummy_scalar = T{};
     return dummy_scalar;
-=======
+  }
+}
+
 static bool use_scalar(OperatorType op_type) {
   switch (op_type) {
     case OperatorType::SCALAR_MULTIPLY:
@@ -54,7 +55,6 @@
       return true;
     default:
       return false;
->>>>>>> 86339457
   }
 }
 
