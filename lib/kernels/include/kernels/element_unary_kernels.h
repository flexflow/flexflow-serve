#ifndef _FLEXFLOW_OPS_KERNELS_ELEMENT_UNARY_KERNELS_H
#define _FLEXFLOW_OPS_KERNELS_ELEMENT_UNARY_KERNELS_H

#include "device.h"
#include "kernels/accessor.h"
#include "kernels/ff_handle.h"
#include "op-attrs/ops/element_unary.h"
#include <cstddef>

namespace FlexFlow {

struct ElementUnaryPerDeviceState {
  ffTensorDescriptor_t inputTensor, outputTensor;
  req<ffActivationDescriptor_t> actiDesc;
};

FF_VISITABLE_STRUCT_NO_EQ(ElementUnaryPerDeviceState,
                          inputTensor,
                          outputTensor,
                          actiDesc);

namespace Kernels {
namespace ElementUnary {

ElementUnaryPerDeviceState init_kernel(ArrayShape const &input_shape,
                                       ArrayShape const &output_shape,
                                       ElementUnaryAttrs const &attrs);

void forward_kernel(ffStream_t stream,
                    ElementUnaryPerDeviceState const &device_state,
<<<<<<< HEAD
                    ElementUnaryUnifiedAttrs const &attrs,
                    PerDeviceFFHandle const &handle,
=======
                    ElementUnaryAttrs const &attrs,
                    PerDeviceFFHandle &handle,
>>>>>>> 86339457
                    GenericTensorAccessorR const &input,
                    GenericTensorAccessorW const &output);

void backward_kernel(ffStream_t stream,
                     ElementUnaryPerDeviceState const &device_state,
<<<<<<< HEAD
                     ElementUnaryUnifiedAttrs const &attrs,
                     PerDeviceFFHandle const &handle,
=======
                     ElementUnaryAttrs const &attrs,
                     PerDeviceFFHandle &handle,
>>>>>>> 86339457
                     GenericTensorAccessorR const &input,
                     GenericTensorAccessorW const &input_grad,
                     GenericTensorAccessorR const &output,
                     GenericTensorAccessorR const &output_grad);

} // namespace ElementUnary
} // namespace Kernels
} // namespace FlexFlow

#endif<|MERGE_RESOLUTION|>--- conflicted
+++ resolved
@@ -28,25 +28,15 @@
 
 void forward_kernel(ffStream_t stream,
                     ElementUnaryPerDeviceState const &device_state,
-<<<<<<< HEAD
                     ElementUnaryUnifiedAttrs const &attrs,
                     PerDeviceFFHandle const &handle,
-=======
-                    ElementUnaryAttrs const &attrs,
-                    PerDeviceFFHandle &handle,
->>>>>>> 86339457
                     GenericTensorAccessorR const &input,
                     GenericTensorAccessorW const &output);
 
 void backward_kernel(ffStream_t stream,
                      ElementUnaryPerDeviceState const &device_state,
-<<<<<<< HEAD
                      ElementUnaryUnifiedAttrs const &attrs,
                      PerDeviceFFHandle const &handle,
-=======
-                     ElementUnaryAttrs const &attrs,
-                     PerDeviceFFHandle &handle,
->>>>>>> 86339457
                      GenericTensorAccessorR const &input,
                      GenericTensorAccessorW const &input_grad,
                      GenericTensorAccessorR const &output,
