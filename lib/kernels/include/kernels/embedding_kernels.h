#ifndef _FLEXFLOW_OPS_KERNELS_EMBEDDING_KERNELS_H
#define _FLEXFLOW_OPS_KERNELS_EMBEDDING_KERNELS_H

<<<<<<< HEAD
#include "kernels/device.h"
#include "kernels/op_meta.h"
=======
#include "accessor.h"
#include "device.h"
#include "fftype.h"
#include "op_meta.h"
>>>>>>> a47b0230

namespace FlexFlow {

class EmbeddingMeta : public OpMeta {
public:
  EmbeddingMeta(FFHandler handle, Op const *op);
  DataType input_data_type;
  AggrMode aggr;
};

namespace Kernels {
namespace Embedding {

/* struct GenericTensorPtr { */
/* public: */
/*   int32_t const *get_int32_ptr() const; */
/*   int64_t const *get_int64_ptr() const; */
/*   float const *get_float_ptr() const; */
/*   double const *get_double_ptr() const; */
/*   half const *get_half_ptr() const; */

/*   int32_t *get_int32_ptr(); */
/*   int64_t *get_int64_ptr(); */
/*   float *get_float_ptr(); */
/*   double *get_double_ptr(); */
/*   half *get_half_ptr(); */
/* private: */
/*   DataType data_type; */
/*   void *ptr; */
/* }; */

void forward_kernel_wrapper(EmbeddingMeta const *m,
                            GenericTensorAccessorR const &input,
                            GenericTensorAccessorW const &output,
                            GenericTensorAccessorR const &weight,
                            int in_dim,
                            int out_dim,
                            int batch_size);
void backward_kernel_wrapper(EmbeddingMeta const *m,
                             GenericTensorAccessorR const &input,
                             GenericTensorAccessorR const &output,
                             GenericTensorAccessorW const &weight_grad,
                             int in_dim,
                             int out_dim,
                             int batch_size);

void rand_generate_int64_wrapper(int64_t *ptr, size_t size, int64_t p);
void rand_generate_int32_wrapper(int32_t *ptr, size_t size, int32_t p);

namespace Internal {
template <typename TI, typename TD>
void forward_kernel(TI const *input_ptr,
                    TD *output_ptr,
                    TD const *weight_ptr,
                    int in_dim,
                    int out_dim,
                    int batch_size,
                    AggrMode aggr,
                    int outputSize,
                    ffStream_t stream);

template <typename TI, typename TD>
void backward_kernel(TI const *input_ptr,
                     TD const *output_ptr,
                     TD *weight_grad_ptr,
                     int in_dim,
                     int out_dim,
                     int batch_size,
                     AggrMode aggr,
                     int outputSize,
                     ffStream_t stream);
template <typename TD>
__global__ void rand_generate_int(TD *ptr, size_t size, TD p);
} // namespace Internal
} // namespace Embedding
} // namespace Kernels
} // namespace FlexFlow

#endif // _FLEXFLOW_OPS_KERNELS_EMBEDDING_KERNELS_H<|MERGE_RESOLUTION|>--- conflicted
+++ resolved
@@ -1,15 +1,8 @@
 #ifndef _FLEXFLOW_OPS_KERNELS_EMBEDDING_KERNELS_H
 #define _FLEXFLOW_OPS_KERNELS_EMBEDDING_KERNELS_H
 
-<<<<<<< HEAD
 #include "kernels/device.h"
 #include "kernels/op_meta.h"
-=======
-#include "accessor.h"
-#include "device.h"
-#include "fftype.h"
-#include "op_meta.h"
->>>>>>> a47b0230
 
 namespace FlexFlow {
 
@@ -22,25 +15,6 @@
 
 namespace Kernels {
 namespace Embedding {
-
-/* struct GenericTensorPtr { */
-/* public: */
-/*   int32_t const *get_int32_ptr() const; */
-/*   int64_t const *get_int64_ptr() const; */
-/*   float const *get_float_ptr() const; */
-/*   double const *get_double_ptr() const; */
-/*   half const *get_half_ptr() const; */
-
-/*   int32_t *get_int32_ptr(); */
-/*   int64_t *get_int64_ptr(); */
-/*   float *get_float_ptr(); */
-/*   double *get_double_ptr(); */
-/*   half *get_half_ptr(); */
-/* private: */
-/*   DataType data_type; */
-/*   void *ptr; */
-/* }; */
-
 void forward_kernel_wrapper(EmbeddingMeta const *m,
                             GenericTensorAccessorR const &input,
                             GenericTensorAccessorW const &output,
