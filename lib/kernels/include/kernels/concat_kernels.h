--- conflicted
+++ resolved
@@ -1,16 +1,9 @@
 #ifndef _FLEXFLOW_OPS_KERNELS_CONCAT_KERNELS_H
 #define _FLEXFLOW_OPS_KERNELS_CONCAT_KERNELS_H
 
-<<<<<<< HEAD
+#include "kernels/accessor.h"
 #include "kernels/device.h"
-#include "kernels/op_meta.h"
-#include "legion.h"
-=======
-#include "accessor.h"
-#include "device.h"
-#include "fftype.h"
-#include "op_meta.h"
->>>>>>> a47b0230
+#include "kernels/per_device_op_state.h"
 
 namespace FlexFlow {
 
@@ -25,40 +18,27 @@
 namespace Concat {
 
 void init_meta(ConcatMeta *meta, int legion_axis);
-
-template <int DIM>
 void forward_kernel_wrapper(ConcatMeta const *m,
-                            float *output,
-                            float const * const *inputs,
-                            Legion::Rect<DIM> output_domain,
-                            Legion::Rect<DIM> const *input_domains,
+                            GenericTensorAccessorW const &output,
+                            GenericTensorAccessorR const *inputs,
                             int num_inputs,
                             int axis);
-
-template <int DIM>
-void backward_kernel_wrapper(float const *output_grad,
-                             float * const *input_grads,
-                             Legion::Rect<DIM> output_domain,
-                             Legion::Rect<DIM> const *input_domains,
+void backward_kernel_wrapper(ConcatMeta const *m,
+                             GenericTensorAccessorR const &output_grad,
+                             GenericTensorAccessorW const *input_grads,
                              int num_inputs,
                              int axis);
 
 namespace Internal {
 
-template <int DIM>
-void forward_kernel(float *output,
-                    float const * const *inputs,
-                    Legion::Rect<DIM> output_domain,
-                    Legion::Rect<DIM> const *input_domains,
+void forward_kernel(GenericTensorAccessorW const &output,
+                    GenericTensorAccessorR const *inputs,
                     int num_inputs,
                     int axis,
                     ffStream_t stream);
 
-template <int DIM>
-void backward_kernel(float const *output_grad,
-                     float * const *input_grads,
-                     Legion::Rect<DIM> output_domain,
-                     Legion::Rect<DIM> const *input_domains,
+void backward_kernel(GenericTensorAccessorR const &output_grad,
+                     GenericTensorAccessorW const *input_grads,
                      int num_inputs,
                      int axis,
                      ffStream_t stream);
