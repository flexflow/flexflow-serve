--- conflicted
+++ resolved
@@ -22,24 +22,16 @@
                     GenericTensorAccessorR const &index,
                     GenericTensorAccessorW const &output,
                     size_t stride,
-<<<<<<< HEAD
-                    size_t dim_size);
-=======
                     size_t input_dim_size,
                     size_t output_dim_size);
->>>>>>> b2fe85f6
 void backward_kernel(ffStream_t stream,
                      GatherPerDeviceState const *m,
                      GenericTensorAccessorR const &output_grad,
                      GenericTensorAccessorR const &index,
                      GenericTensorAccessorW const &input_grad,
                      size_t stride,
-<<<<<<< HEAD
-                     size_t dim_size);
-=======
                      size_t input_dim_size,
                      size_t output_dim_size);
->>>>>>> b2fe85f6
 } // namespace Gather
 } // namespace Kernels
 } // namespace FlexFlow
