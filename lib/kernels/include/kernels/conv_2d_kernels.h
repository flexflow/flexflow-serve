#ifndef _FLEXFLOW_OPS_KERNELS_CONV_2D_KERNELS_H
#define _FLEXFLOW_OPS_KERNELS_CONV_2D_KERNELS_H

<<<<<<< HEAD
#include "kernels/device.h"
#include "kernels/op_meta.h"
=======
#include "device.h"
#include "fftype.h"
#include "op_meta.h"
>>>>>>> a47b0230

namespace FlexFlow {

class Conv2DMeta : public OpMeta {
public:
  Conv2DMeta(FFHandler handler);
  ffTensorDescriptor_t inputTensor, biasTensor, outputTensor;
  ffFilterDescriptor_t filterDesc;
  ffActivationDescriptor_t actiDesc;
  ffConvolutionDescriptor_t convDesc;
  ffConvolutionFwdAlgo_t fwdAlgo;
  ffConvolutionBwdFilterAlgo_t bwdFilterAlgo;
  ffConvolutionBwdDataAlgo_t bwdDataAlgo;
  bool relu, use_bias;
  char op_name[MAX_OPNAME];
};

namespace Kernels {
namespace Conv2D {

void init_kernel(Conv2DMeta *m,
                 int input_w,
                 int input_h,
                 int input_c,
                 int input_n,
                 int output_w,
                 int output_h,
                 int output_c,
                 int output_n,
                 int kernel_h,
                 int kernel_w,
                 int groups,
                 int stride_h,
                 int stride_w,
                 int pad_h,
                 int pad_w,
                 float const *input_ptr,
                 float *output_ptr,
                 float const *kernel_ptr,
                 float *kernel_grad_ptr,
                 float *forward_time = nullptr,
                 float *backward_time = nullptr);

void forward_kernel_wrapper(Conv2DMeta const *m,
                            float const *input_ptr,
                            float *output_ptr,
                            float const *filter_ptr,
                            float const *bias_ptr);
void backward_kernel_wrapper(Conv2DMeta const *m,
                             float const *input_ptr,
                             float *input_grad_ptr,
                             float const *output_ptr,
                             float *output_grad_ptr,
                             float const *kernel_ptr,
                             float *kernel_grad_ptr,
                             float *bias_grad_ptr);

namespace Internal {

void forward_kernel(Conv2DMeta const *m,
                    float const *input_ptr,
                    float *output_ptr,
                    float const *filter_ptr,
                    float const *bias_ptr,
                    ffStream_t stream);

void backward_kernel(Conv2DMeta const *m,
                     float const *input_ptr,
                     float *input_grad_ptr,
                     float const *output_ptr,
                     float *output_grad_ptr,
                     float const *kernel_ptr,
                     float *kernel_grad_ptr,
                     float *bias_grad_ptr,
                     ffStream_t stream);

#if defined(FF_USE_CUDA) || defined(FF_USE_HIP_CUDA)
#else
#endif

} // namespace Internal
} // namespace Conv2D
} // namespace Kernels
} // namespace FlexFlow

#endif // _FLEXFLOW_OPS_KERNELS_CONV_2D_KERNELS_H<|MERGE_RESOLUTION|>--- conflicted
+++ resolved
@@ -1,14 +1,8 @@
 #ifndef _FLEXFLOW_OPS_KERNELS_CONV_2D_KERNELS_H
 #define _FLEXFLOW_OPS_KERNELS_CONV_2D_KERNELS_H
 
-<<<<<<< HEAD
 #include "kernels/device.h"
 #include "kernels/op_meta.h"
-=======
-#include "device.h"
-#include "fftype.h"
-#include "op_meta.h"
->>>>>>> a47b0230
 
 namespace FlexFlow {
 
@@ -85,10 +79,6 @@
                      float *bias_grad_ptr,
                      ffStream_t stream);
 
-#if defined(FF_USE_CUDA) || defined(FF_USE_HIP_CUDA)
-#else
-#endif
-
 } // namespace Internal
 } // namespace Conv2D
 } // namespace Kernels
