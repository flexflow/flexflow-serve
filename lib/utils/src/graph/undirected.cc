#include "utils/graph/undirected.h"
#include "utils/containers.h"
#include <cassert>

namespace FlexFlow {

<<<<<<< HEAD
=======
UndirectedEdge::UndirectedEdge(Node const &src, Node const &dst)
    : smaller(std::min(smaller, bigger)), bigger(std::max(smaller, bigger)) {}

UndirectedEdgeQuery UndirectedEdgeQuery::all() {
  return {matchall<Node>()};
}

>>>>>>> 3429a783
UndirectedEdgeQuery query_intersection(UndirectedEdgeQuery const &lhs,
                                       UndirectedEdgeQuery const &rhs) {
  return {
      query_intersection(lhs.nodes, rhs.nodes),
  };
}

void swap(UndirectedGraph &lhs, UndirectedGraph &rhs) {
  using std::swap;

  swap(lhs.ptr, rhs.ptr);
}

Node UndirectedGraph::add_node() {
  return this->ptr.get_mutable()->add_node();
}

void UndirectedGraph::add_node_unsafe(Node const &n) {
  return this->ptr.get_mutable()->add_node_unsafe(n);
}

void UndirectedGraph::remove_node_unsafe(Node const &n) {
  return this->ptr.get_mutable()->remove_node_unsafe(n);
}

void UndirectedGraph::add_edge(UndirectedEdge const &e) {
  return this->ptr.get_mutable()->add_edge(e);
}

void UndirectedGraph::remove_edge(UndirectedEdge const &e) {
  return this->ptr.get_mutable()->remove_edge(e);
}

std::unordered_set<UndirectedEdge>
    UndirectedGraph::query_edges(UndirectedEdgeQuery const &q) const {
  return this->ptr->query_edges(q);
}

UndirectedGraph::UndirectedGraph(std::unique_ptr<IUndirectedGraph> _ptr)
    : ptr(std::move(_ptr)) {}

UndirectedGraph::operator UndirectedGraphView() const {
  return UndirectedGraphView(this->ptr.get(),
                             should_only_be_used_internally_tag_t{});
}

std::unordered_set<UndirectedEdge>
    UndirectedGraphView::query_edges(UndirectedEdgeQuery const &q) const {
  return this->ptr->query_edges(q);
}

std::unordered_set<Node>
    UndirectedGraphView::query_nodes(NodeQuery const &q) const {
  return this->ptr->query_nodes(q);
}

// Set the shared_ptr's destructor to a nop so that effectively there is no
// ownership
UndirectedGraphView UndirectedGraphView::unsafe_create_without_ownership(
    IUndirectedGraphView const &g) {
  std::shared_ptr<IUndirectedGraphView const> ptr(
      (&g), [](IUndirectedGraphView const *) {});
  return UndirectedGraphView(ptr);
}

UndirectedGraphView::operator GraphView() const {
  return GraphView(this->ptr, should_only_be_used_internally_tag_t{});
}

} // namespace FlexFlow<|MERGE_RESOLUTION|>--- conflicted
+++ resolved
@@ -4,8 +4,6 @@
 
 namespace FlexFlow {
 
-<<<<<<< HEAD
-=======
 UndirectedEdge::UndirectedEdge(Node const &src, Node const &dst)
     : smaller(std::min(smaller, bigger)), bigger(std::max(smaller, bigger)) {}
 
@@ -13,7 +11,6 @@
   return {matchall<Node>()};
 }
 
->>>>>>> 3429a783
 UndirectedEdgeQuery query_intersection(UndirectedEdgeQuery const &lhs,
                                        UndirectedEdgeQuery const &rhs) {
   return {
