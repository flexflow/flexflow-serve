#include "utils/graph/algorithms.h"
#include "utils/containers.h"
#include "utils/exception.h"
#include "utils/graph/diedge.h"
#include "utils/graph/digraph.h"
#include "utils/graph/multidiedge.h"
#include "utils/graph/multidigraph.h"
#include "utils/graph/multidigraph_interfaces.h"
#include "utils/graph/traversal.h"
#include "utils/graph/undirected.h"
#include "utils/graph/views.h"
#include <algorithm>
#include <cassert>
#include <iostream>
#include <queue>
#include <unordered_set>

namespace FlexFlow {

template <typename G>
static std::vector<Node> add_nodes_impl(G &g, int num_nodes) {
  std::vector<Node> nodes;
  for (int i = 0; i < num_nodes; i++) {
    nodes.push_back(g.add_node());
  }
  return nodes;
}

std::vector<Node> add_nodes(Graph &g, int num_nodes) {
  return add_nodes_impl<Graph>(g, num_nodes);
}

std::vector<Node> add_nodes(UndirectedGraph &g, int num_nodes) {
  return add_nodes_impl<UndirectedGraph>(g, num_nodes);
}

std::vector<Node> add_nodes(DiGraph &g, int num_nodes) {
  return add_nodes_impl<DiGraph>(g, num_nodes);
}

std::vector<Node> add_nodes(MultiDiGraph &g, int num_nodes) {
  return add_nodes_impl<MultiDiGraph>(g, num_nodes);
}

std::vector<NodePort> add_node_ports(MultiDiGraph &g, int num_node_ports) {
  std::vector<NodePort> node_ports;
  for (int i = 0; i < num_node_ports; i++) {
    node_ports.push_back(g.add_node_port());
  }
  return node_ports;
}

std::unordered_set<Node> get_nodes(GraphView const &g) {
  return g.query_nodes(NodeQuery::all());
}

std::unordered_set<Node> get_nodes(InputMultiDiEdge const &edge) {
  return {edge.dst};
}

std::unordered_set<Node> get_nodes(OutputMultiDiEdge const &edge) {
  return {edge.src};
}

std::unordered_set<Node> get_nodes(MultiDiEdge const &edge) {
  return {edge.src, edge.src};
}

struct GetNodesFunctor {
  template <typename T>
  std::unordered_set<Node> operator()(T const &t) {
    return get_nodes(t);
  }
};

std::unordered_set<Node> get_nodes(OpenMultiDiEdge const &edge) {
  return visit(GetNodesFunctor{}, edge);
}

std::unordered_set<Node> query_nodes(GraphView const &g,
                                     std::unordered_set<Node> const &nodes) {
  return g.query_nodes({nodes});
}

std::unordered_set<NodePort> get_present_node_ports(MultiDiGraphView const &g) {
  return flatmap(get_edges(g), [](MultiDiEdge const &e) {
    return std::unordered_set<NodePort>{e.src_idx, e.dst_idx};
  });
}

void remove_node(MultiDiGraph &g, Node const &n) {
  for (MultiDiEdge const &e : get_incoming_edges(g, n)) {
    g.remove_edge(e);
  }
  for (MultiDiEdge const &e : get_outgoing_edges(g, n)) {
    g.remove_edge(e);
  }
  g.remove_node_unsafe(n);
}

void remove_node(DiGraph &g, Node const &n) {
  for (DirectedEdge const &e : get_incoming_edges(g, n)) {
    g.remove_edge(e);
  }
  for (DirectedEdge const &e : get_outgoing_edges(g, n)) {
    g.remove_edge(e);
  }
  g.remove_node_unsafe(n);
}

void remove_node(UndirectedGraph &g, Node const &n) {
  for (UndirectedEdge const &e : get_node_edges(g, n)) {
    g.remove_edge(e);
  }
  g.remove_node_unsafe(n);
}

void remove_node_if_unused(MultiDiGraph &g, Node const &n) {
  if (!get_incoming_edges(g, n).empty()) {
    return;
  }
  if (!get_outgoing_edges(g, n).empty()) {
    return;
  }

  g.remove_node_unsafe(n);
}

void remove_node_if_unused(DiGraph &g, Node const &n) {
  if (!get_incoming_edges(g, n).empty()) {
    return;
  }
  if (!get_outgoing_edges(g, n).empty()) {
    return;
  }

  g.remove_node_unsafe(n);
}

void remove_node_if_unused(UndirectedGraph &g, Node const &n) {
  if (!get_node_edges(g, n).empty()) {
    return;
  }

  g.remove_node_unsafe(n);
}

std::size_t num_nodes(GraphView const &g) {
  return get_nodes(g).size();
}

bool empty(GraphView const &g) {
  return num_nodes(g) == 0;
}

DiGraphView
    contract_node(DiGraphView const &g, Node const &from, Node const &into) {
  return DiGraphView::create<ContractNodeView>(g, from, into);
}

DiGraphView apply_contraction(DiGraphView const &g,
                              std::unordered_map<Node, Node> const &nodes) {
  DiGraphView contractedView = g;
  for (auto const &kv : nodes) {
    Node from = kv.first;
    Node into = kv.second;
    contractedView = contract_node(contractedView, from, into);
  }
  return contractedView;
}

void add_edges(MultiDiGraph &g, std::vector<MultiDiEdge> const &edges) {
  for (MultiDiEdge const &e : edges) {
    g.add_edge(e);
  }
}

void add_edges(DiGraph &g, std::vector<DirectedEdge> const &edges) {
  for (DirectedEdge const &e : edges) {
    g.add_edge(e);
  }
}

void add_edges(UndirectedGraph &g, std::vector<UndirectedEdge> const &edges) {
  for (UndirectedEdge const &e : edges) {
    g.add_edge(e);
  }
}

bool contains_edge(MultiDiGraphView const &g, MultiDiEdge const &e) {
  return contains(g.query_edges({e.src, e.dst, e.src_idx, e.dst_idx}), e);
}

bool contains_edge(DiGraphView const &g, DirectedEdge const &e) {
  return contains(g.query_edges({e.src, e.dst}), e);
}

bool contains_edge(UndirectedGraphView const &g, UndirectedEdge const &e) {
  UndirectedEdgeQuery q = {{e.bigger, e.smaller}};
  return contains(g.query_edges(q), e);
}

void remove_edges(MultiDiGraph &g,
                  std::unordered_set<MultiDiEdge> const &edges) {
  for (MultiDiEdge const &e : edges) {
    assert(contains_edge(g, e));
    g.remove_edge(e);
  }
}

void remove_edges(DiGraph &g, std::unordered_set<DirectedEdge> const &edges) {
  for (DirectedEdge const &e : edges) {
    assert(contains_edge(g, e));
    g.remove_edge(e);
  }
}

void remove_edges(UndirectedGraph &g,
                  std::unordered_set<UndirectedEdge> const &edges) {
  for (UndirectedEdge const &e : edges) {
    assert(contains_edge(g, e));
    g.remove_edge(e);
  }
}

std::unordered_set<Node> get_endpoints(UndirectedEdge const &e) {
  return {e.smaller, e.bigger};
}

std::unordered_set<MultiDiEdge> get_edges(MultiDiGraphView const &g) {
  return g.query_edges(MultiDiEdgeQuery::all());
}

std::unordered_set<DirectedEdge> get_edges(DiGraphView const &g) {
  return g.query_edges(DirectedEdgeQuery::all());
}

std::unordered_set<UndirectedEdge> get_edges(UndirectedGraphView const &g) {
  return g.query_edges(UndirectedEdgeQuery::all());
}

std::unordered_set<UndirectedEdge> get_node_edges(UndirectedGraphView const &g,
                                                  Node const &n) {
  return g.query_edges({n});
}

std::unordered_set<MultiDiOutput> get_outputs(MultiDiGraphView const &g) {
  return transform(get_edges(g), [&](MultiDiEdge const &e) -> MultiDiOutput {
    return MultiDiOutput(e);
  });
}

std::unordered_set<MultiDiInput> get_inputs(MultiDiGraphView const &g) {
  return transform(get_edges(g), [&](MultiDiEdge const &e) -> MultiDiInput {
    return MultiDiInput(e);
  });
}

std::unordered_set<MultiDiEdge> get_incoming_edges(MultiDiGraphView const &g,
                                                   Node const &n) {
  return get_incoming_edges(g, std::unordered_set<Node>{n});
}

std::unordered_set<DirectedEdge> get_incoming_edges(DiGraphView const &g,
                                                    Node const &n) {
  return get_incoming_edges(g, std::unordered_set<Node>{n});
}

std::unordered_set<MultiDiEdge>
    get_incoming_edges(MultiDiGraphView const &g,
                       std::unordered_set<Node> dsts) {
  return g.query_edges(MultiDiEdgeQuery::all().with_dst_nodes(dsts));
}

std::unordered_set<DirectedEdge>
    get_incoming_edges(DiGraphView const &g,
                       std::unordered_set<Node> const &dsts) {
  auto multidigraph_view = as_multidigraph(g);
  return to_directed_edges(get_incoming_edges(multidigraph_view, dsts));
}

std::unordered_set<MultiDiEdge>
    get_outgoing_edges(MultiDiGraphView const &g,
                       std::unordered_set<Node> const &srcs) {
  return g.query_edges(MultiDiEdgeQuery::all().with_src_nodes(srcs));
}

std::unordered_set<MultiDiEdge> get_outgoing_edges(MultiDiGraphView const &g,
                                                   Node const &n) {
  return get_outgoing_edges(g, std::unordered_set<Node>{n});
}

std::unordered_set<DirectedEdge>
    get_outgoing_edges(DiGraphView const &g,
                       std::unordered_set<Node> const &dsts) {
  auto multidigraph_view = as_multidigraph(g);
  return to_directed_edges(get_outgoing_edges(multidigraph_view, dsts));
}

std::unordered_set<DirectedEdge> get_outgoing_edges(DiGraphView const &g,
                                                    Node const &n) {
  return get_outgoing_edges(g, std::unordered_set<Node>{n});
}

std::unordered_map<Node, std::unordered_set<Node>>
    get_predecessors(DiGraphView const &g,
                     std::unordered_set<Node> const &nodes) {
  std::unordered_map<Node, std::unordered_set<Node>> predecessors;
  for (Node const &n : nodes) {
    predecessors[n];
  }
  for (DirectedEdge const &e : get_incoming_edges(g, nodes)) {
    predecessors.at(e.dst).insert(e.src);
  }
  return predecessors;
}

std::unordered_set<Node> get_predecessors(DiGraphView const &g, Node const &n) {
  return get_predecessors(g, std::unordered_set<Node>{n}).at(n);
}

std::unordered_map<Node, std::unordered_set<Node>>
    get_predecessors(MultiDiGraphView const &g,
                     std::unordered_set<Node> const &nodes) {
  return get_predecessors(DiGraphView(g), nodes);
}

std::unordered_set<Node> get_predecessors(MultiDiGraphView const &g,
                                          Node const &n) {
  return get_predecessors(g, std::unordered_set<Node>{n}).at(n);
}

std::vector<Node> get_unchecked_dfs_ordering(
    DiGraphView const &g, std::unordered_set<Node> const &starting_points) {
  UncheckedDFSView dfs_view = unchecked_dfs(g, starting_points);
  return {dfs_view.begin(), dfs_view.end()};
}

std::vector<Node>
    get_dfs_ordering(DiGraphView const &g,
                     std::unordered_set<Node> const &starting_points) {
  CheckedDFSView dfs_view = dfs(g, starting_points);
  return {dfs_view.begin(), dfs_view.end()};
}

std::vector<Node>
    get_bfs_ordering(DiGraphView const &g,
                     std::unordered_set<Node> const &starting_points) {
  BFSView bfs_view = bfs(g, starting_points);
  return {bfs_view.begin(), bfs_view.end()};
}

std::unordered_set<Node> get_sinks(DiGraphView const &g) {
  return filter(get_nodes(g), [&](Node const &n) {
    return get_outgoing_edges(g, n).size() == 0;
  });
}

std::unordered_set<Node> get_sinks(MultiDiGraphView const &g) {
  DiGraphView digraph_view = DiGraphView(g);
  return get_sinks(digraph_view);
}

DiGraphView flipped(DiGraphView const &g) {
  return DiGraphView::create<FlippedView>(g);
}

std::unordered_set<Node> get_sources(DiGraphView const &g) {
  return filter(get_nodes(g), [&](Node const &n) {
    return get_incoming_edges(g, n).size() == 0;
  });
}

std::unordered_set<Node> get_sources(MultiDiGraphView const &g) {
  return get_sources(DiGraphView(g));
}

optional<bool> is_acyclic(DiGraphView const &g) {
  if (num_nodes(g) == 0) {
    return nullopt;
  }
  std::unordered_set<Node> sources = get_sources(g);
  if (sources.size() == 0) {
    return false;
  }
  auto dfs_view = unchecked_dfs(g, sources);
  std::unordered_set<Node> seen;
  for (unchecked_dfs_iterator it = dfs_view.begin(); it != dfs_view.end();
       it++) {
    if (contains(seen, *it)) {
      return false;
    } else {
      seen.insert(*it);
    }
  }
  if (seen != get_nodes(g)) {
    return false;
  }
  return true;
}

optional<bool> is_acyclic(MultiDiGraph const &g) {
  return is_acyclic(g);
}

std::vector<Node> get_unchecked_topological_ordering(DiGraphView const &g) {
  auto dfs_view = unchecked_dfs(g, get_sources(g));
  std::vector<Node> order;
  std::unordered_set<Node> seen;
  std::unordered_map<Node, std::unordered_set<Node>> predecessors =
      get_predecessors(g, get_nodes(g));

  auto all_predecessors_seen = [&](Node const &n) -> bool {
    bool result = true;
    for (Node const &pred : predecessors.at(n)) {
      result &= contains(seen, pred);
    }
    return result;
  };

  unchecked_dfs_iterator it = dfs_view.cbegin();
  while (it != dfs_view.cend()) {
    if (all_predecessors_seen(*it)) {
      order.push_back(*it);
      seen.insert(*it);
      it++;
    } else {
      it.skip();
    }
  }

  return order;
}

std::vector<Node> get_topological_ordering(DiGraphView const &g) {
  assert(is_acyclic(g));
  return get_unchecked_topological_ordering(g);
}

std::vector<DirectedEdge> get_edge_topological_ordering(DiGraphView const &g) {
  std::vector<DirectedEdge> result;
  for (Node const &n : get_topological_ordering(g)) {
    for (DirectedEdge const &e : get_outgoing_edges(g, n)) {
      result.push_back(e);
    }
  }

  assert(result.size() == get_edges(g).size());

  return result;
}

Node get_src_node(MultiDiEdge const &e) {
  return e.src;
}

Node get_dst_node(MultiDiEdge const &e) {
  return e.dst;
}

Node get_dst_node(InputMultiDiEdge const &e) {
  return e.dst;
}

Node get_src_node(OutputMultiDiEdge const &e) {
  return e.src;
}

NodePort get_src_idx(MultiDiEdge const &e) {
<<<<<<< HEAD
  return e.src_idx;
}

NodePort get_dst_idx(MultiDiEdge const &e) {
  return e.dst_idx;
}

NodePort get_dst_idx(InputMultiDiEdge const &e) {
  return e.dst_idx;
}

NodePort get_src_idx(OutputMultiDiEdge const &e) {
  return e.src_idx;
=======
  return e.srcIdx;
}

NodePort get_dst_idx(MultiDiEdge const &e) {
  return e.dstIdx;
}

NodePort get_dst_idx(InputMultiDiEdge const &e) {
  return e.dstIdx;
}

NodePort get_src_idx(OutputMultiDiEdge const &e) {
  return e.srcIdx;
>>>>>>> e1b1be27
}

std::unordered_set<Node> get_neighbors(DiGraphView const &g, Node const &n) {
  UndirectedGraphView undirected = as_undirected(g);
  return get_neighbors(undirected, n);
}

std::unordered_set<Node> get_neighbors(MultiDiGraphView const &g,
                                       Node const &n) {
  UndirectedGraphView undirected = as_undirected(g);
  return get_neighbors(undirected, n);
}

std::unordered_set<Node> get_neighbors(UndirectedGraphView const &g,
                                       Node const &n) {
  return flatmap(get_node_edges(g, n), [&](UndirectedEdge const &edge) {
    return set_difference(get_endpoints(edge), {n});
  });
}

std::vector<MultiDiEdge>
    get_edge_topological_ordering(MultiDiGraphView const &g) {
  std::vector<MultiDiEdge> result;
  for (Node const &n : get_topological_ordering(g)) {
    for (MultiDiEdge const &e : get_outgoing_edges(g, n)) {
      result.push_back(e);
    }
  }

  assert(result.size() == get_edges(g).size());

  return result;
}

std::unordered_map<Node, std::unordered_set<Node>>
    get_dominators(DiGraphView const &g) {
  std::vector<Node> topo = get_topological_ordering(g);
  std::unordered_map<Node, std::unordered_set<Node>> result;

  for (Node const &n : topo) {
    result[n] =
        intersection(transform(get_predecessors(g, n), [&](Node const &n) {
          return result.at(n);
        })).value_or(std::unordered_set<Node>{});
    ;
    result[n].insert(n);
  }

  return result;
}

std::unordered_set<Node> get_dominators(DiGraphView const &g, Node const &n) {
  return get_dominators(g).at(n);
}

std::unordered_set<Node> get_dominators(DiGraphView const &g,
                                        std::unordered_set<Node> const &n) {
  if (n.empty()) {
    throw mk_runtime_error("Cannot find dominators of no nodes");
  }
  optional<std::unordered_set<Node>> result =
      intersection(values(restrict_keys(get_dominators(g), n)));
  assert(result.has_value());

  return result.value();
}

std::unordered_map<Node, std::unordered_set<Node>>
    get_post_dominators(DiGraphView const &g) {
  return get_dominators(flipped(g));
}

std::unordered_map<Node, optional<Node>>
    get_imm_dominators(DiGraphView const &g) {

  std::unordered_map<Node, optional<Node>> result;
  for (auto const &kv : get_dominators(g)) {
    Node node = kv.first;
    std::unordered_set<Node> node_dominators = kv.second;

    assert(node_dominators.size() >= 1);

    // a node cannot immediately dominate itself
    if (node_dominators.size() == 1) {
      assert(get_only(node_dominators) == node);
      result[node] = nullopt;
    } else {
      node_dominators.erase(node);
      result[node] = get_node_with_greatest_topo_rank(node_dominators, g);
    }
  }
  return result;
}

std::unordered_map<Node, optional<Node>>
    get_imm_post_dominators(DiGraphView const &g) {
  return get_imm_dominators(flipped(g));
}

optional<Node> imm_post_dominator(DiGraphView const &g, Node const &n) {
  return get_imm_post_dominators(g).at(n);
}

std::unordered_map<Node, int> calculate_topo_rank(DiGraphView const &g) {
  std::vector<Node> topo_ordering = get_topological_ordering(g);
  std::unordered_map<Node, int> topo_rank;
  for (int i = 0; i < topo_ordering.size(); i++) {
    topo_rank[topo_ordering[i]] = i;
  }
  return topo_rank;
}

Node get_node_with_greatest_topo_rank(std::unordered_set<Node> const &nodes,
                                      DiGraphView const &g) {
  std::unordered_map<Node, int> topo_rank = calculate_topo_rank(g);
  return *std::max_element(nodes.cbegin(),
                           nodes.cend(),
                           [&topo_rank](Node const &lhs, Node const &rhs) {
                             return topo_rank.at(lhs) < topo_rank.at(rhs);
                           });
}

optional<Node> get_imm_post_dominator(DiGraphView const &g,
                                      std::unordered_set<Node> const &nodes) {

  if (nodes.empty()) {
    throw mk_runtime_error("Cannot get imm_post_dominator of no nodes");
  }
  std::unordered_set<Node> commonDoms = assert_unwrap(
      intersection(values(restrict_keys(get_post_dominators(g), nodes))));

  if (!commonDoms.empty()) {
    return get_node_with_greatest_topo_rank(commonDoms, g);
  } else {
    return nullopt;
  }
}

std::pair<OutputMultiDiEdge, InputMultiDiEdge>
    split_edge(MultiDiEdge const &e) {
  return {OutputMultiDiEdge{e.src, e.src_idx, e.get_uid()},
          InputMultiDiEdge{e.dst, e.dst_idx, e.get_uid()}};
}

MultiDiEdge unsplit_edge(OutputMultiDiEdge const &output_edge,
                         InputMultiDiEdge const &input_edge) {
  assert(output_edge.uid.first == input_edge.dst.value());
  assert(output_edge.uid.second == input_edge.dst_idx.value());
  assert(input_edge.uid.first == output_edge.src.value());
  assert(input_edge.uid.second == output_edge.src_idx.value());
  return {
      input_edge.dst, input_edge.dst_idx, output_edge.src, output_edge.src_idx};
}

std::unordered_set<MultiDiEdge> get_cut_set(MultiDiGraphView const &g,
                                            GraphSplit const &s) {
  return set_union(
      g.query_edges(
          MultiDiEdgeQuery::all().with_src_nodes(s.first).with_dst_nodes(
              s.second)),
      g.query_edges(
          MultiDiEdgeQuery::all().with_src_nodes(s.second).with_dst_nodes(
              s.first)));
}

std::unordered_set<MultiDiEdge> get_cut_set(OpenMultiDiGraphView const &graph,
                                            GraphSplit const &split) {
  return get_cut_set(graph, split);
}

std::unordered_set<MultiDiEdge> get_cut_set(MultiDiGraphView const &g,
                                            GraphSplit const &s) {
  return set_union(
      g.query_edges(
          MultiDiEdgeQuery::all().with_src_nodes(s.first).with_dst_nodes(
              s.second)),
      g.query_edges(
          MultiDiEdgeQuery::all().with_src_nodes(s.second).with_dst_nodes(
              s.first)));
}

std::unordered_set<MultiDiEdge> get_cut_set(OpenMultiDiGraphView const &graph,
                                            GraphSplit const &split) {
  return get_cut_set(graph, split);
}

bidict<MultiDiEdge, std::pair<OutputMultiDiEdge, InputMultiDiEdge>>
    get_edge_splits(OpenMultiDiGraphView const &graph,
                    GraphSplit const &split) {
  bidict<MultiDiEdge, std::pair<OutputMultiDiEdge, InputMultiDiEdge>> result;
  std::unordered_set<MultiDiEdge> cut_set = get_cut_set(graph, split);
  for (MultiDiEdge const &edge : cut_set) {
    result.equate(edge, split_edge(edge));
  }
  return result;
  return generate_bidict(get_cut_set(graph, split),
                         [](MultiDiEdge const &e) { return split_edge(e); });
}

std::unordered_set<MultiDiEdge> get_cut(OpenMultiDiGraphView const &g,
                                        GraphSplit const &s) {
  return keys(get_edge_splits(g, s));
}

UndirectedGraphView get_subgraph(UndirectedGraphView const &g,
                                 std::unordered_set<Node> const &nodes) {
  return UndirectedGraphView::create<UndirectedSubgraphView>(g, nodes);
}

DiGraphView get_subgraph(DiGraphView const &g,
                         std::unordered_set<Node> const &nodes) {
  return DiGraphView::create<DiSubgraphView>(g, nodes);
}

MultiDiGraphView get_subgraph(MultiDiGraphView const &g,
                              std::unordered_set<Node> const &nodes) {
  return MultiDiGraphView::create<MultiDiSubgraphView>(g, nodes);
}

MultiDiGraphView join(MultiDiGraphView const &lhs,
                      MultiDiGraphView const &rhs) {
  return MultiDiGraphView::create<JoinedMultiDigraphView>(lhs, rhs);
}

DiGraphView join(DiGraphView const &lhs, DiGraphView const &rhs) {
  return DiGraphView::create<JoinedDigraphView>(lhs, rhs);
}

UndirectedGraphView join(UndirectedGraphView const &lhs,
                         UndirectedGraphView const &rhs) {
  return UndirectedGraphView::create<JoinedUndirectedGraphView>(lhs, rhs);
}

UndirectedGraphView as_undirected(DiGraphView const &g) {
  return UndirectedGraphView::create<ViewDiGraphAsUndirectedGraph>(g);
}

MultiDiGraphView as_multidigraph(DiGraphView const &g) {
  return MultiDiGraphView::create<ViewDiGraphAsMultiDiGraph>(g);
}

DiGraphView as_digraph(UndirectedGraphView const &g) {
  return DiGraphView::create<ViewUndirectedGraphAsDiGraph>(g);
}

std::unordered_set<std::unordered_set<Node>>
    get_weakly_connected_components(DiGraphView const &g) {
  return get_connected_components(as_undirected(g));
}

std::unordered_set<std::unordered_set<Node>>
    get_weakly_connected_components(MultiDiGraphView const &g) {
  return get_connected_components(as_undirected(g));
}

std::unordered_set<std::unordered_set<Node>>
    get_connected_components(UndirectedGraphView const &g) {
  std::unordered_set<std::unordered_set<Node>> components;
  std::unordered_set<Node> visited;

  for (Node const &node : get_nodes(g)) {
    std::unordered_set<Node> component =
        without_order(get_bfs_ordering(as_digraph(g), {node}));
    components.insert(component);
    visited = set_union(visited, component);
  }
  return components;
}

} // namespace FlexFlow<|MERGE_RESOLUTION|>--- conflicted
+++ resolved
@@ -467,7 +467,6 @@
 }
 
 NodePort get_src_idx(MultiDiEdge const &e) {
-<<<<<<< HEAD
   return e.src_idx;
 }
 
@@ -481,21 +480,6 @@
 
 NodePort get_src_idx(OutputMultiDiEdge const &e) {
   return e.src_idx;
-=======
-  return e.srcIdx;
-}
-
-NodePort get_dst_idx(MultiDiEdge const &e) {
-  return e.dstIdx;
-}
-
-NodePort get_dst_idx(InputMultiDiEdge const &e) {
-  return e.dstIdx;
-}
-
-NodePort get_src_idx(OutputMultiDiEdge const &e) {
-  return e.srcIdx;
->>>>>>> e1b1be27
 }
 
 std::unordered_set<Node> get_neighbors(DiGraphView const &g, Node const &n) {
