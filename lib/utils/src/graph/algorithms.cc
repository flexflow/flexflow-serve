--- conflicted
+++ resolved
@@ -1,9 +1,5 @@
 #include "utils/graph/algorithms.h"
 #include "utils/containers.h"
-<<<<<<< HEAD
-#include "utils/graph/conversions.h"
-=======
->>>>>>> b2fe85f6
 #include "utils/graph/traversal.h"
 #include "utils/graph/views.h"
 #include <algorithm>
@@ -149,8 +145,6 @@
   return g.query_edges(query);
 }
 
-<<<<<<< HEAD
-=======
 std::unordered_set<MultiDiOutput> get_outputs(MultiDiGraphView const &g) {
   return transform(get_edges(g),
                    [&](MultiDiEdge const &e) { return get_output(e); });
@@ -161,7 +155,6 @@
                    [&](MultiDiEdge const &e) { return get_input(e); });
 }
 
->>>>>>> b2fe85f6
 std::unordered_set<MultiDiEdge> get_incoming_edges(MultiDiGraphView const &g,
                                                    Node const &n) {
   return get_incoming_edges(g, std::unordered_set<Node>{n});
@@ -181,11 +174,7 @@
 std::unordered_set<DirectedEdge>
     get_incoming_edges(DiGraphView const &g,
                        std::unordered_set<Node> const &dsts) {
-<<<<<<< HEAD
-  auto multidigraph_view = unsafe_view_as_multidigraph(g);
-=======
   auto multidigraph_view = as_multidigraph(g);
->>>>>>> b2fe85f6
   return to_directed_edges(get_incoming_edges(multidigraph_view, dsts));
 }
 
@@ -198,11 +187,7 @@
 std::unordered_set<DirectedEdge>
     get_outgoing_edges(DiGraphView const &g,
                        std::unordered_set<Node> const &dsts) {
-<<<<<<< HEAD
-  auto multidigraph_view = unsafe_view_as_multidigraph(g);
-=======
   auto multidigraph_view = as_multidigraph(g);
->>>>>>> b2fe85f6
   return to_directed_edges(get_outgoing_edges(multidigraph_view, dsts));
 }
 
@@ -226,11 +211,7 @@
 std::unordered_map<Node, std::unordered_set<Node>>
     get_predecessors(MultiDiGraphView const &g,
                      std::unordered_set<Node> const &nodes) {
-<<<<<<< HEAD
-  return get_predecessors(unsafe_view_as_digraph(g), nodes);
-=======
   return get_predecessors(as_digraph(g), nodes);
->>>>>>> b2fe85f6
 }
 
 std::unordered_set<Node> get_predecessors(MultiDiGraphView const &g,
@@ -258,15 +239,6 @@
   return {bfs_view.begin(), bfs_view.end()};
 }
 
-<<<<<<< HEAD
-/* std::vector<Node> boundary_dfs_ordering(DiGraphView const &g,
- * std::unordered_set<Node> const &starting_points) { */
-/*   auto boundary_dfs_view = boundary_dfs(g, starting_points); */
-/*   return {boundary_dfs_view.begin(), boundary_dfs_view.end()}; */
-/* } */
-
-=======
->>>>>>> b2fe85f6
 std::unordered_set<Node> get_sources(DiGraphView const &g) {
   std::unordered_set<Node> sources;
   for (Node const &n : get_nodes(g)) {
@@ -372,11 +344,7 @@
 
 std::unordered_map<Node, std::unordered_set<Node>>
     get_dominators(MultiDiGraphView const &g) {
-<<<<<<< HEAD
-  return get_dominators(unsafe_view_as_digraph(g));
-=======
   return get_dominators(as_digraph(g));
->>>>>>> b2fe85f6
 }
 
 std::unordered_map<Node, std::unordered_set<Node>>
@@ -400,26 +368,15 @@
 
 std::unordered_map<Node, std::unordered_set<Node>>
     get_post_dominators(MultiDiGraphView const &g) {
-<<<<<<< HEAD
-  return get_post_dominators(unsafe_view_as_digraph(g));
-=======
   return get_post_dominators(as_digraph(g));
->>>>>>> b2fe85f6
 }
 
 std::unordered_map<Node, std::unordered_set<Node>>
     get_post_dominators(DiGraphView const &g) {
-<<<<<<< HEAD
-  return get_dominators(unsafe_view_as_flipped(g));
-}
-
-std::unordered_map<Node, tl::optional<Node>>
-=======
   return get_dominators(flipped(g));
 }
 
 std::unordered_map<Node, optional<Node>>
->>>>>>> b2fe85f6
     get_imm_dominators(DiGraphView const &g) {
   std::unordered_map<Node, int> topo_rank = [&g]() {
     std::vector<Node> topo_ordering = get_topological_ordering(g);
@@ -449,11 +406,7 @@
     // a node cannot immediately dominate itself
     if (node_dominators.size() == 1) {
       assert(get_only(node_dominators) == node);
-<<<<<<< HEAD
-      result[node] = tl::nullopt;
-=======
       result[node] = nullopt;
->>>>>>> b2fe85f6
     } else {
       node_dominators.erase(node);
       result[node] = with_greatest_topo_rank(node_dominators);
@@ -462,21 +415,6 @@
   return result;
 }
 
-<<<<<<< HEAD
-std::unordered_map<Node, tl::optional<Node>>
-    get_imm_dominators(MultiDiGraphView const &g) {
-  return get_imm_dominators(unsafe_view_as_digraph(g));
-}
-
-std::unordered_map<Node, tl::optional<Node>>
-    get_imm_post_dominators(DiGraphView const &g) {
-  return get_imm_dominators(unsafe_view_as_flipped(g));
-}
-
-std::unordered_map<Node, tl::optional<Node>>
-    get_imm_post_dominators(MultiDiGraphView const &g) {
-  return get_imm_post_dominators(unsafe_view_as_digraph(g));
-=======
 std::unordered_map<Node, optional<Node>>
     get_imm_dominators(MultiDiGraphView const &g) {
   return get_imm_dominators(as_digraph(g));
@@ -490,83 +428,50 @@
 std::unordered_map<Node, optional<Node>>
     get_imm_post_dominators(MultiDiGraphView const &g) {
   return get_imm_post_dominators(as_digraph(g));
->>>>>>> b2fe85f6
 }
 
 optional<Node> imm_post_dominator(DiGraphView const &g, Node const &n) {
   return get_imm_post_dominators(g).at(n);
 }
 
-<<<<<<< HEAD
-tl::optional<Node> imm_post_dominator(MultiDiGraphView const &g,
-                                      Node const &n) {
-=======
 optional<Node> imm_post_dominator(MultiDiGraphView const &g, Node const &n) {
->>>>>>> b2fe85f6
   return get_imm_post_dominators(g).at(n);
 }
 
 std::pair<OutputMultiDiEdge, InputMultiDiEdge>
     split_edge(MultiDiEdge const &e) {
-<<<<<<< HEAD
-  return {OutputMultiDiEdge{{e.dst.value(), e.dstIdx}, e.src, e.srcIdx},
-          InputMultiDiEdge{{e.src.value(), e.srcIdx}, e.dst, e.dstIdx}};
-=======
   return {OutputMultiDiEdge{{e.dst.value(), e.dstIdx.value()}, e.src, e.srcIdx},
           InputMultiDiEdge{{e.src.value(), e.srcIdx.value()}, e.dst, e.dstIdx}};
->>>>>>> b2fe85f6
 }
 
 MultiDiEdge unsplit_edge(OutputMultiDiEdge const &output_edge,
                          InputMultiDiEdge const &input_edge) {
   assert(output_edge.uid.first == input_edge.dst.value());
-<<<<<<< HEAD
-  assert(output_edge.uid.second == input_edge.dstIdx);
-  assert(input_edge.uid.first == output_edge.src.value());
-  assert(input_edge.uid.second == output_edge.srcIdx);
-=======
   assert(output_edge.uid.second == input_edge.dstIdx.value());
   assert(input_edge.uid.first == output_edge.src.value());
   assert(input_edge.uid.second == output_edge.srcIdx.value());
->>>>>>> b2fe85f6
   return {
       output_edge.src, input_edge.dst, output_edge.srcIdx, input_edge.dstIdx};
 }
 
 UndirectedGraphView get_subgraph(UndirectedGraphView const &g,
                                  std::unordered_set<Node> const &nodes) {
-<<<<<<< HEAD
-  return view_subgraph(g, nodes);
-=======
   return UndirectedGraphView::create<UndirectedSubgraphView>(g, nodes);
->>>>>>> b2fe85f6
 }
 
 DiGraphView get_subgraph(DiGraphView const &g,
                          std::unordered_set<Node> const &nodes) {
-<<<<<<< HEAD
-  return view_subgraph(g, nodes);
-=======
   return DiGraphView::create<DiSubgraphView>(g, nodes);
->>>>>>> b2fe85f6
 }
 
 MultiDiGraphView get_subgraph(MultiDiGraphView const &g,
                               std::unordered_set<Node> const &nodes) {
-<<<<<<< HEAD
-  return view_subgraph(g, nodes);
-=======
   return MultiDiGraphView::create<MultiDiSubgraphView>(g, nodes);
->>>>>>> b2fe85f6
 }
 
 MultiDiGraphView join(MultiDiGraphView const &lhs,
                       MultiDiGraphView const &rhs) {
-<<<<<<< HEAD
-  return view_as_joined(lhs, rhs);
-=======
   return MultiDiGraphView::create<JoinedMultiDigraphView>(lhs, rhs);
->>>>>>> b2fe85f6
 }
 
 DiGraphView join(DiGraphView const &lhs, DiGraphView const &rhs) {
@@ -575,11 +480,6 @@
 
 UndirectedGraphView join(UndirectedGraphView const &lhs,
                          UndirectedGraphView const &rhs) {
-<<<<<<< HEAD
-  return view_as_joined(lhs, rhs);
-}
-
-=======
   return UndirectedGraphView::create<JoinedUndirectedGraphView>(lhs, rhs);
 }
 
@@ -599,5 +499,4 @@
   return MultiDiGraphView::create<ViewOpenMultiDiGraphAsMultiDiGraph>(g);
 }
 
->>>>>>> b2fe85f6
 } // namespace FlexFlow