--- conflicted
+++ resolved
@@ -141,22 +141,16 @@
     return bidict<R, L>(bwd_map, fwd_map);
   }
 
-<<<<<<< HEAD
-=======
   operator std::unordered_map<L, R> const &() const {
     return this->fwd_map;
   }
 
->>>>>>> b2fe85f6
 private:
   bidict(std::unordered_map<L, R> const &fwd_map,
          std::unordered_map<R, L> const &bwd_map)
       : fwd_map(fwd_map), bwd_map(bwd_map) {}
-<<<<<<< HEAD
-=======
 
   friend struct bidict<R, L>;
->>>>>>> b2fe85f6
 
   std::unordered_map<L, R> fwd_map;
   std::unordered_map<R, L> bwd_map;
