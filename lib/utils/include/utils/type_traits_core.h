--- conflicted
+++ resolved
@@ -35,10 +35,6 @@
 template <typename LHS, typename RHS>
 struct implies : disjunction<RHS, negation<LHS>> {};
 
-<<<<<<< HEAD
-} // namespace FlexFlow
-
-=======
 template <class T>
 struct type_identity {
   using type = T;
@@ -99,5 +95,4 @@
 
 } // namespace FlexFlow
 
->>>>>>> b2fe85f6
 #endif