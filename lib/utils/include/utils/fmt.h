#ifndef _FLEXFLOW_UTILS_INCLUDE_FMT_H
#define _FLEXFLOW_UTILS_INCLUDE_FMT_H

#include "utils/containers.h"
#include "utils/fmt.decl.h"
#include "utils/test_types.h"
#include "utils/type_traits_core.h"
<<<<<<< HEAD
=======
#include <variant>

>>>>>>> fe452dbb
#include <iomanip>
#include <unordered_set>
#include <variant>
#include <vector>

<<<<<<< HEAD
namespace fmt {

template <typename T, typename Char>
template <typename FormatContext>
auto formatter<
    ::std::unordered_set<T>,
    Char,
    std::enable_if_t<!detail::has_format_as<std::unordered_set<T>>::value>>::
    format(::std::unordered_set<T> const &m, FormatContext &ctx)
        -> decltype(ctx.out()) {
  /* CHECK_FMTABLE(T); */

  /* std::string result = ::FlexFlow::join_strings( */
  /*     m.cbegin(), m.cend(), ", ", [](T const &t) { return fmt::to_string(t);
   * }); */
  std::string result = "";
  return formatter<std::string>::format(result, ctx);
}

/* template <typename T> */
/* std::string format_as(::std::unordered_set<T> const &m) { */
/*   return::string result = ::FlexFlow::join_strings( */
/*       m.cbegin(), m.cend(), ", ", [](T const &t) { return fmt::to_string(t);
 * }); */
/* } */

template <typename T, typename Char>
template <typename FormatContext>
auto formatter<
    ::std::vector<T>,
    Char,
    std::enable_if_t<!detail::has_format_as<std::vector<T>>::value>>::
    format(::std::vector<T> const &m, FormatContext &ctx)
        -> decltype(ctx.out()) {
  CHECK_FMTABLE(T);

  std::string result = ::FlexFlow::join_strings(
      m.cbegin(), m.cend(), ", ", [](T const &t) { return fmt::to_string(t); });
  return formatter<std::string>::format("[" + result + "]", ctx);
}

template <typename... Ts>
template <typename FormatContext>
auto formatter<::std::variant<Ts...>>::format(::std::variant<Ts...> const &m,
                                              FormatContext &ctx)
    -> decltype(ctx.out()) {

  std::string result =
      std::visit([](auto &&x) { return fmt::to_string(x); }, m);
  return formatter<std::string>::format(result, ctx);
}

/* template <typename L, typename R, typename Char> */
/* template <typename FormatContext> */
/* auto formatter< */
/*   ::std::pair<L, R>, */
/*   Char, */
/*   std::enable_if_t<!detail::has_format_as<::std::pair<L, R>>::value> */
/* >::format(::std::pair<L, R> const &m, FormatContext &ctx) */
/*     -> decltype(ctx.out()) { */
/*   /1* CHECK_FMTABLE(T); *1/ */

/*   /1* std::string result = ::FlexFlow::join_strings( *1/ */
/*   /1*     m.cbegin(), m.cend(), ", ", [](T const &t) { return
 * fmt::to_string(t); }); *1/ */
/*   NOT_IMPLEMENTED(); */
/*   std::string result = ""; */
/*   return formatter<std::string>::format(result, ctx); */
/* } */

} // namespace fmt

namespace FlexFlow {

template <typename T>
struct delegate_ostream_operator<std::vector<T>> : std::true_type {};
=======
namespace FlexFlow {

template <typename T1, typename T2>
struct delegate_ostream_operator<std::pair<T1, T2>> : std::true_type {};

template <typename T>
struct delegate_ostream_operator<std::optional<T>> : std::true_type {};

template <typename... Ts>
struct delegate_ostream_operator<std::variant<Ts...>> : std::true_type {};

template <typename T>
typename std::enable_if<delegate_ostream_operator<std::decay_t<T>>::value,
                        std::ostream &>::type
    operator<<(std::ostream &s, T t) {
  CHECK_FMTABLE(T);

  return s << fmt::to_string(t);
}
>>>>>>> fe452dbb

template <typename T>
struct delegate_ostream_operator<std::unordered_set<T>> : std::true_type {};

template <typename T1, typename T2>
struct delegate_ostream_operator<std::pair<T1, T2>> : std::true_type {};

template <typename T>
<<<<<<< HEAD
struct delegate_ostream_operator<std::optional<T>> : std::true_type {};
=======
template <typename FormatContext>
auto formatter<::std::unordered_set<T>>::format(
    ::std::unordered_set<T> const &m, FormatContext &ctx)
    -> decltype(ctx.out()) {
  CHECK_FMTABLE(T);
>>>>>>> fe452dbb

template <typename... Ts>
struct delegate_ostream_operator<std::variant<Ts...>> : std::true_type {};

template <typename T>
<<<<<<< HEAD
typename std::enable_if<delegate_ostream_operator<std::decay_t<T>>::value,
                        std::ostream &>::type
    operator<<(std::ostream &s, T t) {
  CHECK_FMTABLE(T);

  return s << fmt::to_string(t);
}

} // namespace FlexFlow
=======
template <typename FormatContext>
auto formatter<::std::vector<T>>::format(::std::vector<T> const &m,
                                         FormatContext &ctx)
    -> decltype(ctx.out()) {
  CHECK_FMTABLE(T);

  std::string result = join_strings(
      m.cbegin(), m.cend(), ", ", [](T const &t) { return fmt::to_string(t); });
  return formatter<std::string>::format(result, ctx);
}

} // namespace fmt
>>>>>>> fe452dbb

#endif<|MERGE_RESOLUTION|>--- conflicted
+++ resolved
@@ -5,17 +5,11 @@
 #include "utils/fmt.decl.h"
 #include "utils/test_types.h"
 #include "utils/type_traits_core.h"
-<<<<<<< HEAD
-=======
-#include <variant>
-
->>>>>>> fe452dbb
 #include <iomanip>
 #include <unordered_set>
 #include <variant>
 #include <vector>
 
-<<<<<<< HEAD
 namespace fmt {
 
 template <typename T, typename Char>
@@ -34,13 +28,6 @@
   std::string result = "";
   return formatter<std::string>::format(result, ctx);
 }
-
-/* template <typename T> */
-/* std::string format_as(::std::unordered_set<T> const &m) { */
-/*   return::string result = ::FlexFlow::join_strings( */
-/*       m.cbegin(), m.cend(), ", ", [](T const &t) { return fmt::to_string(t);
- * }); */
-/* } */
 
 template <typename T, typename Char>
 template <typename FormatContext>
@@ -67,33 +54,15 @@
       std::visit([](auto &&x) { return fmt::to_string(x); }, m);
   return formatter<std::string>::format(result, ctx);
 }
-
-/* template <typename L, typename R, typename Char> */
-/* template <typename FormatContext> */
-/* auto formatter< */
-/*   ::std::pair<L, R>, */
-/*   Char, */
-/*   std::enable_if_t<!detail::has_format_as<::std::pair<L, R>>::value> */
-/* >::format(::std::pair<L, R> const &m, FormatContext &ctx) */
-/*     -> decltype(ctx.out()) { */
-/*   /1* CHECK_FMTABLE(T); *1/ */
-
-/*   /1* std::string result = ::FlexFlow::join_strings( *1/ */
-/*   /1*     m.cbegin(), m.cend(), ", ", [](T const &t) { return
- * fmt::to_string(t); }); *1/ */
-/*   NOT_IMPLEMENTED(); */
-/*   std::string result = ""; */
-/*   return formatter<std::string>::format(result, ctx); */
-/* } */
-
 } // namespace fmt
 
 namespace FlexFlow {
 
 template <typename T>
 struct delegate_ostream_operator<std::vector<T>> : std::true_type {};
-=======
-namespace FlexFlow {
+
+template <typename T>
+struct delegate_ostream_operator<std::unordered_set<T>> : std::true_type {};
 
 template <typename T1, typename T2>
 struct delegate_ostream_operator<std::pair<T1, T2>> : std::true_type {};
@@ -112,52 +81,7 @@
 
   return s << fmt::to_string(t);
 }
->>>>>>> fe452dbb
-
-template <typename T>
-struct delegate_ostream_operator<std::unordered_set<T>> : std::true_type {};
-
-template <typename T1, typename T2>
-struct delegate_ostream_operator<std::pair<T1, T2>> : std::true_type {};
-
-template <typename T>
-<<<<<<< HEAD
-struct delegate_ostream_operator<std::optional<T>> : std::true_type {};
-=======
-template <typename FormatContext>
-auto formatter<::std::unordered_set<T>>::format(
-    ::std::unordered_set<T> const &m, FormatContext &ctx)
-    -> decltype(ctx.out()) {
-  CHECK_FMTABLE(T);
->>>>>>> fe452dbb
-
-template <typename... Ts>
-struct delegate_ostream_operator<std::variant<Ts...>> : std::true_type {};
-
-template <typename T>
-<<<<<<< HEAD
-typename std::enable_if<delegate_ostream_operator<std::decay_t<T>>::value,
-                        std::ostream &>::type
-    operator<<(std::ostream &s, T t) {
-  CHECK_FMTABLE(T);
-
-  return s << fmt::to_string(t);
-}
 
 } // namespace FlexFlow
-=======
-template <typename FormatContext>
-auto formatter<::std::vector<T>>::format(::std::vector<T> const &m,
-                                         FormatContext &ctx)
-    -> decltype(ctx.out()) {
-  CHECK_FMTABLE(T);
-
-  std::string result = join_strings(
-      m.cbegin(), m.cend(), ", ", [](T const &t) { return fmt::to_string(t); });
-  return formatter<std::string>::format(result, ctx);
-}
-
-} // namespace fmt
->>>>>>> fe452dbb
 
 #endif