#ifndef _FLEXFLOW_UTILS_INCLUDE_UTILS_VISITABLE_CORE_H
#define _FLEXFLOW_UTILS_INCLUDE_UTILS_VISITABLE_CORE_H

#include "utils/required_core.h"
#include "utils/tuple.h"
#include "visit_struct/visit_struct.hpp"

#define VISITABLE_STRUCT_EMPTY(STRUCT_NAME)                                    \
  namespace visit_struct {                                                     \
  namespace traits {                                                           \
                                                                               \
  template <>                                                                  \
  struct visitable<STRUCT_NAME, void> {                                        \
                                                                               \
    using this_type = STRUCT_NAME;                                             \
                                                                               \
    static VISIT_STRUCT_CONSTEXPR auto get_name() -> decltype(#STRUCT_NAME) {  \
      return #STRUCT_NAME;                                                     \
    }                                                                          \
                                                                               \
    static VISIT_STRUCT_CONSTEXPR const std::size_t field_count = 0;           \
                                                                               \
    template <typename V, typename S>                                          \
    VISIT_STRUCT_CXX14_CONSTEXPR static void apply(V &&visitor,                \
                                                   S &&struct_instance) {}     \
                                                                               \
    template <typename V, typename S1, typename S2>                            \
    VISIT_STRUCT_CXX14_CONSTEXPR static void                                   \
        apply(V &&visitor, S1 &&s1, S2 &&s2) {}                                \
                                                                               \
    template <typename V>                                                      \
    VISIT_STRUCT_CXX14_CONSTEXPR static void visit_pointers(V &&visitor) {}    \
                                                                               \
    template <typename V>                                                      \
    VISIT_STRUCT_CXX14_CONSTEXPR static void visit_types(V &&visitor) {}       \
                                                                               \
    template <typename V>                                                      \
    VISIT_STRUCT_CXX14_CONSTEXPR static void visit_accessors(V &&visitor) {}   \
                                                                               \
    struct fields_enum {                                                       \
      enum index {};                                                           \
    };                                                                         \
                                                                               \
    static VISIT_STRUCT_CONSTEXPR const bool value = true;                     \
  };                                                                           \
  }                                                                            \
  }                                                                            \
  static_assert(true, "")

namespace FlexFlow {

template <typename T>
using is_visitable = ::visit_struct::traits::is_visitable<T>;

<<<<<<< HEAD
template <typename... Args>
struct tuple_prepend;

template <typename T, typename... Args>
struct tuple_prepend<T, std::tuple<Args...>> {
  using type = std::tuple<T, Args...>;
};
=======
>>>>>>> b2fe85f6
template <typename T, int i, typename Enable = void>
struct visit_as_tuple_helper;

template <typename T, int i>
struct visit_as_tuple_helper<
    T,
    i,
    typename std::enable_if<(
        i < visit_struct::traits::visitable<T>::field_count)>::type> {
<<<<<<< HEAD
  using type = typename tuple_prepend<
      typename visit_struct::type_at<i, T>,
=======
  using type = typename tuple_prepend_type<
      remove_req_t<visit_struct::type_at<i, T>>,
>>>>>>> b2fe85f6
      typename visit_as_tuple_helper<T, i + 1>::type>::type;
};

template <typename T, int i>
struct visit_as_tuple_helper<
    T,
    i,
    typename std::enable_if<(
        i == visit_struct::traits::visitable<T>::field_count)>::type> {
  using type = std::tuple<>;
};

template <typename T>
using visit_as_tuple = visit_as_tuple_helper<T, 0>;

template <typename T>
using visit_as_tuple_t = typename visit_as_tuple<T>::type;

template <typename T>
struct field_count : std::integral_constant<
                         std::size_t,
                         ::visit_struct::traits::visitable<T>::field_count> {};

} // namespace FlexFlow

#endif<|MERGE_RESOLUTION|>--- conflicted
+++ resolved
@@ -52,16 +52,6 @@
 template <typename T>
 using is_visitable = ::visit_struct::traits::is_visitable<T>;
 
-<<<<<<< HEAD
-template <typename... Args>
-struct tuple_prepend;
-
-template <typename T, typename... Args>
-struct tuple_prepend<T, std::tuple<Args...>> {
-  using type = std::tuple<T, Args...>;
-};
-=======
->>>>>>> b2fe85f6
 template <typename T, int i, typename Enable = void>
 struct visit_as_tuple_helper;
 
@@ -71,13 +61,8 @@
     i,
     typename std::enable_if<(
         i < visit_struct::traits::visitable<T>::field_count)>::type> {
-<<<<<<< HEAD
-  using type = typename tuple_prepend<
-      typename visit_struct::type_at<i, T>,
-=======
   using type = typename tuple_prepend_type<
       remove_req_t<visit_struct::type_at<i, T>>,
->>>>>>> b2fe85f6
       typename visit_as_tuple_helper<T, i + 1>::type>::type;
 };
 
