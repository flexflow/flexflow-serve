#ifndef _FLEXFLOW_UTILS_GRAPH_UNDIRECTED_H
#define _FLEXFLOW_UTILS_GRAPH_UNDIRECTED_H

<<<<<<< HEAD
#include "node.h"
#include "tl/optional.hpp"
#include "utils/maybe_owned_ref.h"
=======
#include "cow_ptr_t.h"
#include "node.h"
#include "utils/optional.h"
>>>>>>> 3eade8f7
#include "utils/unique.h"
#include <unordered_set>

namespace FlexFlow {

<<<<<<< HEAD
struct UndirectedEdge : use_visitable_cmp<UndirectedEdge> {
public:
  UndirectedEdge() = delete;
  UndirectedEdge(Node src, Node dst);

public:
  Node smaller, bigger;
};

} // namespace FlexFlow

VISITABLE_STRUCT(::FlexFlow::UndirectedEdge, smaller, bigger);
MAKE_VISIT_HASHABLE(::FlexFlow::UndirectedEdge);

namespace FlexFlow {
=======
struct UndirectedEdge {
  Node smaller;
  Node bigger;
};
FF_VISITABLE_STRUCT(UndirectedEdge, smaller, bigger);
>>>>>>> 3eade8f7

struct UndirectedEdgeQuery {
  query_set<Node> nodes;

  static UndirectedEdgeQuery all() {
    NOT_IMPLEMENTED();
  }
};
FF_VISITABLE_STRUCT(UndirectedEdgeQuery, nodes);

UndirectedEdgeQuery query_intersection(UndirectedEdgeQuery const &,
                                       UndirectedEdgeQuery const &);

struct IUndirectedGraphView : public IGraphView {
  using Edge = UndirectedEdge;
  using EdgeQuery = UndirectedEdgeQuery;

  IUndirectedGraphView(IUndirectedGraphView const &) = delete;
  IUndirectedGraphView &operator=(IUndirectedGraphView const &) = delete;

  virtual std::unordered_set<Edge>
      query_edges(UndirectedEdgeQuery const &) const = 0;
<<<<<<< HEAD
  virtual ~IUndirectedGraphView() = default; // TODO, this may have some
                                             // question
=======
  virtual ~IUndirectedGraphView();

>>>>>>> 3eade8f7
protected:
  IUndirectedGraphView() = default;
};

static_assert(is_rc_copy_virtual_compliant<IUndirectedGraphView>::value,
              RC_COPY_VIRTUAL_MSG);

struct UndirectedGraphView {
public:
  using Edge = UndirectedEdge;
  using EdgeQuery = UndirectedEdgeQuery;

  UndirectedGraphView() = delete;

  operator GraphView const &() const;
  operator GraphView &();

  friend void swap(UndirectedGraphView &, UndirectedGraphView &);

  std::unordered_set<Node> query_nodes(NodeQuery const &) const;
  std::unordered_set<Edge> query_edges(EdgeQuery const &query) const {
    return ptr->query_edges(query);
  }

<<<<<<< HEAD
  // TODO
  operator maybe_owned_ref<IUndirectedGraphView const>() const {
    return maybe_owned_ref<IUndirectedGraphView const>(this->ptr);
  }

=======
>>>>>>> 3eade8f7
  IUndirectedGraphView const *unsafe() const {
    return this->ptr.get();
  }

  template <typename T, typename... Args>
  static
      typename std::enable_if<std::is_base_of<IUndirectedGraphView, T>::value,
                              UndirectedGraphView>::type
      create(Args &&...args) {
    return UndirectedGraphView(
        std::make_shared<T>(std::forward<Args>(args)...));
  }

private:
  UndirectedGraphView(std::shared_ptr<IUndirectedGraphView const> ptr)
      : ptr(ptr) {}

  friend UndirectedGraphView unsafe(IUndirectedGraphView const &);

private:
  std::shared_ptr<IUndirectedGraphView const> ptr;
};
CHECK_WELL_BEHAVED_VALUE_TYPE_NO_EQ(UndirectedGraphView);

struct IUndirectedGraph : public IUndirectedGraphView, public IGraph {
  virtual void add_edge(UndirectedEdge const &) = 0;
  virtual void remove_edge(UndirectedEdge const &) = 0;

  virtual IUndirectedGraph *clone() const = 0;
};

struct UndirectedGraph {
public:
  using Edge = UndirectedEdge;
  using EdgeQuery = UndirectedEdgeQuery;

  UndirectedGraph() = delete;
  UndirectedGraph(UndirectedGraph const &);

  UndirectedGraph &operator=(UndirectedGraph);

  operator UndirectedGraphView() const;

  friend void swap(UndirectedGraph &, UndirectedGraph &);

  Node add_node();
  void add_node_unsafe(Node const &);
  void remove_node_unsafe(Node const &);

  void add_edge(Edge const &);
  void remove_edge(Edge const &);

  std::unordered_set<Edge> query_edges(EdgeQuery const &) const;

  template <typename T>
  static typename std::enable_if<std::is_base_of<IUndirectedGraph, T>::value,
                                 UndirectedGraph>::type
      create() {
    return UndirectedGraph(make_unique<T>());
  }

private:
  UndirectedGraph(std::unique_ptr<IUndirectedGraph>);

private:
  cow_ptr_t<IUndirectedGraph> ptr;
};
CHECK_WELL_BEHAVED_VALUE_TYPE_NO_EQ(UndirectedGraph);

<<<<<<< HEAD
static_assert(std::is_copy_constructible<UndirectedGraph>::value, "");
static_assert(std::is_move_constructible<UndirectedGraph>::value, "");
static_assert(std::is_copy_assignable<UndirectedGraph>::value, "");
static_assert(std::is_move_assignable<UndirectedGraph>::value, "");

=======
>>>>>>> 3eade8f7
} // namespace FlexFlow

#endif<|MERGE_RESOLUTION|>--- conflicted
+++ resolved
@@ -1,43 +1,19 @@
 #ifndef _FLEXFLOW_UTILS_GRAPH_UNDIRECTED_H
 #define _FLEXFLOW_UTILS_GRAPH_UNDIRECTED_H
 
-<<<<<<< HEAD
-#include "node.h"
-#include "tl/optional.hpp"
-#include "utils/maybe_owned_ref.h"
-=======
 #include "cow_ptr_t.h"
 #include "node.h"
 #include "utils/optional.h"
->>>>>>> 3eade8f7
 #include "utils/unique.h"
 #include <unordered_set>
 
 namespace FlexFlow {
 
-<<<<<<< HEAD
-struct UndirectedEdge : use_visitable_cmp<UndirectedEdge> {
-public:
-  UndirectedEdge() = delete;
-  UndirectedEdge(Node src, Node dst);
-
-public:
-  Node smaller, bigger;
-};
-
-} // namespace FlexFlow
-
-VISITABLE_STRUCT(::FlexFlow::UndirectedEdge, smaller, bigger);
-MAKE_VISIT_HASHABLE(::FlexFlow::UndirectedEdge);
-
-namespace FlexFlow {
-=======
 struct UndirectedEdge {
   Node smaller;
   Node bigger;
 };
 FF_VISITABLE_STRUCT(UndirectedEdge, smaller, bigger);
->>>>>>> 3eade8f7
 
 struct UndirectedEdgeQuery {
   query_set<Node> nodes;
@@ -60,13 +36,8 @@
 
   virtual std::unordered_set<Edge>
       query_edges(UndirectedEdgeQuery const &) const = 0;
-<<<<<<< HEAD
-  virtual ~IUndirectedGraphView() = default; // TODO, this may have some
-                                             // question
-=======
-  virtual ~IUndirectedGraphView();
+  virtual ~IUndirectedGraphView() = default;
 
->>>>>>> 3eade8f7
 protected:
   IUndirectedGraphView() = default;
 };
@@ -91,14 +62,6 @@
     return ptr->query_edges(query);
   }
 
-<<<<<<< HEAD
-  // TODO
-  operator maybe_owned_ref<IUndirectedGraphView const>() const {
-    return maybe_owned_ref<IUndirectedGraphView const>(this->ptr);
-  }
-
-=======
->>>>>>> 3eade8f7
   IUndirectedGraphView const *unsafe() const {
     return this->ptr.get();
   }
@@ -168,14 +131,6 @@
 };
 CHECK_WELL_BEHAVED_VALUE_TYPE_NO_EQ(UndirectedGraph);
 
-<<<<<<< HEAD
-static_assert(std::is_copy_constructible<UndirectedGraph>::value, "");
-static_assert(std::is_move_constructible<UndirectedGraph>::value, "");
-static_assert(std::is_copy_assignable<UndirectedGraph>::value, "");
-static_assert(std::is_move_assignable<UndirectedGraph>::value, "");
-
-=======
->>>>>>> 3eade8f7
 } // namespace FlexFlow
 
 #endif