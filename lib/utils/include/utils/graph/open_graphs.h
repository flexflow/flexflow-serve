--- conflicted
+++ resolved
@@ -18,11 +18,6 @@
   OpenMultiDiGraphView() = delete;
 
   operator MultiDiGraphView() const;
-<<<<<<< HEAD
-
-  friend void swap(OpenMultiDiGraphView &, OpenMultiDiGraphView &);
-=======
->>>>>>> 066eb1d2
 
   friend void swap(OpenMultiDiGraphView &, OpenMultiDiGraphView &);
 
