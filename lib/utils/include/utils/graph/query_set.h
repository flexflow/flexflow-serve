#ifndef _FLEXFLOW_UTILS_INCLUDE_UTILS_GRAPH_QUERY_SET_H
#define _FLEXFLOW_UTILS_INCLUDE_UTILS_GRAPH_QUERY_SET_H

#include "utils/bidict.h"
#include "utils/containers.h"
#include "utils/exception.h"
#include "utils/optional.h"
#include <unordered_set>

namespace FlexFlow {

template <typename T>
struct query_set {
  query_set() = delete;
<<<<<<< HEAD
  query_set(T const &) {
    NOT_IMPLEMENTED();
  }
  query_set(std::unordered_set<T> const &) {
    NOT_IMPLEMENTED();
  }
  query_set(optional<std::unordered_set<T>> const &) {
    NOT_IMPLEMENTED();
  }
  query_set(std::initializer_list<T> const &l)
      : query_set(std::unordered_set<T>{l}) {}
=======
  query_set(T const &query) : query({query}) {}

  query_set(std::unordered_set<T> const &query) : query(query) {}

  query_set(optional<std::unordered_set<T>> const &query) : query(query) {}
>>>>>>> 3429a783

  friend bool operator==(query_set const &lhs, query_set const &rhs) {
    return lhs.value == rhs.value;
  }

  friend bool operator!=(query_set const &lhs, query_set const &rhs) {
    return lhs.value != rhs.value;
  }

  friend bool operator<(query_set const &lhs, query_set const &rhs) {
    return lhs.value < rhs.value;
  }

  friend bool is_matchall(query_set const &q) {
    return !q.query.has_value();
  }

  friend std::unordered_set<T> allowed_values(query_set const &q) {
    assert(!is_matchall(q));
    return q.query.value();
  }

  static query_set<T> matchall() {
    return {nullopt};
  }

private:
  optional<std::unordered_set<T>> query;
};

template <typename T>
query_set<T> matchall() {
  return query_set<T>::matchall();
}

template <typename T>
bool includes(query_set<T> const &q, T const &v) {
  return is_matchall(q) || contains(allowed_values(q), v);
}

template <typename T, typename C>
std::unordered_set<T> apply_query(query_set<T> const &q, C const &c) {
  if (is_matchall(q)) {
    return unique(c);
  }

  return filter(unique(c), [&](T const &t) { return includes(q, t); });
}

template <typename C,
          typename K = typename C::key_type,
          typename V = typename C::mapped_type>
std::unordered_map<K, V> query_keys(query_set<K> const &q, C const &m) {
  if (is_matchall(q)) {
    return m;
  }
  return filter_keys(m, [&](K const &key) { return includes(q, key); });
}

template <typename K, typename V>
std::unordered_map<K, V> query_keys(query_set<V> const &q,
                                    bidict<K, V> const &m) {
  if (is_matchall(q)) {
    return filter_values(m, [](V const &value) { return true; });
  }
  return filter_values(m, [&](V const &value) { return includes(q, value); });
}

template <typename C,
          typename K = typename C::key_type,
          typename V = typename C::mapped_type>
std::unordered_map<K, V> query_values(query_set<V> const &q, C const &m) {
  if (is_matchall(q)) {
    return m;
  }
  return filter_values(m, [&](V const &value) { return includes(q, value); });
}

template <typename T>
query_set<T> query_intersection(query_set<T> const &lhs,
                                query_set<T> const &rhs) {
  if (is_matchall(lhs)) {
    return rhs;
  } else if (is_matchall(rhs)) {
    return lhs;
  } else {
    return intersection(allowed_values(lhs), allowed_values(rhs));
  }
}

template <typename T>
query_set<T> query_union(query_set<T> const &lhs, query_set<T> const &rhs) {
  if (is_matchall(lhs) || is_matchall(rhs)) {
    return query_set<T>::matchall();
  } else {
    return set_union(allowed_values(lhs), allowed_values(rhs));
  }
}

} // namespace FlexFlow

#endif<|MERGE_RESOLUTION|>--- conflicted
+++ resolved
@@ -12,25 +12,14 @@
 template <typename T>
 struct query_set {
   query_set() = delete;
-<<<<<<< HEAD
-  query_set(T const &) {
-    NOT_IMPLEMENTED();
-  }
-  query_set(std::unordered_set<T> const &) {
-    NOT_IMPLEMENTED();
-  }
-  query_set(optional<std::unordered_set<T>> const &) {
-    NOT_IMPLEMENTED();
-  }
-  query_set(std::initializer_list<T> const &l)
-      : query_set(std::unordered_set<T>{l}) {}
-=======
   query_set(T const &query) : query({query}) {}
 
   query_set(std::unordered_set<T> const &query) : query(query) {}
 
   query_set(optional<std::unordered_set<T>> const &query) : query(query) {}
->>>>>>> 3429a783
+
+    query_set(std::initializer_list<T> const &l)
+      : query_set(std::unordered_set<T>{l}) {}
 
   friend bool operator==(query_set const &lhs, query_set const &rhs) {
     return lhs.value == rhs.value;
@@ -90,15 +79,6 @@
   return filter_keys(m, [&](K const &key) { return includes(q, key); });
 }
 
-template <typename K, typename V>
-std::unordered_map<K, V> query_keys(query_set<V> const &q,
-                                    bidict<K, V> const &m) {
-  if (is_matchall(q)) {
-    return filter_values(m, [](V const &value) { return true; });
-  }
-  return filter_values(m, [&](V const &value) { return includes(q, value); });
-}
-
 template <typename C,
           typename K = typename C::key_type,
           typename V = typename C::mapped_type>
