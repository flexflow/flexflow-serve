#ifndef _FLEXFLOW_UTILS_GRAPH_LABELLED_GRAPHS_H
#define _FLEXFLOW_UTILS_GRAPH_LABELLED_GRAPHS_H

<<<<<<< HEAD
#include "labelled_graph_interfaces.h"
#include "multidigraph.h"
#include "open_graphs.h"
#include "utils/exception.h"
#include "utils/unique.h"
#include <memory>
#include <unordered_map>

namespace FlexFlow {

template <typename NodeLabel>
struct NodeLabelledMultiDiGraph {
private:
  using Interface = INodeLabelledMultiDiGraph<NodeLabel>;

public:
  NodeLabelledMultiDiGraph() = delete;
  NodeLabelledMultiDiGraph(NodeLabelledMultiDiGraph const &other)
      : ptr(other.ptr->clone()) {}
  NodeLabelledMultiDiGraph &operator=(NodeLabelledMultiDiGraph other) {
    swap(*this, other);
    return *this;
  }

  friend void swap(NodeLabelledMultiDiGraph &lhs,
                   NodeLabelledMultiDiGraph &rhs) {
    using std::swap;

    swap(lhs.ptr, rhs.ptr);
  }

  Node add_node(NodeLabel const &l) {
    return this->ptr->add_node(l);
  }
  NodeLabel &at(Node const &n) {
    return this->ptr->at(n);
  }
  NodeLabel const &at(Node const &n) const {
    return this->ptr->at(n);
  }

  void add_edge(MultiDiEdge const &e) {
    return this->ptr->add_edge(e);
  }

  std::unordered_set<Node> query_nodes(NodeQuery const &q) const {
    return this->ptr->query_nodes(q);
  }
  std::unordered_set<MultiDiEdge> query_edges(MultiDiEdgeQuery const &q) const {
    return this->ptr->query_edges(q);
  }

  template <typename BaseImpl>
  static typename std::enable_if<std::is_base_of<Interface, BaseImpl>::value,
                                 NodeLabelledMultiDiGraph>::type
      create() {
    return NodeLabelledMultiDiGraph(make_unique<BaseImpl>());
  }

private:
  NodeLabelledMultiDiGraph(std::unique_ptr<Interface> ptr)
      : ptr(std::move(ptr)) {}

private:
  std::unique_ptr<Interface> ptr;
};

template <typename NodeLabel, typename EdgeLabel>
struct LabelledMultiDiGraph {
private:
  using Interface = ILabelledMultiDiGraph<NodeLabel, EdgeLabel>;

public:
  LabelledMultiDiGraph() = delete;
  LabelledMultiDiGraph(LabelledMultiDiGraph const &other)
      : ptr(other.ptr->clone()) {}
  LabelledMultiDiGraph &operator=(LabelledMultiDiGraph other) {
    swap(*this, other);
    return *this;
  }

  friend void swap(LabelledMultiDiGraph &lhs, LabelledMultiDiGraph &rhs) {
    using std::swap;

    swap(lhs.ptr, rhs.ptr);
  }

  Node add_node(NodeLabel const &l) {
    return this->ptr->add_node(l);
  }
  NodeLabel &at(Node const &n) {
    return this->ptr->at(n);
  }
  NodeLabel const &at(Node const &n) const {
    return this->ptr->at(n);
  }

  void add_edge(MultiDiEdge const &e, EdgeLabel const &l) {
    return this->ptr->add_edge(e, l);
  }
  EdgeLabel &at(MultiDiEdge const &e) {
    return this->ptr->at(e);
  }
  EdgeLabel const &at(MultiDiEdge const &e) const {
    return this->ptr->at(e);
  }

  std::unordered_set<Node> query_nodes(NodeQuery const &q) const {
    return this->ptr->query_nodes(q);
  }
  std::unordered_set<MultiDiEdge> query_edges(MultiDiEdgeQuery const &q) const {
    return this->ptr->query_edges(q);
  }

  template <typename BaseImpl>
  static typename std::enable_if<std::is_base_of<Interface, BaseImpl>::value,
                                 LabelledMultiDiGraph>::type
      create() {
    return LabelledMultiDiGraph(make_unique<BaseImpl>());
  }

private:
  LabelledMultiDiGraph(std::unique_ptr<Interface> ptr) : ptr(std::move(ptr)) {}

private:
  std::unique_ptr<Interface> ptr;
};

template <typename NodeLabel, typename OutputLabel>
struct OutputLabelledMultiDiGraph {
private:
  using Interface = IOutputLabelledMultiDiGraph<NodeLabel, OutputLabel>;

public:
  OutputLabelledMultiDiGraph() = delete;
  OutputLabelledMultiDiGraph(OutputLabelledMultiDiGraph const &other)
      : ptr(other.ptr->clone()) {}
  OutputLabelledMultiDiGraph &operator=(OutputLabelledMultiDiGraph other) {
    swap(*this, other);
    return *this;
  }

  friend void swap(OutputLabelledMultiDiGraph &lhs,
                   OutputLabelledMultiDiGraph &rhs) {
    using std::swap;

    swap(lhs.ptr, rhs.ptr);
  }

  Node add_node(NodeLabel const &l) {
    return this->ptr->add_node(l);
  }
  NodeLabel &at(Node const &n) {
    return this->ptr->at(n);
  }
  NodeLabel const &at(Node const &n) const {
    return this->ptr->at(n);
  }

  void add_output(MultiDiOutput const &o, OutputLabel const &l) {
    return this->ptr->add_output(o, l);
  };
  void add_edge(MultiDiOutput const &o, MultiDiInput const &i) {
    return this->ptr->add_edge(o, i);
  };

  OutputLabel &at(MultiDiOutput const &o) {
    return this->ptr->at(o);
  }
  OutputLabel const &at(MultiDiOutput const &o) const {
    return this->ptr->at(o);
  }

  std::unordered_set<Node> query_nodes(NodeQuery const &q) const {
    return this->ptr->query_nodes(q);
  }
  std::unordered_set<MultiDiEdge> query_edges(MultiDiEdgeQuery const &q) const {
    return this->ptr->query_edges(q);
  }

private:
  OutputLabelledMultiDiGraph(
      std::unique_ptr<IOutputLabelledMultiDiGraph<NodeLabel, OutputLabel>> ptr)
      : ptr(std::move(ptr)) {}

private:
  std::unique_ptr<Interface> ptr;
};

template <typename NodeLabel,
          typename EdgeLabel,
          typename InputLabel = EdgeLabel,
          typename OutputLabel = InputLabel>
struct LabelledOpenMultiDiGraph {
private:
  using Interface =
      ILabelledOpenMultiDiGraph<NodeLabel, EdgeLabel, InputLabel, OutputLabel>;

public:
  LabelledOpenMultiDiGraph() = delete;
  LabelledOpenMultiDiGraph(LabelledOpenMultiDiGraph const &other)
      : ptr(other.ptr->clone()) {}

  LabelledOpenMultiDiGraph &operator=(LabelledOpenMultiDiGraph const &other) {
    swap(*this, other);
    return *this;
  }

  friend void swap(LabelledOpenMultiDiGraph &lhs,
                   LabelledOpenMultiDiGraph &rhs) {
    using std::swap;

    swap(lhs.ptr, rhs.ptr);
  }

  Node add_node(NodeLabel const &l) {
    return this->ptr->add_node(l);
  }
  NodeLabel &at(Node const &n) {
    return this->ptr->at(n);
  }
  NodeLabel const &at(Node const &n) const {
    return this->ptr->at(n);
  }

  std::unordered_set<Node> query_nodes(NodeQuery const &q) const {
    return this->ptr->query_nodes(q);
  }
  std::unordered_set<MultiDiEdge> query_edges(MultiDiEdgeQuery const &q) const {
    return this->ptr->query_edges(q);
  }

  void add_edge(MultiDiEdge const &e, EdgeLabel const &l) {
    return this->ptr->add_edge(e, l);
  }
  EdgeLabel &at(MultiDiEdge const &e) {
    return this->ptr->at(e);
  }
  EdgeLabel const &at(MultiDiEdge const &e) const {
    return this->ptr->at(e);
  }

  void add_edge(InputMultiDiEdge const &e, InputLabel const &l) {
    return this->ptr->add_edge(e, l);
  }
  InputLabel &at(InputMultiDiEdge const &e) {
    return this->ptr->at(e);
  }
  InputLabel const &at(InputMultiDiEdge const &e) const {
    return this->ptr->at(e);
  }

  void add_edge(OutputMultiDiEdge const &, OutputLabel const &);
  OutputLabel &at(OutputMultiDiEdge const &);
  OutputLabel const &at(OutputMultiDiEdge const &) const;

  template <typename BaseImpl>
  static typename std::enable_if<std::is_base_of<Interface, BaseImpl>::value,
                                 LabelledOpenMultiDiGraph>::type
      create() {
    return LabelledOpenMultiDiGraph(make_unique<BaseImpl>());
  }

private:
  LabelledOpenMultiDiGraph(std::unique_ptr<Interface> ptr)
      : ptr(std::move(ptr)) {}

private:
  std::unique_ptr<Interface> ptr;
};
static_assert(std::is_copy_constructible<NodeLabelledMultiDiGraph<int>>::value,
              "");
static_assert(std::is_move_constructible<NodeLabelledMultiDiGraph<int>>::value,
              "");
static_assert(std::is_copy_assignable<NodeLabelledMultiDiGraph<int>>::value,
              "");
static_assert(std::is_move_assignable<NodeLabelledMultiDiGraph<int>>::value,
              "");

static_assert(std::is_copy_constructible<LabelledMultiDiGraph<int, int>>::value,
              "");
static_assert(std::is_move_constructible<LabelledMultiDiGraph<int, int>>::value,
              "");
static_assert(std::is_copy_assignable<LabelledMultiDiGraph<int, int>>::value,
              "");
static_assert(std::is_move_assignable<LabelledMultiDiGraph<int, int>>::value,
              "");

static_assert(
    std::is_copy_constructible<OutputLabelledMultiDiGraph<int, int>>::value,
    "");
static_assert(
    std::is_move_constructible<OutputLabelledMultiDiGraph<int, int>>::value,
    "");
static_assert(
    std::is_copy_assignable<OutputLabelledMultiDiGraph<int, int>>::value, "");
static_assert(
    std::is_move_assignable<OutputLabelledMultiDiGraph<int, int>>::value, "");

static_assert(
    std::is_copy_constructible<LabelledOpenMultiDiGraph<int, int>>::value, "");
static_assert(
    std::is_move_constructible<LabelledOpenMultiDiGraph<int, int>>::value, "");
static_assert(
    std::is_copy_assignable<LabelledOpenMultiDiGraph<int, int>>::value, "");
static_assert(
    std::is_move_assignable<LabelledOpenMultiDiGraph<int, int>>::value, "");

} // namespace FlexFlow
=======
#include "labelled/algorithms.h"
#include "labelled/labelled_downward_open.h"
#include "labelled/labelled_open.h"
#include "labelled/labelled_upward_open.h"
#include "labelled/node_labelled.h"
#include "labelled/open_algorithms.h"
#include "labelled/output_labelled.h"
#include "labelled/standard_labelled.h"
#include "labelled/unordered_labelled_graphs.h"
>>>>>>> 3eade8f7

#endif<|MERGE_RESOLUTION|>--- conflicted
+++ resolved
@@ -1,317 +1,6 @@
 #ifndef _FLEXFLOW_UTILS_GRAPH_LABELLED_GRAPHS_H
 #define _FLEXFLOW_UTILS_GRAPH_LABELLED_GRAPHS_H
 
-<<<<<<< HEAD
-#include "labelled_graph_interfaces.h"
-#include "multidigraph.h"
-#include "open_graphs.h"
-#include "utils/exception.h"
-#include "utils/unique.h"
-#include <memory>
-#include <unordered_map>
-
-namespace FlexFlow {
-
-template <typename NodeLabel>
-struct NodeLabelledMultiDiGraph {
-private:
-  using Interface = INodeLabelledMultiDiGraph<NodeLabel>;
-
-public:
-  NodeLabelledMultiDiGraph() = delete;
-  NodeLabelledMultiDiGraph(NodeLabelledMultiDiGraph const &other)
-      : ptr(other.ptr->clone()) {}
-  NodeLabelledMultiDiGraph &operator=(NodeLabelledMultiDiGraph other) {
-    swap(*this, other);
-    return *this;
-  }
-
-  friend void swap(NodeLabelledMultiDiGraph &lhs,
-                   NodeLabelledMultiDiGraph &rhs) {
-    using std::swap;
-
-    swap(lhs.ptr, rhs.ptr);
-  }
-
-  Node add_node(NodeLabel const &l) {
-    return this->ptr->add_node(l);
-  }
-  NodeLabel &at(Node const &n) {
-    return this->ptr->at(n);
-  }
-  NodeLabel const &at(Node const &n) const {
-    return this->ptr->at(n);
-  }
-
-  void add_edge(MultiDiEdge const &e) {
-    return this->ptr->add_edge(e);
-  }
-
-  std::unordered_set<Node> query_nodes(NodeQuery const &q) const {
-    return this->ptr->query_nodes(q);
-  }
-  std::unordered_set<MultiDiEdge> query_edges(MultiDiEdgeQuery const &q) const {
-    return this->ptr->query_edges(q);
-  }
-
-  template <typename BaseImpl>
-  static typename std::enable_if<std::is_base_of<Interface, BaseImpl>::value,
-                                 NodeLabelledMultiDiGraph>::type
-      create() {
-    return NodeLabelledMultiDiGraph(make_unique<BaseImpl>());
-  }
-
-private:
-  NodeLabelledMultiDiGraph(std::unique_ptr<Interface> ptr)
-      : ptr(std::move(ptr)) {}
-
-private:
-  std::unique_ptr<Interface> ptr;
-};
-
-template <typename NodeLabel, typename EdgeLabel>
-struct LabelledMultiDiGraph {
-private:
-  using Interface = ILabelledMultiDiGraph<NodeLabel, EdgeLabel>;
-
-public:
-  LabelledMultiDiGraph() = delete;
-  LabelledMultiDiGraph(LabelledMultiDiGraph const &other)
-      : ptr(other.ptr->clone()) {}
-  LabelledMultiDiGraph &operator=(LabelledMultiDiGraph other) {
-    swap(*this, other);
-    return *this;
-  }
-
-  friend void swap(LabelledMultiDiGraph &lhs, LabelledMultiDiGraph &rhs) {
-    using std::swap;
-
-    swap(lhs.ptr, rhs.ptr);
-  }
-
-  Node add_node(NodeLabel const &l) {
-    return this->ptr->add_node(l);
-  }
-  NodeLabel &at(Node const &n) {
-    return this->ptr->at(n);
-  }
-  NodeLabel const &at(Node const &n) const {
-    return this->ptr->at(n);
-  }
-
-  void add_edge(MultiDiEdge const &e, EdgeLabel const &l) {
-    return this->ptr->add_edge(e, l);
-  }
-  EdgeLabel &at(MultiDiEdge const &e) {
-    return this->ptr->at(e);
-  }
-  EdgeLabel const &at(MultiDiEdge const &e) const {
-    return this->ptr->at(e);
-  }
-
-  std::unordered_set<Node> query_nodes(NodeQuery const &q) const {
-    return this->ptr->query_nodes(q);
-  }
-  std::unordered_set<MultiDiEdge> query_edges(MultiDiEdgeQuery const &q) const {
-    return this->ptr->query_edges(q);
-  }
-
-  template <typename BaseImpl>
-  static typename std::enable_if<std::is_base_of<Interface, BaseImpl>::value,
-                                 LabelledMultiDiGraph>::type
-      create() {
-    return LabelledMultiDiGraph(make_unique<BaseImpl>());
-  }
-
-private:
-  LabelledMultiDiGraph(std::unique_ptr<Interface> ptr) : ptr(std::move(ptr)) {}
-
-private:
-  std::unique_ptr<Interface> ptr;
-};
-
-template <typename NodeLabel, typename OutputLabel>
-struct OutputLabelledMultiDiGraph {
-private:
-  using Interface = IOutputLabelledMultiDiGraph<NodeLabel, OutputLabel>;
-
-public:
-  OutputLabelledMultiDiGraph() = delete;
-  OutputLabelledMultiDiGraph(OutputLabelledMultiDiGraph const &other)
-      : ptr(other.ptr->clone()) {}
-  OutputLabelledMultiDiGraph &operator=(OutputLabelledMultiDiGraph other) {
-    swap(*this, other);
-    return *this;
-  }
-
-  friend void swap(OutputLabelledMultiDiGraph &lhs,
-                   OutputLabelledMultiDiGraph &rhs) {
-    using std::swap;
-
-    swap(lhs.ptr, rhs.ptr);
-  }
-
-  Node add_node(NodeLabel const &l) {
-    return this->ptr->add_node(l);
-  }
-  NodeLabel &at(Node const &n) {
-    return this->ptr->at(n);
-  }
-  NodeLabel const &at(Node const &n) const {
-    return this->ptr->at(n);
-  }
-
-  void add_output(MultiDiOutput const &o, OutputLabel const &l) {
-    return this->ptr->add_output(o, l);
-  };
-  void add_edge(MultiDiOutput const &o, MultiDiInput const &i) {
-    return this->ptr->add_edge(o, i);
-  };
-
-  OutputLabel &at(MultiDiOutput const &o) {
-    return this->ptr->at(o);
-  }
-  OutputLabel const &at(MultiDiOutput const &o) const {
-    return this->ptr->at(o);
-  }
-
-  std::unordered_set<Node> query_nodes(NodeQuery const &q) const {
-    return this->ptr->query_nodes(q);
-  }
-  std::unordered_set<MultiDiEdge> query_edges(MultiDiEdgeQuery const &q) const {
-    return this->ptr->query_edges(q);
-  }
-
-private:
-  OutputLabelledMultiDiGraph(
-      std::unique_ptr<IOutputLabelledMultiDiGraph<NodeLabel, OutputLabel>> ptr)
-      : ptr(std::move(ptr)) {}
-
-private:
-  std::unique_ptr<Interface> ptr;
-};
-
-template <typename NodeLabel,
-          typename EdgeLabel,
-          typename InputLabel = EdgeLabel,
-          typename OutputLabel = InputLabel>
-struct LabelledOpenMultiDiGraph {
-private:
-  using Interface =
-      ILabelledOpenMultiDiGraph<NodeLabel, EdgeLabel, InputLabel, OutputLabel>;
-
-public:
-  LabelledOpenMultiDiGraph() = delete;
-  LabelledOpenMultiDiGraph(LabelledOpenMultiDiGraph const &other)
-      : ptr(other.ptr->clone()) {}
-
-  LabelledOpenMultiDiGraph &operator=(LabelledOpenMultiDiGraph const &other) {
-    swap(*this, other);
-    return *this;
-  }
-
-  friend void swap(LabelledOpenMultiDiGraph &lhs,
-                   LabelledOpenMultiDiGraph &rhs) {
-    using std::swap;
-
-    swap(lhs.ptr, rhs.ptr);
-  }
-
-  Node add_node(NodeLabel const &l) {
-    return this->ptr->add_node(l);
-  }
-  NodeLabel &at(Node const &n) {
-    return this->ptr->at(n);
-  }
-  NodeLabel const &at(Node const &n) const {
-    return this->ptr->at(n);
-  }
-
-  std::unordered_set<Node> query_nodes(NodeQuery const &q) const {
-    return this->ptr->query_nodes(q);
-  }
-  std::unordered_set<MultiDiEdge> query_edges(MultiDiEdgeQuery const &q) const {
-    return this->ptr->query_edges(q);
-  }
-
-  void add_edge(MultiDiEdge const &e, EdgeLabel const &l) {
-    return this->ptr->add_edge(e, l);
-  }
-  EdgeLabel &at(MultiDiEdge const &e) {
-    return this->ptr->at(e);
-  }
-  EdgeLabel const &at(MultiDiEdge const &e) const {
-    return this->ptr->at(e);
-  }
-
-  void add_edge(InputMultiDiEdge const &e, InputLabel const &l) {
-    return this->ptr->add_edge(e, l);
-  }
-  InputLabel &at(InputMultiDiEdge const &e) {
-    return this->ptr->at(e);
-  }
-  InputLabel const &at(InputMultiDiEdge const &e) const {
-    return this->ptr->at(e);
-  }
-
-  void add_edge(OutputMultiDiEdge const &, OutputLabel const &);
-  OutputLabel &at(OutputMultiDiEdge const &);
-  OutputLabel const &at(OutputMultiDiEdge const &) const;
-
-  template <typename BaseImpl>
-  static typename std::enable_if<std::is_base_of<Interface, BaseImpl>::value,
-                                 LabelledOpenMultiDiGraph>::type
-      create() {
-    return LabelledOpenMultiDiGraph(make_unique<BaseImpl>());
-  }
-
-private:
-  LabelledOpenMultiDiGraph(std::unique_ptr<Interface> ptr)
-      : ptr(std::move(ptr)) {}
-
-private:
-  std::unique_ptr<Interface> ptr;
-};
-static_assert(std::is_copy_constructible<NodeLabelledMultiDiGraph<int>>::value,
-              "");
-static_assert(std::is_move_constructible<NodeLabelledMultiDiGraph<int>>::value,
-              "");
-static_assert(std::is_copy_assignable<NodeLabelledMultiDiGraph<int>>::value,
-              "");
-static_assert(std::is_move_assignable<NodeLabelledMultiDiGraph<int>>::value,
-              "");
-
-static_assert(std::is_copy_constructible<LabelledMultiDiGraph<int, int>>::value,
-              "");
-static_assert(std::is_move_constructible<LabelledMultiDiGraph<int, int>>::value,
-              "");
-static_assert(std::is_copy_assignable<LabelledMultiDiGraph<int, int>>::value,
-              "");
-static_assert(std::is_move_assignable<LabelledMultiDiGraph<int, int>>::value,
-              "");
-
-static_assert(
-    std::is_copy_constructible<OutputLabelledMultiDiGraph<int, int>>::value,
-    "");
-static_assert(
-    std::is_move_constructible<OutputLabelledMultiDiGraph<int, int>>::value,
-    "");
-static_assert(
-    std::is_copy_assignable<OutputLabelledMultiDiGraph<int, int>>::value, "");
-static_assert(
-    std::is_move_assignable<OutputLabelledMultiDiGraph<int, int>>::value, "");
-
-static_assert(
-    std::is_copy_constructible<LabelledOpenMultiDiGraph<int, int>>::value, "");
-static_assert(
-    std::is_move_constructible<LabelledOpenMultiDiGraph<int, int>>::value, "");
-static_assert(
-    std::is_copy_assignable<LabelledOpenMultiDiGraph<int, int>>::value, "");
-static_assert(
-    std::is_move_assignable<LabelledOpenMultiDiGraph<int, int>>::value, "");
-
-} // namespace FlexFlow
-=======
 #include "labelled/algorithms.h"
 #include "labelled/labelled_downward_open.h"
 #include "labelled/labelled_open.h"
@@ -321,6 +10,5 @@
 #include "labelled/output_labelled.h"
 #include "labelled/standard_labelled.h"
 #include "labelled/unordered_labelled_graphs.h"
->>>>>>> 3eade8f7
 
 #endif