#ifndef _FLEXFLOW_UTILS_GRAPH_MULTIDIGRAPH_H
#define _FLEXFLOW_UTILS_GRAPH_MULTIDIGRAPH_H

<<<<<<< HEAD
#include "node.h"
#include "tl/optional.hpp"
#include "utils/maybe_owned_ref.h"
=======
#include "cow_ptr_t.h"
#include "node.h"
#include "tl/optional.hpp"
#include "utils/type_traits.h"
>>>>>>> b2fe85f6
#include "utils/unique.h"
#include "utils/visitable.h"
#include <unordered_set>

namespace FlexFlow {

<<<<<<< HEAD
struct MultiDiEdge : use_visitable_cmp<MultiDiEdge> {
public:
  MultiDiEdge() = delete;
  MultiDiEdge(Node src, Node dst, size_t srcIdx, size_t dstIdx);

public:
  Node src, dst;
  std::size_t srcIdx, dstIdx;
=======
/**
 * @class NodePort
 * @brief An opaque object used to disambiguate multiple edges between the same
 * nodes in a MultiDiGraph
 *
 * Name chosen to match the terminology used by <a href="linkURL">ELK</a>
 *
 */
struct NodePort : public strong_typedef<NodePort, size_t> {
  using strong_typedef::strong_typedef;
>>>>>>> b2fe85f6
};

} // namespace FlexFlow

MAKE_TYPEDEF_HASHABLE(::FlexFlow::NodePort);
MAKE_TYPEDEF_PRINTABLE(::FlexFlow::NodePort, "NodePort");

namespace FlexFlow {

struct MultiDiEdge {
  Node src, dst;
  NodePort srcIdx, dstIdx;
};
FF_VISITABLE_STRUCT(MultiDiEdge, src, dst, srcIdx, dstIdx);

struct MultiDiEdgeQuery {
  tl::optional<std::unordered_set<Node>> srcs = tl::nullopt, dsts = tl::nullopt;
<<<<<<< HEAD
  tl::optional<std::unordered_set<std::size_t>> srcIdxs = tl::nullopt,
                                                dstIdxs = tl::nullopt;
=======
  tl::optional<std::unordered_set<NodePort>> srcIdxs = tl::nullopt,
                                             dstIdxs = tl::nullopt;
>>>>>>> b2fe85f6

  MultiDiEdgeQuery(
      tl::optional<std::unordered_set<Node>> const &srcs = tl::nullopt,
      tl::optional<std::unordered_set<Node>> const &dsts = tl::nullopt,
<<<<<<< HEAD
      tl::optional<std::unordered_set<std::size_t>> const &srcIdxs =
          tl::nullopt,
      tl::optional<std::unordered_set<std::size_t>> const &dstIdxs =
          tl::nullopt);
=======
      tl::optional<std::unordered_set<NodePort>> const &srcIdxs = tl::nullopt,
      tl::optional<std::unordered_set<NodePort>> const &dstIdxs = tl::nullopt);
>>>>>>> b2fe85f6

  MultiDiEdgeQuery with_src_nodes(std::unordered_set<Node> const &) const;
  MultiDiEdgeQuery with_src_node(Node const &) const;
  MultiDiEdgeQuery with_dst_nodes(std::unordered_set<Node> const &) const;
  MultiDiEdgeQuery with_dst_node(Node const &) const;
  MultiDiEdgeQuery with_src_idxs(std::unordered_set<NodePort> const &) const;
  MultiDiEdgeQuery with_src_idx(NodePort const &) const;
  MultiDiEdgeQuery with_dst_idxs(std::unordered_set<NodePort> const &) const;
  MultiDiEdgeQuery with_dst_idx(NodePort const &) const;

  static MultiDiEdgeQuery all();
};

<<<<<<< HEAD
=======
struct MultiDiInput {
  Node node;
  NodePort idx;
};
FF_VISITABLE_STRUCT(MultiDiInput, node, idx);

MultiDiInput get_input(MultiDiEdge const &);

struct MultiDiOutput {
  Node node;
  NodePort idx;
};
FF_VISITABLE_STRUCT(MultiDiOutput, node, idx);

MultiDiOutput get_output(MultiDiEdge const &);

>>>>>>> b2fe85f6
MultiDiEdgeQuery query_intersection(MultiDiEdgeQuery const &,
                                    MultiDiEdgeQuery const &);

struct IMultiDiGraphView : public IGraphView {
  using Edge = MultiDiEdge;
  using EdgeQuery = MultiDiEdgeQuery;

  virtual std::unordered_set<Edge> query_edges(EdgeQuery const &) const = 0;
  virtual ~IMultiDiGraphView();
};

<<<<<<< HEAD
template <typename T>
struct dep_tracked_ref {
  dep_tracked_ref() = delete;
  dep_tracked_ref(dep_tracked_ref const &);

  constexpr operator T &() const noexcept {
    return *_ptr;
  }
  constexpr T &get() const noexcept {
    return *_ptr;
  }

private:
  explicit dep_tracked_ref(T &ref) : _ptr(&ref) {}

  friend struct DependencyOwner;
  T *_ptr;
};

=======
>>>>>>> b2fe85f6
static_assert(is_rc_copy_virtual_compliant<IMultiDiGraphView>::value,
              RC_COPY_VIRTUAL_MSG);

struct IMultiDiGraph : public IMultiDiGraphView, public IGraph {
  virtual NodePort add_node_port();
  virtual void add_node_port_unsafe(NodePort const &);
  virtual void add_edge(Edge const &) = 0;
  virtual void remove_edge(Edge const &) = 0;

  virtual std::unordered_set<Node>
      query_nodes(NodeQuery const &query) const override {
    return static_cast<IMultiDiGraphView const *>(this)->query_nodes(query);
  }

  virtual IMultiDiGraph *clone() const override = 0;
};

static_assert(is_rc_copy_virtual_compliant<IMultiDiGraph>::value,
              RC_COPY_VIRTUAL_MSG);

struct MultiDiGraphView {
public:
  using Edge = MultiDiEdge;
  using EdgeQuery = MultiDiEdgeQuery;

  operator GraphView() const;

  friend void swap(MultiDiGraphView &, MultiDiGraphView &);

  IMultiDiGraphView const *unsafe() const {
    return this->ptr.get();
  }

  std::unordered_set<Node> query_nodes(NodeQuery const &) const;
  std::unordered_set<Edge> query_edges(EdgeQuery const &) const;

  template <typename T, typename... Args>
  static typename std::enable_if<std::is_base_of<IMultiDiGraphView, T>::value,
                                 MultiDiGraphView>::type
      create(Args &&...args) {
    return MultiDiGraphView(
        std::make_shared<T const>(std::forward<Args>(args)...));
  }

private:
  MultiDiGraphView(std::shared_ptr<IMultiDiGraphView const>);

  friend struct MultiDiGraph;
  friend MultiDiGraphView unsafe(IMultiDiGraphView const &);

private:
  std::shared_ptr<IMultiDiGraphView const> ptr;
};

MultiDiGraphView unsafe(IMultiDiGraphView const &);

struct MultiDiGraph {
public:
  using Edge = MultiDiEdge;
  using EdgeQuery = MultiDiEdgeQuery;

  MultiDiGraph() = delete;
  MultiDiGraph(MultiDiGraph const &) = default;
  MultiDiGraph &operator=(MultiDiGraph const &) = default;

  operator MultiDiGraphView() const;

  friend void swap(MultiDiGraph &, MultiDiGraph &);

  Node add_node();
  NodePort add_node_port();
  void add_node_unsafe(Node const &);
  void add_node_port_unsafe(NodePort const &);
  void remove_node_unsafe(Node const &);

  void add_edge(Edge const &e);
  void remove_edge(Edge const &e);

  std::unordered_set<Node> query_nodes(NodeQuery const &) const;
  std::unordered_set<Edge> query_edges(EdgeQuery const &) const;

  template <typename T>
  static typename std::enable_if<std::is_base_of<IMultiDiGraph, T>::value,
                                 MultiDiGraph>::type
      create() {
    return MultiDiGraph(make_unique<T>());
  }

private:
  MultiDiGraph(std::unique_ptr<IMultiDiGraph>);

private:
  cow_ptr_t<IMultiDiGraph> ptr;
};

static_assert(std::is_copy_constructible<MultiDiGraph>::value, "");
static_assert(std::is_move_constructible<MultiDiGraph>::value, "");
static_assert(std::is_copy_assignable<MultiDiGraph>::value, "");
static_assert(std::is_move_assignable<MultiDiGraph>::value, "");

} // namespace FlexFlow

#endif<|MERGE_RESOLUTION|>--- conflicted
+++ resolved
@@ -1,32 +1,16 @@
 #ifndef _FLEXFLOW_UTILS_GRAPH_MULTIDIGRAPH_H
 #define _FLEXFLOW_UTILS_GRAPH_MULTIDIGRAPH_H
 
-<<<<<<< HEAD
-#include "node.h"
-#include "tl/optional.hpp"
-#include "utils/maybe_owned_ref.h"
-=======
 #include "cow_ptr_t.h"
 #include "node.h"
 #include "tl/optional.hpp"
 #include "utils/type_traits.h"
->>>>>>> b2fe85f6
 #include "utils/unique.h"
 #include "utils/visitable.h"
 #include <unordered_set>
 
 namespace FlexFlow {
 
-<<<<<<< HEAD
-struct MultiDiEdge : use_visitable_cmp<MultiDiEdge> {
-public:
-  MultiDiEdge() = delete;
-  MultiDiEdge(Node src, Node dst, size_t srcIdx, size_t dstIdx);
-
-public:
-  Node src, dst;
-  std::size_t srcIdx, dstIdx;
-=======
 /**
  * @class NodePort
  * @brief An opaque object used to disambiguate multiple edges between the same
@@ -37,7 +21,6 @@
  */
 struct NodePort : public strong_typedef<NodePort, size_t> {
   using strong_typedef::strong_typedef;
->>>>>>> b2fe85f6
 };
 
 } // namespace FlexFlow
@@ -55,26 +38,14 @@
 
 struct MultiDiEdgeQuery {
   tl::optional<std::unordered_set<Node>> srcs = tl::nullopt, dsts = tl::nullopt;
-<<<<<<< HEAD
-  tl::optional<std::unordered_set<std::size_t>> srcIdxs = tl::nullopt,
-                                                dstIdxs = tl::nullopt;
-=======
   tl::optional<std::unordered_set<NodePort>> srcIdxs = tl::nullopt,
                                              dstIdxs = tl::nullopt;
->>>>>>> b2fe85f6
 
   MultiDiEdgeQuery(
       tl::optional<std::unordered_set<Node>> const &srcs = tl::nullopt,
       tl::optional<std::unordered_set<Node>> const &dsts = tl::nullopt,
-<<<<<<< HEAD
-      tl::optional<std::unordered_set<std::size_t>> const &srcIdxs =
-          tl::nullopt,
-      tl::optional<std::unordered_set<std::size_t>> const &dstIdxs =
-          tl::nullopt);
-=======
       tl::optional<std::unordered_set<NodePort>> const &srcIdxs = tl::nullopt,
       tl::optional<std::unordered_set<NodePort>> const &dstIdxs = tl::nullopt);
->>>>>>> b2fe85f6
 
   MultiDiEdgeQuery with_src_nodes(std::unordered_set<Node> const &) const;
   MultiDiEdgeQuery with_src_node(Node const &) const;
@@ -88,8 +59,6 @@
   static MultiDiEdgeQuery all();
 };
 
-<<<<<<< HEAD
-=======
 struct MultiDiInput {
   Node node;
   NodePort idx;
@@ -106,7 +75,6 @@
 
 MultiDiOutput get_output(MultiDiEdge const &);
 
->>>>>>> b2fe85f6
 MultiDiEdgeQuery query_intersection(MultiDiEdgeQuery const &,
                                     MultiDiEdgeQuery const &);
 
@@ -118,28 +86,6 @@
   virtual ~IMultiDiGraphView();
 };
 
-<<<<<<< HEAD
-template <typename T>
-struct dep_tracked_ref {
-  dep_tracked_ref() = delete;
-  dep_tracked_ref(dep_tracked_ref const &);
-
-  constexpr operator T &() const noexcept {
-    return *_ptr;
-  }
-  constexpr T &get() const noexcept {
-    return *_ptr;
-  }
-
-private:
-  explicit dep_tracked_ref(T &ref) : _ptr(&ref) {}
-
-  friend struct DependencyOwner;
-  T *_ptr;
-};
-
-=======
->>>>>>> b2fe85f6
 static_assert(is_rc_copy_virtual_compliant<IMultiDiGraphView>::value,
               RC_COPY_VIRTUAL_MSG);
 
