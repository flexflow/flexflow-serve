#ifndef _FLEXFLOW_UTILS_GRAPH_MULTIDIGRAPH_H
#define _FLEXFLOW_UTILS_GRAPH_MULTIDIGRAPH_H

<<<<<<< HEAD
#include "node.h"
#include "tl/optional.hpp"
#include "utils/maybe_owned_ref.h"
#include "utils/unique.h"
#include "utils/visitable.h"
#include <unordered_set>

namespace FlexFlow {

struct MultiDiEdge : use_visitable_cmp<MultiDiEdge> {
public:
  MultiDiEdge() = delete;
  MultiDiEdge(Node src, Node dst, size_t srcIdx, size_t dstIdx);

public:
  Node src, dst;
  std::size_t srcIdx, dstIdx;
};
std::ostream &operator<<(std::ostream &, MultiDiEdge const &);

} // namespace FlexFlow

VISITABLE_STRUCT(::FlexFlow::MultiDiEdge, src, dst, srcIdx, dstIdx);
MAKE_VISIT_HASHABLE(::FlexFlow::MultiDiEdge);

namespace FlexFlow {

struct MultiDiEdgeQuery {
  tl::optional<std::unordered_set<Node>> srcs = tl::nullopt, dsts = tl::nullopt;
  tl::optional<std::unordered_set<std::size_t>> srcIdxs = tl::nullopt,
                                                dstIdxs = tl::nullopt;

  MultiDiEdgeQuery(
      tl::optional<std::unordered_set<Node>> const &srcs = tl::nullopt,
      tl::optional<std::unordered_set<Node>> const &dsts = tl::nullopt,
      tl::optional<std::unordered_set<std::size_t>> const &srcIdxs =
          tl::nullopt,
      tl::optional<std::unordered_set<std::size_t>> const &dstIdxs =
          tl::nullopt);

  MultiDiEdgeQuery with_src_nodes(std::unordered_set<Node> const &) const;
  MultiDiEdgeQuery with_src_node(Node const &) const;
  MultiDiEdgeQuery with_dst_nodes(std::unordered_set<Node> const &) const;
  MultiDiEdgeQuery with_dst_node(Node const &) const;
  MultiDiEdgeQuery with_src_idxs(std::unordered_set<std::size_t> const &) const;
  MultiDiEdgeQuery with_src_idx(std::size_t) const;
  MultiDiEdgeQuery with_dst_idxs(std::unordered_set<std::size_t> const &) const;
  MultiDiEdgeQuery with_dst_idx(std::size_t) const;

  static MultiDiEdgeQuery all();
};

MultiDiEdgeQuery query_intersection(MultiDiEdgeQuery const &,
                                    MultiDiEdgeQuery const &);

struct IMultiDiGraphView : public IGraphView {
  using Edge = MultiDiEdge;
  using EdgeQuery = MultiDiEdgeQuery;

  virtual std::unordered_set<Edge> query_edges(EdgeQuery const &) const = 0;
  virtual ~IMultiDiGraphView() = default;
};

template <typename T>
struct dep_tracked_ref {
  dep_tracked_ref() = delete;
  dep_tracked_ref(dep_tracked_ref const &);

  constexpr operator T &() const noexcept {
    return *_ptr;
  }
  constexpr T &get() const noexcept {
    return *_ptr;
  }

private:
  explicit dep_tracked_ref(T &ref) : _ptr(&ref) {}

  friend struct DependencyOwner;
  T *_ptr;
};

static_assert(is_rc_copy_virtual_compliant<IMultiDiGraphView>::value,
              RC_COPY_VIRTUAL_MSG);

struct IMultiDiGraph : public IMultiDiGraphView, public IGraph {
  virtual void add_edge(Edge const &) = 0;
  virtual void remove_edge(Edge const &) = 0;

  virtual IMultiDiGraph *clone() const = 0;

  virtual ~IMultiDiGraph() = default;
};

static_assert(is_rc_copy_virtual_compliant<IMultiDiGraph>::value,
              RC_COPY_VIRTUAL_MSG);

=======
#include "cow_ptr_t.h"
#include "multidigraph_interfaces.h"
#include "node.h"

namespace FlexFlow {
>>>>>>> 3eade8f7
struct MultiDiGraphView {
public:
  using Edge = MultiDiEdge;
  using EdgeQuery = MultiDiEdgeQuery;

  operator GraphView() const {
    return GraphView(ptr); // struct IMultiDiGraphView : public IGraphView
  }                        // TODO

  friend void swap(MultiDiGraphView &, MultiDiGraphView &);

<<<<<<< HEAD
  // TODO
  operator maybe_owned_ref<IMultiDiGraphView const>() const {
    return maybe_owned_ref<IMultiDiGraphView const>(this->ptr);
  }

=======
>>>>>>> 3eade8f7
  IMultiDiGraphView const *unsafe() const {
    return this->ptr.get();
  }

  std::unordered_set<Node> query_nodes(NodeQuery const &) const;
  std::unordered_set<Edge> query_edges(EdgeQuery const &query) const {
    return ptr->query_edges(query);
  }

  template <typename T, typename... Args>
  static typename std::enable_if<std::is_base_of<IMultiDiGraphView, T>::value,
                                 MultiDiGraphView>::type
      create(Args &&...args) {
    return MultiDiGraphView(
        std::make_shared<T const>(std::forward<Args>(args)...));
  }

<<<<<<< HEAD
  MultiDiGraphView(std::shared_ptr<IMultiDiGraphView const> ptr)
      : ptr(ptr) {} // struct IMultiDiGraph: IMultiDiGraphView

=======
>>>>>>> 3eade8f7
private:
  // MultiDiGraphView(std::shared_ptr<IMultiDiGraphView const>);

  friend struct MultiDiGraph;
  friend MultiDiGraphView unsafe(IMultiDiGraphView const &);

private:
  std::shared_ptr<IMultiDiGraphView const> ptr;
};
CHECK_WELL_BEHAVED_VALUE_TYPE_NO_EQ(MultiDiGraphView);

MultiDiGraphView unsafe(IMultiDiGraphView const &g); // TODO

struct MultiDiGraph {
public:
  using Edge = MultiDiEdge;
  using EdgeQuery = MultiDiEdgeQuery;

  MultiDiGraph() = delete;
  MultiDiGraph(MultiDiGraph const &) = default;
  MultiDiGraph &operator=(MultiDiGraph const &) = default;

  operator MultiDiGraphView() const; // TODO, maybe we should implement it

  friend void swap(MultiDiGraph &, MultiDiGraph &);

  Node add_node();
  NodePort add_node_port();
  void add_node_unsafe(Node const &);
  void add_node_port_unsafe(NodePort const &);
  void remove_node_unsafe(Node const &);

  void add_edge(Edge const &e);
  void remove_edge(Edge const &e);

  std::unordered_set<Node> query_nodes(NodeQuery const &) const;
  std::unordered_set<Edge> query_edges(EdgeQuery const &) const;

  template <typename T>
  static typename std::enable_if<std::is_base_of<IMultiDiGraph, T>::value,
                                 MultiDiGraph>::type
      create() {
    return MultiDiGraph(make_unique<T>());
  }

private:
  MultiDiGraph(std::unique_ptr<IMultiDiGraph>);

private:
  cow_ptr_t<IMultiDiGraph> ptr;
};
CHECK_WELL_BEHAVED_VALUE_TYPE_NO_EQ(MultiDiGraph);

<<<<<<< HEAD
static_assert(std::is_copy_constructible<MultiDiGraph>::value, "");
static_assert(std::is_move_constructible<MultiDiGraph>::value, "");
static_assert(std::is_copy_assignable<MultiDiGraph>::value, "");
static_assert(std::is_move_assignable<MultiDiGraph>::value, "");

=======
>>>>>>> 3eade8f7
} // namespace FlexFlow

#endif<|MERGE_RESOLUTION|>--- conflicted
+++ resolved
@@ -1,130 +1,24 @@
 #ifndef _FLEXFLOW_UTILS_GRAPH_MULTIDIGRAPH_H
 #define _FLEXFLOW_UTILS_GRAPH_MULTIDIGRAPH_H
 
-<<<<<<< HEAD
-#include "node.h"
-#include "tl/optional.hpp"
-#include "utils/maybe_owned_ref.h"
-#include "utils/unique.h"
-#include "utils/visitable.h"
-#include <unordered_set>
-
-namespace FlexFlow {
-
-struct MultiDiEdge : use_visitable_cmp<MultiDiEdge> {
-public:
-  MultiDiEdge() = delete;
-  MultiDiEdge(Node src, Node dst, size_t srcIdx, size_t dstIdx);
-
-public:
-  Node src, dst;
-  std::size_t srcIdx, dstIdx;
-};
-std::ostream &operator<<(std::ostream &, MultiDiEdge const &);
-
-} // namespace FlexFlow
-
-VISITABLE_STRUCT(::FlexFlow::MultiDiEdge, src, dst, srcIdx, dstIdx);
-MAKE_VISIT_HASHABLE(::FlexFlow::MultiDiEdge);
-
-namespace FlexFlow {
-
-struct MultiDiEdgeQuery {
-  tl::optional<std::unordered_set<Node>> srcs = tl::nullopt, dsts = tl::nullopt;
-  tl::optional<std::unordered_set<std::size_t>> srcIdxs = tl::nullopt,
-                                                dstIdxs = tl::nullopt;
-
-  MultiDiEdgeQuery(
-      tl::optional<std::unordered_set<Node>> const &srcs = tl::nullopt,
-      tl::optional<std::unordered_set<Node>> const &dsts = tl::nullopt,
-      tl::optional<std::unordered_set<std::size_t>> const &srcIdxs =
-          tl::nullopt,
-      tl::optional<std::unordered_set<std::size_t>> const &dstIdxs =
-          tl::nullopt);
-
-  MultiDiEdgeQuery with_src_nodes(std::unordered_set<Node> const &) const;
-  MultiDiEdgeQuery with_src_node(Node const &) const;
-  MultiDiEdgeQuery with_dst_nodes(std::unordered_set<Node> const &) const;
-  MultiDiEdgeQuery with_dst_node(Node const &) const;
-  MultiDiEdgeQuery with_src_idxs(std::unordered_set<std::size_t> const &) const;
-  MultiDiEdgeQuery with_src_idx(std::size_t) const;
-  MultiDiEdgeQuery with_dst_idxs(std::unordered_set<std::size_t> const &) const;
-  MultiDiEdgeQuery with_dst_idx(std::size_t) const;
-
-  static MultiDiEdgeQuery all();
-};
-
-MultiDiEdgeQuery query_intersection(MultiDiEdgeQuery const &,
-                                    MultiDiEdgeQuery const &);
-
-struct IMultiDiGraphView : public IGraphView {
-  using Edge = MultiDiEdge;
-  using EdgeQuery = MultiDiEdgeQuery;
-
-  virtual std::unordered_set<Edge> query_edges(EdgeQuery const &) const = 0;
-  virtual ~IMultiDiGraphView() = default;
-};
-
-template <typename T>
-struct dep_tracked_ref {
-  dep_tracked_ref() = delete;
-  dep_tracked_ref(dep_tracked_ref const &);
-
-  constexpr operator T &() const noexcept {
-    return *_ptr;
-  }
-  constexpr T &get() const noexcept {
-    return *_ptr;
-  }
-
-private:
-  explicit dep_tracked_ref(T &ref) : _ptr(&ref) {}
-
-  friend struct DependencyOwner;
-  T *_ptr;
-};
-
-static_assert(is_rc_copy_virtual_compliant<IMultiDiGraphView>::value,
-              RC_COPY_VIRTUAL_MSG);
-
-struct IMultiDiGraph : public IMultiDiGraphView, public IGraph {
-  virtual void add_edge(Edge const &) = 0;
-  virtual void remove_edge(Edge const &) = 0;
-
-  virtual IMultiDiGraph *clone() const = 0;
-
-  virtual ~IMultiDiGraph() = default;
-};
-
-static_assert(is_rc_copy_virtual_compliant<IMultiDiGraph>::value,
-              RC_COPY_VIRTUAL_MSG);
-
-=======
 #include "cow_ptr_t.h"
 #include "multidigraph_interfaces.h"
 #include "node.h"
 
 namespace FlexFlow {
->>>>>>> 3eade8f7
 struct MultiDiGraphView {
 public:
   using Edge = MultiDiEdge;
   using EdgeQuery = MultiDiEdgeQuery;
 
   operator GraphView() const {
-    return GraphView(ptr); // struct IMultiDiGraphView : public IGraphView
-  }                        // TODO
+    return GraphView(ptr);
+  }
 
   friend void swap(MultiDiGraphView &, MultiDiGraphView &);
 
-<<<<<<< HEAD
-  // TODO
-  operator maybe_owned_ref<IMultiDiGraphView const>() const {
-    return maybe_owned_ref<IMultiDiGraphView const>(this->ptr);
-  }
+  friend void swap(MultiDiGraphView &, MultiDiGraphView &);
 
-=======
->>>>>>> 3eade8f7
   IMultiDiGraphView const *unsafe() const {
     return this->ptr.get();
   }
@@ -142,14 +36,10 @@
         std::make_shared<T const>(std::forward<Args>(args)...));
   }
 
-<<<<<<< HEAD
+private:
   MultiDiGraphView(std::shared_ptr<IMultiDiGraphView const> ptr)
-      : ptr(ptr) {} // struct IMultiDiGraph: IMultiDiGraphView
+      : ptr(ptr) {}
 
-=======
->>>>>>> 3eade8f7
-private:
-  // MultiDiGraphView(std::shared_ptr<IMultiDiGraphView const>);
 
   friend struct MultiDiGraph;
   friend MultiDiGraphView unsafe(IMultiDiGraphView const &);
@@ -158,8 +48,6 @@
   std::shared_ptr<IMultiDiGraphView const> ptr;
 };
 CHECK_WELL_BEHAVED_VALUE_TYPE_NO_EQ(MultiDiGraphView);
-
-MultiDiGraphView unsafe(IMultiDiGraphView const &g); // TODO
 
 struct MultiDiGraph {
 public:
@@ -170,7 +58,7 @@
   MultiDiGraph(MultiDiGraph const &) = default;
   MultiDiGraph &operator=(MultiDiGraph const &) = default;
 
-  operator MultiDiGraphView() const; // TODO, maybe we should implement it
+  operator MultiDiGraphView() const;
 
   friend void swap(MultiDiGraph &, MultiDiGraph &);
 
@@ -201,14 +89,6 @@
 };
 CHECK_WELL_BEHAVED_VALUE_TYPE_NO_EQ(MultiDiGraph);
 
-<<<<<<< HEAD
-static_assert(std::is_copy_constructible<MultiDiGraph>::value, "");
-static_assert(std::is_move_constructible<MultiDiGraph>::value, "");
-static_assert(std::is_copy_assignable<MultiDiGraph>::value, "");
-static_assert(std::is_move_assignable<MultiDiGraph>::value, "");
-
-=======
->>>>>>> 3eade8f7
 } // namespace FlexFlow
 
 #endif