--- conflicted
+++ resolved
@@ -6,111 +6,6 @@
 #include "node.h"
 
 namespace FlexFlow {
-<<<<<<< HEAD
-
-/**
- * @class NodePort
- * @brief An opaque object used to disambiguate multiple edges between the same
- * nodes in a MultiDiGraph
- *
- * Name chosen to match the terminology used by <a href="linkURL">ELK</a>
- *
- */
-struct NodePort : public strong_typedef<NodePort, size_t> {
-  using strong_typedef::strong_typedef;
-};
-
-} // namespace FlexFlow
-
-MAKE_TYPEDEF_HASHABLE(::FlexFlow::NodePort);
-MAKE_TYPEDEF_PRINTABLE(::FlexFlow::NodePort, "NodePort");
-
-namespace FlexFlow {
-
-struct MultiDiEdge {
-  Node src, dst;
-  NodePort srcIdx, dstIdx;
-};
-
-std::ostream& operator<<(std::ostream& os, const MultiDiEdge& edge);
-
-FF_VISITABLE_STRUCT(MultiDiEdge, src, dst, srcIdx, dstIdx);
-
-
-struct MultiDiEdgeQuery {
-  tl::optional<std::unordered_set<Node>> srcs = tl::nullopt, dsts = tl::nullopt;
-  tl::optional<std::unordered_set<NodePort>> srcIdxs = tl::nullopt,
-                                             dstIdxs = tl::nullopt;
-
-  MultiDiEdgeQuery(
-      tl::optional<std::unordered_set<Node>> const &srcs = tl::nullopt,
-      tl::optional<std::unordered_set<Node>> const &dsts = tl::nullopt,
-      tl::optional<std::unordered_set<NodePort>> const &srcIdxs = tl::nullopt,
-      tl::optional<std::unordered_set<NodePort>> const &dstIdxs = tl::nullopt);
-
-  MultiDiEdgeQuery with_src_nodes(std::unordered_set<Node> const &) const;
-  MultiDiEdgeQuery with_src_node(Node const &) const;
-  MultiDiEdgeQuery with_dst_nodes(std::unordered_set<Node> const &) const;
-  MultiDiEdgeQuery with_dst_node(Node const &) const;
-  MultiDiEdgeQuery with_src_idxs(std::unordered_set<NodePort> const &) const;
-  MultiDiEdgeQuery with_src_idx(NodePort const &) const;
-  MultiDiEdgeQuery with_dst_idxs(std::unordered_set<NodePort> const &) const;
-  MultiDiEdgeQuery with_dst_idx(NodePort const &) const;
-
-  static MultiDiEdgeQuery all();
-};
-
-struct MultiDiInput {
-  Node node;
-  NodePort idx;
-};
-FF_VISITABLE_STRUCT(MultiDiInput, node, idx);
-
-MultiDiInput get_input(MultiDiEdge const &);
-
-struct MultiDiOutput {
-  Node node;
-  NodePort idx;
-};
-FF_VISITABLE_STRUCT(MultiDiOutput, node, idx);
-
-MultiDiOutput get_output(MultiDiEdge const &);
-
-MultiDiEdgeQuery query_intersection(MultiDiEdgeQuery const &,
-                                    MultiDiEdgeQuery const &);
-
-struct IMultiDiGraphView : public IGraphView {
-  using Edge = MultiDiEdge;
-  using EdgeQuery = MultiDiEdgeQuery;
-
-  virtual std::unordered_set<Edge> query_edges(EdgeQuery const &) const = 0;
-  virtual ~IMultiDiGraphView()=default;
-};
-
-static_assert(is_rc_copy_virtual_compliant<IMultiDiGraphView>::value,
-              RC_COPY_VIRTUAL_MSG);
-
-struct IMultiDiGraph : public IMultiDiGraphView, public IGraph {
-  virtual NodePort add_node_port();
-  virtual void add_node_port_unsafe(NodePort const &);
-  virtual void add_edge(Edge const &) = 0;
-  virtual void remove_edge(Edge const &) = 0;
-
-  virtual std::unordered_set<Node>
-      query_nodes(NodeQuery const &query) const override {
-    return static_cast<IMultiDiGraphView const *>(this)->query_nodes(query);
-  }
-
-  virtual IMultiDiGraph *clone() const override = 0;  
-  private:
-    std::size_t next_nodeport_idx = 0;
-};
-
-static_assert(is_rc_copy_virtual_compliant<IMultiDiGraph>::value,
-              RC_COPY_VIRTUAL_MSG);
-
-=======
->>>>>>> 804707dc
 struct MultiDiGraphView {
 public:
   using Edge = MultiDiEdge;
