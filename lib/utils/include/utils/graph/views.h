--- conflicted
+++ resolved
@@ -31,11 +31,7 @@
 struct UndirectedSubgraphView : public IUndirectedGraphView {
 public:
   UndirectedSubgraphView() = delete;
-<<<<<<< HEAD
-  UndirectedSubgraphView(maybe_owned_ref<IUndirectedGraphView const>,
-=======
   UndirectedSubgraphView(UndirectedGraphView const &,
->>>>>>> b2fe85f6
                          std::unordered_set<Node> const &);
 
   std::unordered_set<UndirectedEdge>
@@ -50,12 +46,7 @@
 struct DiSubgraphView : public IDiGraphView {
 public:
   DiSubgraphView() = delete;
-<<<<<<< HEAD
-  DiSubgraphView(maybe_owned_ref<IDiGraphView const>,
-                 std::unordered_set<Node> const &);
-=======
   DiSubgraphView(DiGraphView const &, std::unordered_set<Node> const &);
->>>>>>> b2fe85f6
 
   std::unordered_set<DirectedEdge>
       query_edges(DirectedEdgeQuery const &) const override;
@@ -69,11 +60,7 @@
 struct MultiDiSubgraphView : public IMultiDiGraphView {
 public:
   MultiDiSubgraphView() = delete;
-<<<<<<< HEAD
-  explicit MultiDiSubgraphView(maybe_owned_ref<IMultiDiGraphView const>,
-=======
   explicit MultiDiSubgraphView(MultiDiGraphView const &,
->>>>>>> b2fe85f6
                                std::unordered_set<Node> const &);
 
   std::unordered_set<MultiDiEdge>
@@ -139,14 +126,8 @@
 struct JoinedUndirectedGraphView : public IUndirectedGraphView {
 public:
   JoinedUndirectedGraphView() = delete;
-<<<<<<< HEAD
-  explicit JoinedUndirectedGraphView(
-      maybe_owned_ref<IUndirectedGraphView const> lhs,
-      maybe_owned_ref<IUndirectedGraphView const> rhs);
-=======
   explicit JoinedUndirectedGraphView(UndirectedGraphView const &lhs,
                                      UndirectedGraphView const &rhs);
->>>>>>> b2fe85f6
 
   std::unordered_set<UndirectedEdge>
       query_edges(UndirectedEdgeQuery const &) const override;
@@ -165,12 +146,7 @@
 struct JoinedDigraphView : public IDiGraphView {
 public:
   JoinedDigraphView() = delete;
-<<<<<<< HEAD
-  explicit JoinedDigraphView(maybe_owned_ref<IDiGraphView const> lhs,
-                             maybe_owned_ref<IDiGraphView const> rhs);
-=======
   explicit JoinedDigraphView(DiGraphView const &lhs, DiGraphView const &rhs);
->>>>>>> b2fe85f6
 
   std::unordered_set<DirectedEdge>
       query_edges(DirectedEdgeQuery const &) const override;
@@ -191,13 +167,8 @@
 struct JoinedMultiDigraphView : public IMultiDiGraphView {
 public:
   JoinedMultiDigraphView() = delete;
-<<<<<<< HEAD
-  JoinedMultiDigraphView(maybe_owned_ref<IMultiDiGraphView const> lhs,
-                         maybe_owned_ref<IMultiDiGraphView const> rhs);
-=======
   JoinedMultiDigraphView(MultiDiGraphView const &lhs,
                          MultiDiGraphView const &rhs);
->>>>>>> b2fe85f6
 
   std::unordered_set<MultiDiEdge>
       query_edges(MultiDiEdgeQuery const &) const override;
@@ -219,11 +190,7 @@
 public:
   AddDirectedEdgesView() = delete;
 
-<<<<<<< HEAD
-  explicit AddDirectedEdgesView(maybe_owned_ref<IDiGraphView const> g,
-=======
   explicit AddDirectedEdgesView(DiGraphView const &g,
->>>>>>> b2fe85f6
                                 std::unordered_set<DirectedEdge> const &edges);
 
   std::unordered_set<DirectedEdge>
@@ -239,12 +206,7 @@
 public:
   SingleSourceNodeView() = delete;
 
-<<<<<<< HEAD
-  template <template <typename> class Ptr>
-  explicit SingleSourceNodeView(Ptr<IDiGraphView const> g) : g(g) {}
-=======
   explicit SingleSourceNodeView(DiGraphView const &g) : g(g) {}
->>>>>>> b2fe85f6
 
   std::unordered_set<DirectedEdge>
       query_edges(DirectedEdgeQuery const &) const override;
@@ -259,11 +221,7 @@
 
 struct ContractNodeView : public IDiGraphView {
   ContractNodeView() = delete;
-<<<<<<< HEAD
-  explicit ContractNodeView(IDiGraphView const &,
-=======
   explicit ContractNodeView(DiGraphView const &,
->>>>>>> b2fe85f6
                             Node const &removed,
                             Node const &into);
 
@@ -285,61 +243,14 @@
   explicit OpenMultiDiSubgraphView(OpenMultiDiGraphView const &,
                                    std::unordered_set<Node> const &);
 
-<<<<<<< HEAD
-  std::unordered_set<DirectedEdge>
-      query_edges(DirectedEdgeQuery const &) const override;
-  std::unordered_set<Node> query_nodes(NodeQuery const &) const override;
-
-  void add_view(
-      std::function<std::unique_ptr<IDiGraphView>(IDiGraphView const &)> const
-          &);
-
-=======
   std::unordered_set<OpenMultiDiEdge>
       query_edges(OpenMultiDiEdgeQuery const &) const override;
   std::unordered_set<Node> query_nodes(NodeQuery const &) const override;
 
->>>>>>> b2fe85f6
 private:
   OpenMultiDiGraphView g;
 };
 
-UndirectedEdge to_undirected_edge(DirectedEdge const &);
-std::unordered_set<UndirectedEdge>
-    to_undirected_edges(std::unordered_set<DirectedEdge> const &);
-UndirectedEdge to_undirected_edge(MultiDiEdge const &);
-std::unordered_set<UndirectedEdge>
-    to_undirected_edges(std::unordered_set<MultiDiEdge> const &);
-
-std::unordered_set<DirectedEdge> to_directed_edges(UndirectedEdge const &);
-std::unordered_set<DirectedEdge>
-    to_directed_edges(std::unordered_set<UndirectedEdge> const &);
-DirectedEdge to_directed_edge(MultiDiEdge const &);
-std::unordered_set<DirectedEdge>
-    to_directed_edges(std::unordered_set<MultiDiEdge> const &);
-
-struct ViewDiGraphAsUndirectedGraph : public IUndirectedGraphView {
-public:
-<<<<<<< HEAD
-  OpenMultiDiSubgraphView() = delete;
-  explicit OpenMultiDiSubgraphView(IOpenMultiDiGraphView const &,
-                                   std::unordered_set<Node> const &);
-
-  std::unordered_set<OpenMultiDiEdge>
-      query_edges(OpenMultiDiEdgeQuery const &) const override;
-=======
-  explicit ViewDiGraphAsUndirectedGraph(DiGraphView const &);
-
-  std::unordered_set<UndirectedEdge>
-      query_edges(UndirectedEdgeQuery const &) const override;
->>>>>>> b2fe85f6
-  std::unordered_set<Node> query_nodes(NodeQuery const &) const override;
-
-private:
-  DiGraphView g;
-};
-
-<<<<<<< HEAD
 template <typename NodeLabel, typename EdgeLabel>
 struct LabelledMultiDiSubgraphView {
 public:
@@ -446,36 +357,33 @@
     view_as_labelled_open_multidisubgraph(
         LabelledMultiDiSubgraphView<NodeLabel, EdgeLabel> const &);
 
-DirectedEdge flipped(DirectedEdge const &);
-
-DiGraphView unsafe_view_as_flipped(DiGraphView const &);
-DiGraphView view_as_flipped(DiGraphView const &);
-
-UndirectedGraphView unsafe_view_subgraph(UndirectedGraphView const &,
-                                         std::unordered_set<Node> const &);
-UndirectedGraphView view_subgraph(UndirectedGraphView const &,
-                                  std::unordered_set<Node> const &);
-
-DiGraphView unsafe_view_subgraph(DiGraphView const &,
-                                 std::unordered_set<Node> const &);
-DiGraphView view_subgraph(DiGraphView const &,
-                          std::unordered_set<Node> const &);
-
-MultiDiGraphView unsafe_view_subgraph(MultiDiGraphView const &,
-                                      std::unordered_set<Node> const &);
-MultiDiGraphView view_subgraph(MultiDiGraphView const &,
-                               std::unordered_set<Node> const &);
-
-OpenMultiDiGraphView unsafe_view_as_subgraph(OpenMultiDiGraphView const &,
-                                             std::unordered_set<Node> const &);
-OpenMultiDiGraphView view_subgraph(OpenMultiDiGraphView const &,
-                                   std::unordered_set<Node> const &);
-
-UndirectedGraphView unsafe_view_as_joined(UndirectedGraphView const &,
-                                          UndirectedGraphView const &);
-UndirectedGraphView view_as_joined(UndirectedGraphView const &,
-                                   UndirectedGraphView const &);
-=======
+
+UndirectedEdge to_undirected_edge(DirectedEdge const &);
+std::unordered_set<UndirectedEdge>
+    to_undirected_edges(std::unordered_set<DirectedEdge> const &);
+UndirectedEdge to_undirected_edge(MultiDiEdge const &);
+std::unordered_set<UndirectedEdge>
+    to_undirected_edges(std::unordered_set<MultiDiEdge> const &);
+
+std::unordered_set<DirectedEdge> to_directed_edges(UndirectedEdge const &);
+std::unordered_set<DirectedEdge>
+    to_directed_edges(std::unordered_set<UndirectedEdge> const &);
+DirectedEdge to_directed_edge(MultiDiEdge const &);
+std::unordered_set<DirectedEdge>
+    to_directed_edges(std::unordered_set<MultiDiEdge> const &);
+
+struct ViewDiGraphAsUndirectedGraph : public IUndirectedGraphView {
+public:
+  explicit ViewDiGraphAsUndirectedGraph(DiGraphView const &);
+
+  std::unordered_set<UndirectedEdge>
+      query_edges(UndirectedEdgeQuery const &) const override;
+  std::unordered_set<Node> query_nodes(NodeQuery const &) const override;
+
+private:
+  DiGraphView g;
+};
+
 struct ViewDiGraphAsMultiDiGraph : public IMultiDiGraphView {
 public:
   explicit ViewDiGraphAsMultiDiGraph(DiGraphView const &);
@@ -496,35 +404,11 @@
   std::unordered_set<DirectedEdge>
       query_edges(DirectedEdgeQuery const &) const override;
   std::unordered_set<Node> query_nodes(NodeQuery const &) const override;
->>>>>>> b2fe85f6
 
 private:
   MultiDiGraphView g;
 };
 
-<<<<<<< HEAD
-MultiDiGraphView unsafe_view_as_joined(MultiDiGraphView const &,
-                                       MultiDiGraphView const &);
-MultiDiGraphView view_as_joined(MultiDiGraphView const &,
-                                MultiDiGraphView const &);
-
-DiGraphView
-    unsafe_view_with_added_edges(DiGraphView const &,
-                                 std::unordered_set<DirectedEdge> const &);
-DiGraphView view_with_added_edges(DiGraphView const &,
-                                  std::unordered_set<DirectedEdge> const &);
-
-DiGraphView unsafe_view_as_contracted(DiGraphView const &,
-                                      Node const &from,
-                                      Node const &into);
-DiGraphView
-    view_as_contracted(DiGraphView const &, Node const &from, Node const &into);
-
-DiGraphView unsafe_view_as_contracted(DiGraphView const &,
-                                      std::unordered_map<Node, Node> const &);
-DiGraphView view_as_contracted(DiGraphView const &,
-                               std::unordered_map<Node, Node> const &);
-=======
 struct ViewOpenMultiDiGraphAsMultiDiGraph : public IMultiDiGraphView {
 public:
   ViewOpenMultiDiGraphAsMultiDiGraph() = delete;
@@ -539,7 +423,6 @@
 };
 
 DirectedEdge flipped(DirectedEdge const &);
->>>>>>> b2fe85f6
 
 std::unordered_map<Node, Node>
     flatten_contraction(std::unordered_map<Node, Node> const &);
