#ifndef _FLEXFLOW_UTILS_ADJACENCY_MULTIGRAPH_H
#define _FLEXFLOW_UTILS_ADJACENCY_MULTIGRAPH_H

#include "multidigraph.h"
#include <unordered_map>
#include <unordered_set>

namespace FlexFlow {

class AdjacencyMultiDiGraph : public IMultiDiGraph {
public:
  Node add_node() override;
  void add_node_unsafe(Node const &) override;
  void remove_node_unsafe(Node const &) override;
  void add_edge(Edge const &) override;
  void remove_edge(Edge const &) override;
  std::unordered_set<Edge> query_edges(EdgeQuery const &) const override;
  std::unordered_set<Node> query_nodes(NodeQuery const &) const override;

  AdjacencyMultiDiGraph *clone() const override {
    return new AdjacencyMultiDiGraph(this->next_node_idx, this->adjacency);
  }

<<<<<<< HEAD
  AdjacencyMultiDiGraph() = default;

  ~AdjacencyMultiDiGraph() = default;

=======
>>>>>>> 3eade8f7
private:
  using ContentsType = std::unordered_map<
      Node,
      std::unordered_map<
          Node,
<<<<<<< HEAD
          std::unordered_map<std::size_t, std::unordered_set<std::size_t>>>>;
=======
          std::unordered_map<NodePort, std::unordered_set<NodePort>>>>;
>>>>>>> 3eade8f7

  AdjacencyMultiDiGraph(std::size_t next_node_idx,
                        ContentsType const &adjacency)
      : next_node_idx(next_node_idx), adjacency(adjacency) {}

private:
  std::size_t next_node_idx = 0;
  std::size_t next_node_port = 0;
  ContentsType adjacency;
};

static_assert(is_rc_copy_virtual_compliant<AdjacencyMultiDiGraph>::value,
              RC_COPY_VIRTUAL_MSG);

} // namespace FlexFlow

#endif<|MERGE_RESOLUTION|>--- conflicted
+++ resolved
@@ -21,23 +21,16 @@
     return new AdjacencyMultiDiGraph(this->next_node_idx, this->adjacency);
   }
 
-<<<<<<< HEAD
   AdjacencyMultiDiGraph() = default;
 
   ~AdjacencyMultiDiGraph() = default;
 
-=======
->>>>>>> 3eade8f7
 private:
   using ContentsType = std::unordered_map<
       Node,
       std::unordered_map<
           Node,
-<<<<<<< HEAD
-          std::unordered_map<std::size_t, std::unordered_set<std::size_t>>>>;
-=======
           std::unordered_map<NodePort, std::unordered_set<NodePort>>>>;
->>>>>>> 3eade8f7
 
   AdjacencyMultiDiGraph(std::size_t next_node_idx,
                         ContentsType const &adjacency)
