#ifndef _FLEXFLOW_UTILS_VARIANT_H
#define _FLEXFLOW_UTILS_VARIANT_H

#include "mpark/variant.hpp"
#include "utils/optional.h"
#include "utils/type_traits.h"

namespace FlexFlow {

/* using mp = mpark; */

/* template <typename ...Ts> */
/* using variant = ::mpark::variant<Ts...>; */

using namespace ::mpark;

/* template <typename T> */
/* using optional = ::tl::optional<T>; */

/* template <typename T> */
/* using get = ::mpark::get; */

/* template <typename T> */
/* using holds_alternative = ::mpark::holds_alternative<T>; */

template <typename Pack, typename... Args>
struct pack_contains_all_of;

template <typename HeadNeedle, typename... NeedleRest, typename... Haystack>
struct pack_contains_all_of<pack<Haystack...>, HeadNeedle, NeedleRest...>
    : conjunction<pack_contains_type<pack<Haystack...>, HeadNeedle>,
                  pack_contains_all_of<pack<Haystack...>, NeedleRest...>> {};

template <typename... Haystack>
struct pack_contains_all_of<pack<Haystack...>> : std::false_type {};

template <typename... Needles, typename... Haystack>
struct pack_contains_all_of<variant<Haystack...>, Needles...>
    : pack_contains_all_of<pack<Haystack...>, Needles...> {};

template <typename T, typename... TRest, typename... Args>
bool is(variant<Args...> const &v) {
  static_assert(pack_contains_all_of<pack<Args...>, T, TRest...>::value, "");

  return holds_alternative<T>(v) || is<TRest...>(v);
}

/* template <typename T> */
/* using visit = mpark::visit<T>; */

/* template <class ...Args1, class ...Args2> */
/* struct variant_join_helper<mpark::variant<Args1...>,
 * mpark::variant<Args2...>> { */
/*     using type = mpark::variant<Args1..., Args2...>; */
/* }; */
template <template <typename, typename = void> class Cond, typename... Ts>
struct elements_satisfy_impl<Cond, void, variant<Ts...>>
    : elements_satisfy<Cond, std::tuple<Ts...>> {};

template <typename T, typename Variant>
struct is_in_variant;
template <typename T, typename... Rest>
struct is_in_variant<T, variant<T, Rest...>> : std::true_type {};
template <typename T, typename Head, typename... Rest>
struct is_in_variant<T, variant<Head, Rest...>>
    : is_in_variant<T, variant<Rest...>> {};
template <typename T>
struct is_in_variant<T, variant<>> : std::false_type {};

template <typename T, size_t Idx, typename Variant>
struct variant_idx_helper;
template <typename T, size_t Idx, typename... Rest>
struct variant_idx_helper<T, Idx, variant<T, Rest...>>
    : std::integral_constant<int, Idx> {};
template <typename T, size_t Idx, typename Head, typename... Rest>
struct variant_idx_helper<T, Idx, variant<Head, Rest...>>
    : variant_idx_helper<T, (Idx + 1), variant<Rest...>> {};

template <typename T, typename Variant>
struct index_of_type : variant_idx_helper<T, 0, Variant> {
  static_assert(is_in_variant<T, Variant>::value, "");
};

<<<<<<< HEAD
template <typename T, typename Variant>
struct is_in_variant;
template <typename T, typename... Rest>
struct is_in_variant<T, variant<T, Rest...>> : std::true_type {};
template <typename T, typename Head, typename... Rest>
struct is_in_variant<T, variant<Head, Rest...>>
    : is_in_variant<T, variant<Rest...>> {};
template <typename T>
struct is_in_variant<T, variant<>> : std::false_type {};
=======
static_assert(index_of_type<int, variant<float, double, int, bool>>::value == 2,
              "");
>>>>>>> 3eade8f7

template <typename Variant1, typename Variant2>
struct is_subeq_variant;
template <typename Head, typename Variant2, typename... Rest>
struct is_subeq_variant<variant<Head, Rest...>, Variant2>
    : conjunction<is_in_variant<Head, Variant2>,
                  is_subeq_variant<variant<Rest...>, Variant2>> {};
template <typename Variant2>
struct is_subeq_variant<variant<>, Variant2> : std::true_type {};

template <typename Variant1, typename Variant2, typename Enable = void>
struct variant_join_helper;

template <typename Head, typename... Args1, typename... Args2>
struct variant_join_helper<
    variant<Head, Args1...>,
    variant<Args2...>,
    typename std::enable_if<
        !is_in_variant<Head, variant<Args2...>>::value>::type> {
  using type = typename variant_join_helper<variant<Args1...>,
                                            variant<Head, Args2...>>::type;
};

template <typename Head, typename... Args1, typename... Args2>
struct variant_join_helper<
    variant<Head, Args1...>,
    variant<Args2...>,
    typename std::enable_if<
        is_in_variant<Head, variant<Args2...>>::value>::type> {
  using type =
      typename variant_join_helper<variant<Args1...>, variant<Args2...>>::type;
};

template <typename... Args2>
struct variant_join_helper<variant<>, variant<Args2...>> {
  using type = variant<Args2...>;
};

<<<<<<< HEAD
template <template <typename, typename = void> class Cond,
          typename Head,
          typename... Ts>
struct elements_satisfy_impl<Cond, void, variant<Head, Ts...>>
    : conjunction<Cond<Head>, elements_satisfy<Cond, variant<Ts...>>> {};

template <template <typename, typename = void> class Cond>
struct elements_satisfy_impl<Cond, void, variant<>> : std::true_type {};

=======
>>>>>>> 3eade8f7
template <class Variant1, class Variant2>
using variant_join = typename variant_join_helper<Variant1, Variant2>::type;

template <class Variant1, typename... T>
using variant_add = variant_join<Variant1, variant<T...>>;

static_assert(
    std::is_same<variant_join<variant<int, float>, variant<float, double>>,
                 variant<int, float, double>>::value,
    "");
static_assert(std::is_same<variant_join<variant<int>, variant<float, double>>,
                           variant<int, float, double>>::value,
              "");
static_assert(
    std::is_same<variant_join<variant<int>, variant<int>>, variant<int>>::value,
    "");

template <typename Out>
struct VariantWidenFunctor {
  template <typename T>
  Out operator()(T const &t) const {
    return Out(t);
  }
};

template <typename Out>
struct VariantNarrowFunctor {
  template <typename T>
  typename std::enable_if<is_in_variant<T, Out>::value, optional<Out>>::type
      operator()(T const &t) const {
    return Out(t);
  }

  template <typename T>
  typename std::enable_if<!is_in_variant<T, Out>::value, optional<Out>>::type
      operator()(T const &t) const {
    return nullopt;
  }
};

template <
    typename VariantOut,
    typename VariantIn,
    typename = std::enable_if<is_subeq_variant<VariantIn, VariantOut>::value>>
VariantOut widen(VariantIn const &v) {
  return visit(VariantWidenFunctor<VariantOut>{}, v);
}

template <
    typename VariantOut,
<<<<<<< HEAD
=======
    typename Container,
    typename VariantIn = typename Container::value_type,
    typename = std::enable_if<is_subeq_variant<VariantIn, VariantOut>::value>>
auto widen(Container const &c) -> decltype(transform(
    c, std::declval<std::function<VariantOut(VariantIn const &)>>())) {
  return transform(c, [](VariantIn const &i) { return widen<VariantOut>(i); });
}

template <
    typename VariantOut,
>>>>>>> 3eade8f7
    typename VariantIn,
    typename = std::enable_if<is_subeq_variant<VariantOut, VariantIn>::value>>
optional<VariantOut> narrow(VariantIn const &v) {
  return visit(VariantNarrowFunctor<VariantOut>{}, v);
}

<<<<<<< HEAD
=======
template <
    typename VariantOut,
    typename Container,
    typename VariantIn = typename Container::value_type,
    typename = std::enable_if<is_subeq_variant<VariantIn, VariantOut>::value>>
auto narrow(Container const &c) -> decltype(transform(
    c,
    std::declval<std::function<optional<VariantOut>(VariantIn const &)>>())) {
  return transform(c, [](VariantIn const &i) { return narrow<VariantOut>(i); });
}

template <typename... VariantOut,
          typename VariantIn,
          typename = std::enable_if<
              is_subeq_variant<variant<VariantOut...>, VariantIn>::value>>
optional<variant<VariantOut...>> narrow(VariantIn const &v) {
  return visit(VariantNarrowFunctor<variant<VariantOut...>>{}, v);
}

>>>>>>> 3eade8f7
template <typename VariantOut, typename VariantIn>
optional<VariantOut> cast(VariantIn const &v) {
  return narrow<VariantOut>(widen<variant_join<VariantIn, VariantOut>>(v));
}

} // namespace FlexFlow

#endif<|MERGE_RESOLUTION|>--- conflicted
+++ resolved
@@ -81,20 +81,8 @@
   static_assert(is_in_variant<T, Variant>::value, "");
 };
 
-<<<<<<< HEAD
-template <typename T, typename Variant>
-struct is_in_variant;
-template <typename T, typename... Rest>
-struct is_in_variant<T, variant<T, Rest...>> : std::true_type {};
-template <typename T, typename Head, typename... Rest>
-struct is_in_variant<T, variant<Head, Rest...>>
-    : is_in_variant<T, variant<Rest...>> {};
-template <typename T>
-struct is_in_variant<T, variant<>> : std::false_type {};
-=======
 static_assert(index_of_type<int, variant<float, double, int, bool>>::value == 2,
               "");
->>>>>>> 3eade8f7
 
 template <typename Variant1, typename Variant2>
 struct is_subeq_variant;
@@ -133,18 +121,6 @@
   using type = variant<Args2...>;
 };
 
-<<<<<<< HEAD
-template <template <typename, typename = void> class Cond,
-          typename Head,
-          typename... Ts>
-struct elements_satisfy_impl<Cond, void, variant<Head, Ts...>>
-    : conjunction<Cond<Head>, elements_satisfy<Cond, variant<Ts...>>> {};
-
-template <template <typename, typename = void> class Cond>
-struct elements_satisfy_impl<Cond, void, variant<>> : std::true_type {};
-
-=======
->>>>>>> 3eade8f7
 template <class Variant1, class Variant2>
 using variant_join = typename variant_join_helper<Variant1, Variant2>::type;
 
@@ -195,8 +171,6 @@
 
 template <
     typename VariantOut,
-<<<<<<< HEAD
-=======
     typename Container,
     typename VariantIn = typename Container::value_type,
     typename = std::enable_if<is_subeq_variant<VariantIn, VariantOut>::value>>
@@ -207,15 +181,12 @@
 
 template <
     typename VariantOut,
->>>>>>> 3eade8f7
     typename VariantIn,
     typename = std::enable_if<is_subeq_variant<VariantOut, VariantIn>::value>>
 optional<VariantOut> narrow(VariantIn const &v) {
   return visit(VariantNarrowFunctor<VariantOut>{}, v);
 }
 
-<<<<<<< HEAD
-=======
 template <
     typename VariantOut,
     typename Container,
@@ -235,7 +206,6 @@
   return visit(VariantNarrowFunctor<variant<VariantOut...>>{}, v);
 }
 
->>>>>>> 3eade8f7
 template <typename VariantOut, typename VariantIn>
 optional<VariantOut> cast(VariantIn const &v) {
   return narrow<VariantOut>(widen<variant_join<VariantIn, VariantOut>>(v));
