# Copyright 2020 Stanford University, Los Alamos National Laboratory
#
# Licensed under the Apache License, Version 2.0 (the "License");
# you may not use this file except in compliance with the License.
# You may obtain a copy of the License at
#
#     http://www.apache.org/licenses/LICENSE-2.0
#
# Unless required by applicable law or agreed to in writing, software
# distributed under the License is distributed on an "AS IS" BASIS,
# WITHOUT WARRANTIES OR CONDITIONS OF ANY KIND, either express or implied.
# See the License for the specific language governing permissions and
# limitations under the License.
#

from flexflow.core import *
import numpy as np
from flexflow.keras.datasets import mnist
from accuracy import ModelAccuracy

def next_batch(idx, x_train, input1, ffconfig, ffmodel):
  start = idx*ffconfig.get_batch_size()
  x_train_batch = x_train[start:start+ffconfig.get_batch_size(), :]

  # input1.inline_map(ffconfig)
  # input_array = input1.get_array(ffconfig, DataType.DT_FLOAT)
  # print(input_array.shape)
  # for i in range(0, ffconfig.get_batch_size()):
  #   for j in range(0, 784):
  #     input_array[i][j] = x_train_batch[i][j]
  # input1.inline_unmap(ffconfig)
  #TODO: test set tensor
  p_handle = ffi.new('flexflow_parameter_t *')
  p_handle.impl = input1.handle.impl
  input1_par = Parameter(p_handle[0])
  input1_par.set_weights(ffmodel, x_train_batch)

def next_batch_label(idx, x_train, input1, ffconfig, ffmodel):
  start = idx*ffconfig.get_batch_size()
  x_train_batch = x_train[start:start+ffconfig.get_batch_size(), :]

  # input1.inline_map(ffconfig)
  # input_array = input1.get_array(ffconfig, DataType.DT_INT32)
  # print(input_array.shape)
  # for i in range(0, ffconfig.get_batch_size()):
  #   for j in range(0, 1):
  #     input_array[i][j] = x_train_batch[i][j]
  # input1.inline_unmap(ffconfig)
  #
  p_handle = ffi.new('flexflow_parameter_t *')
  p_handle.impl = input1.handle.impl
  input1_par = Parameter(p_handle[0])
  input1_par.set_weights(ffmodel, x_train_batch)


def top_level_task():
  alexnetconfig = NetConfig()
  ffconfig = FFConfig()
  ffconfig.parse_args()
  print("Python API batchSize(%d) workersPerNodes(%d) numNodes(%d)" %(ffconfig.get_batch_size(), ffconfig.get_workers_per_node(), ffconfig.get_num_nodes()))
  ffmodel = FFModel(ffconfig)

  dims_input = [ffconfig.get_batch_size(), 784]
  input_tensor = ffmodel.create_tensor(dims_input, DataType.DT_FLOAT);

  num_samples = 60000

  (x_train, y_train), (x_test, y_test) = mnist.load_data()

  print(x_train.shape)
  x_train = x_train.reshape(60000, 784)
  x_train = x_train.astype('float32')
  x_train /= 255
  y_train = y_train.astype('int32')
  y_train = np.reshape(y_train, (len(y_train), 1))
  print(x_train.shape[0], 'train samples')
  print(y_train.shape)

  t2 = ffmodel.dense(input_tensor, 512, ActiMode.AC_MODE_RELU)
  t3 = ffmodel.dense(t2, 512, ActiMode.AC_MODE_RELU)
  t4 = ffmodel.dense(t3, 10)
  t5 = ffmodel.softmax(t4)

  ffoptimizer = SGDOptimizer(ffmodel, 0.01)
  ffmodel.set_sgd_optimizer(ffoptimizer)
  ffmodel.compile(loss_type=LossType.LOSS_SPARSE_CATEGORICAL_CROSSENTROPY, metrics=[MetricsType.METRICS_ACCURACY, MetricsType.METRICS_SPARSE_CATEGORICAL_CROSSENTROPY])
  label_tensor = ffmodel.get_label_tensor()

  next_batch(0, x_train, input_tensor, ffconfig, ffmodel)
  next_batch_label(0, y_train, label_tensor, ffconfig, ffmodel)

  ffmodel.init_layers()

  epochs = ffconfig.get_epochs()
  ct = 0

  ts_start = ffconfig.get_current_time()
  for epoch in range(0,epochs):
    ffmodel.reset_metrics()
    iterations = num_samples / ffconfig.get_batch_size()
<<<<<<< HEAD
    for iter in range(0, 100):
      next_batch(ct, x_train, input_tensor, ffconfig)
      next_batch_label(ct, y_train, label_tensor, ffconfig)
=======
    for iter in range(0, int(iterations)):
      next_batch(ct, x_train, input_tensor, ffconfig, ffmodel)
      next_batch_label(ct, y_train, label_tensor, ffconfig, ffmodel)
>>>>>>> b0728713
      ct += 1
      ffconfig.begin_trace(111)
      ffmodel.forward()
      ffmodel.zero_gradients()
      ffmodel.backward()
      ffmodel.update()
      ffconfig.end_trace(111)

  ts_end = ffconfig.get_current_time()
  run_time = 1e-6 * (ts_end - ts_start);
  print("epochs %d, ELAPSED TIME = %.4fs, THROUGHPUT = %.2f samples/s\n" %(epochs, run_time, num_samples * epochs / run_time));

  perf_metrics = ffmodel.get_perf_metrics()
  accuracy = perf_metrics.get_accuracy()
  if accuracy < 65:
    assert 0, 'Check Accuracy'

  dense1 = ffmodel.get_layer_by_id(0)

  dbias_tensor = label_tensor#dense1.get_bias_tensor()
  dbias_tensor.inline_map(ffconfig)
  dbias = dbias_tensor.get_array(ffconfig, DataType.DT_INT32)
  print(dbias.shape)
  print(dbias)
  dbias_tensor.inline_unmap(ffconfig)

  # dweight_tensor = dense1.get_output_tensor()
  # dweight_tensor.inline_map(ffconfig)
  # dweight = dweight_tensor.get_array(ffconfig, DataType.DT_FLOAT)
  # print(dweight.shape)
  # print(dweight)
  # dweight_tensor.inline_unmap(ffconfig)


if __name__ == "__main__":
  print("mnist mlp attach")
  top_level_task()<|MERGE_RESOLUTION|>--- conflicted
+++ resolved
@@ -98,15 +98,9 @@
   for epoch in range(0,epochs):
     ffmodel.reset_metrics()
     iterations = num_samples / ffconfig.get_batch_size()
-<<<<<<< HEAD
-    for iter in range(0, 100):
-      next_batch(ct, x_train, input_tensor, ffconfig)
-      next_batch_label(ct, y_train, label_tensor, ffconfig)
-=======
     for iter in range(0, int(iterations)):
       next_batch(ct, x_train, input_tensor, ffconfig, ffmodel)
       next_batch_label(ct, y_train, label_tensor, ffconfig, ffmodel)
->>>>>>> b0728713
       ct += 1
       ffconfig.begin_trace(111)
       ffmodel.forward()
