--- conflicted
+++ resolved
@@ -1023,14 +1023,8 @@
 }
 
 // update beam search metadata
-<<<<<<< HEAD
 TreeSearchBatchConfig RequestManager::prepare_next_batch_spec(
     SsmInferenceResult const &ssm_inference_result) {
-=======
-BeamSearchBatchConfig
-    RequestManager::prepare_next_batch_beam(BeamSearchBatchConfig const &old_bc,
-                                            BeamInferenceResult const &result) {
->>>>>>> e54514b6
   std::lock_guard<std::mutex> const lock(request_queue_mutex);
   if (verbose) {
     std::cout << "\n############### prepare_next_batch_spec ###############\n";
@@ -1162,11 +1156,7 @@
 /* New APIs */
 
 TreeVerifyBatchConfig RequestManager::prepare_next_batch_verify(
-<<<<<<< HEAD
     std::vector<TreeSearchBatchConfig> const &old_batches) {
-=======
-    std::vector<BeamSearchBatchConfig> const &old_batches) {
->>>>>>> e54514b6
   std::lock_guard<std::mutex> const lock(request_queue_mutex);
 
   if (verbose) {
@@ -1493,19 +1483,11 @@
   }
 }
 
-<<<<<<< HEAD
 bool RequestManager::store_ssm_inference_results(
     SsmInferenceResult const &ssm_inference_result) {
   // This function returns false if no tokens are added to the token tree,
   // which indicates that the ssm inference phase is done.
   assert(current_speculation_step > 0);
-=======
-      if (depth == 1) {
-        // store the last input into the tree;
-        if (verbose) {
-          std::cout << "try to store the input" << "\n";
-        }
->>>>>>> e54514b6
 
   int num_branches = TreeSearchBatchConfig::MAX_SPECULATIVE_TREE_BRANCHES;
   int result_index = 0;
