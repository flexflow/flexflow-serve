--- conflicted
+++ resolved
@@ -3407,15 +3407,11 @@
        num_tokens_to_decode_2_request_index) {
     int request_index = spare_latency_request_index_pair.second;
     RequestGuid guid = guid_of_requests[request_index];
-<<<<<<< HEAD
+    if (all_requests[guid].get_slo_ratio() < 0) {
+      continue;
+    }
     add_tokens_toward_slo(
         guid, budget, num_tokens_to_decode_2_request_index.size());
-=======
-    if (all_requests[guid].get_slo_ratio() < 0) {
-      continue;
-    }
-    add_tokens_toward_slo(guid, budget, spare_latency_2_request_index.size());
->>>>>>> 522473b6
   }
 
   assert(budget >= 0);
