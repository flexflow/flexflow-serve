--- conflicted
+++ resolved
@@ -44,13 +44,8 @@
 }
 
 RequestManager::RequestManager()
-<<<<<<< HEAD
-    : request_manager_status(INITIALIZED), verbose(false),
-      next_available_guid(1000000), num_processed_requests(0) {
-=======
     : verbose(false), next_available_guid(1000000), num_processed_requests(0),
       total_request_run_time(0.0f) {
->>>>>>> ed4dbd80
   // The following config parameters are set
   // during ffmodel.compile()
   // Initialize them to -1 to make sure no one
