/* Copyright 2023 CMU, Stanford, Facebook, LANL
 *
 * Licensed under the Apache License, Version 2.0 (the "License");
 * you may not use this file except in compliance with the License.
 * You may obtain a copy of the License at
 *
 *     http://www.apache.org/licenses/LICENSE-2.0
 *
 * Unless required by applicable law or agreed to in writing, software
 * distributed under the License is distributed on an "AS IS" BASIS,
 * WITHOUT WARRANTIES OR CONDITIONS OF ANY KIND, either express or implied.
 * See the License for the specific language governing permissions and
 * limitations under the License.
 */

#include "flexflow/request_manager.h"
#include "flexflow/parallel_ops/parallel_op.h"
// #include "flexflow/tokenizers.h"
#include <bitset>
#include <cmath>
#include <filesystem>
#include <future>
#include <iomanip>
#include <new>
#include <stack>
#include <stdexcept>

namespace FlexFlow {

using namespace Legion;
using tokenizers::Tokenizer;

LegionRuntime::Logger::Category log_req_mgr("RequestManager");

void write_to_output_file(std::string const &output_filepath, std::string const &str) {
  if (!output_filepath.empty()) {
    std::ofstream outputFile(output_filepath, std::ios::app);
    if (outputFile.is_open()) {
      outputFile << str << std::endl;
      outputFile.close();
    } else {
      std::cout << "Unable to open the output file: " << output_filepath
                << std::endl;
      assert(false);
    }
  }
}

std::string LoadBytesFromFile(std::string const &path) {
  std::ifstream fs(path, std::ios::in | std::ios::binary);
  assert(fs.is_open() && "Failed to open file for reading.");
  fs.seekg(0, std::ios::end);
  size_t size = fs.tellg();
  fs.seekg(0, std::ios::beg);
  std::string data(size, '\0');
  fs.read(&data[0], size);
  assert(!fs.fail() && "Failed to read data from file.");
  return data;
}

RequestManager::RequestManager()
    : background_server_status(INITIALIZED), verbose(false),
      next_available_guid(1000000), num_processed_requests(0),
      total_request_run_time(0.0f), request_manager_status(PREFILLING),
      decoding_mode(INCREMENTAL_DECODING), prefill_model(SSM) {
  // The following config parameters are set
  // during ffmodel.compile()
  // Initialize them to -1 to make sure no one
  // gets an incorrect value of them before
  // ffmodel.compile()
  max_requests_per_batch = -1;
  max_tokens_per_batch = -1;
  max_spec_tree_token_num = -1;
  max_sequence_length = -1;
  max_tree_depth = -1;
  max_tree_width = -1;
  k = -1;
  std::fill(std::begin(request_available), std::end(request_available), false);
  std::fill(
      std::begin(guid_of_requests), std::end(guid_of_requests), INVALID_GUID);
}

void RequestManager::set_max_requests_per_batch(int max_num_requests) {
  assert(max_requests_per_batch == -1 ||
         max_requests_per_batch == max_num_requests);
  max_requests_per_batch = max_num_requests;
  assert(max_requests_per_batch <= BatchConfig::MAX_NUM_REQUESTS);
}

int RequestManager::get_max_requests_per_batch() {
  assert(max_requests_per_batch > 0);
  return max_requests_per_batch;
}

void RequestManager::set_max_tokens_per_batch(int max_num_tokens) {
  assert(max_tokens_per_batch == -1 || max_tokens_per_batch == max_num_tokens);
  max_tokens_per_batch = max_num_tokens;
  assert(max_tokens_per_batch <= BatchConfig::MAX_NUM_TOKENS);
}

void RequestManager::set_max_spec_tree_token_num(int max_num_tokens) {
  assert(max_spec_tree_token_num == -1 ||
         max_spec_tree_token_num == max_num_tokens);
  max_spec_tree_token_num = max_num_tokens;
  assert(max_spec_tree_token_num <= BatchConfig::MAX_SPEC_TREE_TOKEN_NUM);
}

int RequestManager::get_max_tokens_per_batch() {
  assert(max_tokens_per_batch > 0);
  return max_tokens_per_batch;
}

int RequestManager::get_max_spec_tree_token_num() {
  assert(max_spec_tree_token_num > 0);
  return max_spec_tree_token_num;
}

int RequestManager::get_max_verify_tokens_per_batch() {
  assert(max_tokens_per_batch > 0);
  return max_tokens_per_batch;
}

void RequestManager::set_max_sequence_length(int max_seq_length) {
  assert(max_sequence_length == -1 || max_sequence_length == max_seq_length);
  max_sequence_length = max_seq_length;
}

int RequestManager::get_max_sequence_length() {
  assert(max_sequence_length > 0);
  return max_sequence_length;
}

void RequestManager::set_decoding_mode(DecodingMode mode) {
  assert(mode == INCREMENTAL_DECODING || mode == SPECULATIVE_DECODING);
  decoding_mode = mode;
}

void RequestManager::set_verbose(bool verbose_) {
  verbose = verbose_;
}

int RequestManager::get_k() {
  assert(k > 0 and k <= BatchConfig::MAX_SPEC_TREE_TOKEN_NUM and "Invalid k");
  return k;
}

void RequestManager::set_k(int _k) {
  assert(_k > 0 and _k <= BatchConfig::MAX_SPEC_TREE_TOKEN_NUM and "Invalid k");
  k = _k;
}

int RequestManager::get_max_tree_depth() {
  assert(max_tree_depth > 0 and
         max_tree_depth <= BatchConfig::MAX_TREE_DEPTH and
         "Invalid max_tree_depth");
  return max_tree_depth;
}

void RequestManager::set_max_tree_depth(int max_tree_depth) {
  assert(max_tree_depth > 0 and
         max_tree_depth <= BatchConfig::MAX_TREE_DEPTH and
         "Invalid max_tree_depth");
  this->max_tree_depth = max_tree_depth;
}

int RequestManager::get_max_tree_width() {
  assert(max_tree_width > 0 and
         max_tree_width <= BatchConfig::MAX_TREE_WIDTH and
         "Invalid max_tree_width");
  return max_tree_width;
}

void RequestManager::set_max_tree_width(int max_tree_width) {
  assert(max_tree_width > 0 and
         max_tree_width <= BatchConfig::MAX_TREE_WIDTH and
         "Invalid max_tree_width");
  this->max_tree_width = max_tree_width;
}

void RequestManager::register_tokenizer(ModelType type,
                                        int bos_token_id,
                                        int eos_token_id,
                                        std::string const &path) {
  this->model_type = type;
  this->bos_token_id = bos_token_id;
  this->eos_token_id = eos_token_id;
  std::string tokenizer_folder =
      (!path.empty() && path.back() != '/') ? path + '/' : path;
  if (model_type == ModelType::LLAMA) {
    bool path_to_file = !path.empty() &&
                        (path.size() >= strlen("tokenizer.model")) &&
                        path.find("tokenizer.model") ==
                            (path.size() - strlen("tokenizer.model"));
    std::string tokenizer_filepath =
        path_to_file ? path : tokenizer_folder + "tokenizer.model";
    this->tokenizer_ =
        Tokenizer::FromBlobSentencePiece(LoadBytesFromFile(tokenizer_filepath));
  } else if (model_type == ModelType::OPT) {
    std::string vocab_file = tokenizer_folder + "vocab.json";
    std::string merges_file = tokenizer_folder + "merges.txt";
    std::string added_tokens_file =
        tokenizer_folder + "special_tokens_map.json";
    std::filesystem::path path1(vocab_file);
    std::filesystem::path path2(merges_file);
    std::filesystem::path path3(added_tokens_file);
    assert(std::filesystem::exists(path1) &&
           "Vocab file vocab.json does not exist at the specified path");
    assert(std::filesystem::exists(path2) &&
           "Merge file merges.txt does not exist at the specified path");
    // opt_tokenizer = new OptTokenizer(vocab_file, merges_file);
    std::string vocab = LoadBytesFromFile(path1.string());
    std::string merges = LoadBytesFromFile(path2.string());
    std::string added_tokens = LoadBytesFromFile(path3.string());

    this->tokenizer_ =
        Tokenizer::FromBlobByteLevelBPE(vocab, merges, added_tokens);
  } else if (model_type == ModelType::FALCON ||
             model_type == ModelType::STARCODER ||
             model_type == ModelType::MPT) {
    std::string falcon_tokenizer_path = join_path({path, "tokenizer.json"});
    this->tokenizer_ =
        Tokenizer::FromBlobJSON(LoadBytesFromFile(falcon_tokenizer_path));
  }
}

void RequestManager::register_output_filepath(
    std::string const &_output_filepath) {
  this->output_filepath = _output_filepath;
}

int RequestManager::register_ssm_model(FFModel *model) {
  int model_id = ssm_models.size();
  ssm_models.push_back(model);
  std::cout << "Register new ssm model with id: " << model_id << std::endl;
  return model_id;
}

FFModel *RequestManager::get_ssm_model(int model_id) {
  assert(model_id >= 0 && model_id < ssm_models.size());
  return ssm_models[model_id];
}

size_t RequestManager::get_num_ssms() {
  return ssm_models.size();
}

RequestManager::RequestGuid
    RequestManager::register_new_request(std::vector<TokenId> const &prompt) {
  std::lock_guard<std::mutex> const lock(request_queue_mutex);

  // Add a new request
  Request request;
  request.status = Request::PENDING;
  request.guid = next_available_guid++;

  if (prompt.size() >= get_max_sequence_length()) {
    std::cout << "Warning: too many tokens in prompt, only load up to "
              << get_max_sequence_length() << " tokens, but got "
              << prompt.size() << ".\n";

    printf("tokens size: %zu\n", request.tokens.size());
    return INVALID_GUID;
  } else {
    request.tokens = prompt;
  }

  if (get_num_ssms() == 0) {
    std::cout << "No small speculative model registered, using incremental "
                 "decoding."
              << std::endl;
  } else {
    std::cout << "Num of SSMs: " << get_num_ssms() << std::endl;
    assert(get_num_ssms() == 1 && "Only one SSM is supported now.");
    init_token_tree(request.guid);
  }

  pending_request_queue.push(request);
  all_requests[request.guid] = request;
  {
    std::lock_guard<std::mutex> const lock(request_to_promise_mutex);
    request_to_promise[request.guid] = new std::promise<void>();
  }

  if (verbose) {
    std::cout << "new req: " << request.tokens.size() << std::endl;
    for (int i = 0; i < request.tokens.size(); i++) {
      std::cout << i << " : " << request.tokens[i] << std::endl;
    }
  }

  GenerationResult gr;
  gr.guid = request.guid;
  gr.input_text = "";
  gr.input_tokens = prompt;
  gr.output_text = "";
  gr.output_tokens = prompt;
  request_generation_results[request.guid] = gr;

  return request.guid;
}

RequestManager::RequestGuid
    RequestManager::register_new_request(std::string const &prompt) {
  std::lock_guard<std::mutex> const lock(request_queue_mutex);
  // Add a new request
  Request request;
  request.status = Request::PENDING;
  request.guid = next_available_guid++;
  if (bos_token_id >= 0 && model_type != ModelType::FALCON) {
    request.tokens.push_back(bos_token_id);
  }
  std::vector<int32_t> tokens = this->tokenizer_->Encode(prompt);
  if (tokens.size() >= get_max_sequence_length()) {
    std::cout << "Warning: too many tokens in prompt, only load up to "
              << get_max_sequence_length() << " tokens, but got "
              << tokens.size() << ".\n";

    printf("tokens size: %zu\n", tokens.size());
    return INVALID_GUID;
  }
  for (int i = 0; i < tokens.size(); i++) {
    std::cout << "[" << i << "]" << tokens.at(i) << "\n";
  }
  request.tokens.insert(request.tokens.end(), tokens.begin(), tokens.end());

  if (get_num_ssms() == 0) {
    std::cout << "No small speculative model registered, using incremental "
                 "decoding."
              << std::endl;
  } else {
    std::cout << "Num of SSMs: " << get_num_ssms() << std::endl;
    assert(get_num_ssms() == 1 && "Only one SSM is supported now.");
    init_token_tree(request.guid);
  }

  pending_request_queue.push(request);
  all_requests[request.guid] = request;
  {
    std::lock_guard<std::mutex> const lock(request_to_promise_mutex);
    request_to_promise[request.guid] = new std::promise<void>();
  }

  {
    std::string output = "New request tokens:";
    output = "[" + std::to_string(request.guid) + "] " + output;
    for (int i = 0; i < request.tokens.size(); i++) {
      output = output + " " + std::to_string(request.tokens[i]);
    }
    log_req_mgr.print("%s", output.c_str());
    write_to_output_file(output_filepath, output);
  }

  GenerationResult gr;
  gr.guid = request.guid;
  gr.input_text = prompt;
  gr.input_tokens = request.tokens;
  gr.output_text = prompt;
  gr.output_tokens = request.tokens;
  request_generation_results[request.guid] = gr;
  return request.guid;
}

bool RequestManager::is_request_completed(RequestGuid const &guid) {
  std::lock_guard<std::mutex> const lock(request_queue_mutex);
  assert(all_requests.find(guid) != all_requests.end());
  Request const &request = all_requests[guid];
  // return request.tokens.size() >= request.max_sequence_length;
  return request.status == Request::COMPLETED;
}

GenerationResult
    RequestManager::get_generation_result(RequestGuid const &guid) {
  // First get the future of the request
  std::future<void> future;
  {
    std::lock_guard<std::mutex> const lock(request_to_promise_mutex);
    assert(request_to_promise.find(guid) != request_to_promise.end());
    future = request_to_promise[guid]->get_future();
  }
  // Wait until the result is completed
  future.get();
  // Get the generation result
  {
    std::lock_guard<std::mutex> const lock(request_queue_mutex);
    assert(request_generation_results.find(guid) !=
           request_generation_results.end());
    return request_generation_results[guid];
  }
}

size_t RequestManager::get_num_processed_requests() {
  return num_processed_requests;
}

int RequestManager::get_num_active_requests() {
  int count = 0;
  for (int i = 0; i < get_max_requests_per_batch(); i++) {
    if (guid_of_requests[i] != INVALID_GUID) {
      count++;
    }
  }
  return count;
}

int RequestManager::get_empty_request_index() {
  for (int i = 0; i < get_max_requests_per_batch(); i++) {
    if (guid_of_requests[i] == INVALID_GUID) {
      return i;
    }
  }
  return -1;
}

BatchConfigFuture RequestManager::get_next_batch_config(
    InferenceResultFuture const &result, Context ctx, Runtime *runtime) {
  RequestManager *rm = this;
  TaskLauncher launcher(RM_GET_NEXT_BATCH_CONFIG_TASK_ID,
                        TaskArgument(&rm, sizeof(RequestManager *)));
  launcher.add_future(result);
  return runtime->execute_task(ctx, launcher);
}

BatchConfig RequestManager::get_next_batch_config_task(
    Task const *task,
    std::vector<PhysicalRegion> const &regions,
    Context ctx,
    Runtime *runtime) {
  RequestManager *rm = *((RequestManager **)task->args);
  InferenceResult const &result =
      Future(task->futures[0]).get_result<InferenceResult>();
  return rm->get_next_batch_config(result);
}

BatchConfig
    RequestManager::get_next_batch_config(InferenceResult const &result) {
  update_inference_results(result);
  return prepare_next_batch();
}

void RequestManager::load_pending_request_to_batch() {
  assert(!pending_request_queue.empty() && "No pending request to process.");
  RequestGuid guid = pending_request_queue.front().guid;
  pending_request_queue.pop();

  prefill_request = &all_requests[guid];
  prefill_request->status = Request::RUNNING;

  // Find an empty slot
  int request_index = get_empty_request_index();
  assert(request_index != -1 && "No empty request slot to load the request.");
  // Load request into batch
  prefill_request->batch_index = request_index;
  guid_of_requests[request_index] = guid;
  request_available[request_index] = true;
  num_available_requests++;
  // Initialize the bitmask for the new request with its prompt length
  init_bitmask_prompt(guid, prefill_request->tokens.size());

  profiling_requests[guid] = RequestProfileInfo();
  profiling_requests[guid].start_time =
      Realm::Clock::current_time_in_microseconds();
}

void RequestManager::request_complete_clean_up(int batch_index) {
  RequestGuid guid = guid_of_requests[batch_index];
  profiling_requests[guid].finish_time =
      Realm::Clock::current_time_in_microseconds();
  Request &request = all_requests[guid];
  guid_of_requests[batch_index] = INVALID_GUID;
  request_available[batch_index] = false;
  num_available_requests--;
  request.status = Request::COMPLETED;

  std::string output = this->tokenizer_->Decode(request.tokens);
  std::cout << "Request " << guid << " completed: " << std::endl
            << output << std::endl;
  ProfileInfo profile_info = profiling_requests[guid];
  if (!output_filepath.empty()) {
    std::ofstream outputFile(output_filepath, std::ios::app);
    if (outputFile.is_open()) {
      outputFile << "Request " << guid << " profiling: " << std::endl;
      outputFile << "Decoding time: "
                  << (profile_info.finish_time -
                  profile_info.start_decoding_time) * 1e-3
                  << "ms" << std::endl;
      outputFile << "Total time: "
                  << (profile_info.finish_time -
                      profile_info.start_time) * 1e-3
                  << "ms" << std::endl;
      outputFile << "LLM decoding steps: "
                   << profile_info.llm_decoding_steps << std::endl;
      if (decoding_mode == SPECULATIVE_DECODING) {
        outputFile << "SSM decoding steps: "
                    << profile_info.ssm_decoding_steps << std::endl;
      }
      outputFile << output << std::endl << std::endl;
      outputFile.close();
    } else {
      std::cout << "Unable to open the output file: " << output_filepath
                << std::endl;
      assert(false);
    }
  }
  std::string str = "[" + std::to_string(guid) + "] Request completed: " + 
                      "decoding_time_ms(" + std::to_string(
                        (profiling_requests[guid].finish_time-
                          profiling_requests[guid].start_decoding_time)
                          *1e-3) + ") " + 
                      "total_time_ms(" + std::to_string(
                        (profiling_requests[guid].finish_time-
                          profiling_requests[guid].start_time)
                          *1e-3) + ") " + 
                      "LLM_decoding_steps(" + std::to_string(
                        profiling_requests[guid].llm_decoding_steps) 
                        + ") " + 
                      "SSM_decoding_steps(" + std::to_string(
                        profiling_requests[guid].ssm_decoding_steps) 
                        + ")";
  write_to_output_file(output_filepath, str);

  trigger_request_completion_future(guid);
}

void RequestManager::update_inference_results(InferenceResult const &result) {
  // Update the inference results
  std::lock_guard<std::mutex> const rm_state_lock(rm_state_mutex);
  std::lock_guard<std::mutex> const request_queue_lock(request_queue_mutex);

  if (num_available_requests == 0) {
    // Update nothing
    if (!pending_request_queue.empty()) {
      // Load the pending request to the batch
      load_pending_request_to_batch();
      request_manager_status = PREFILLING;
      if (decoding_mode == SPECULATIVE_DECODING) {
        prefill_model = SSM;
      }
    }
    return;
  }

  switch (request_manager_status) {
    case PREFILLING:
      if (decoding_mode == INCREMENTAL_DECODING) {
        if (update_llm_prefill_results(result)) {
          // This indicates that the prefilling of the current request finishes
          // Reset the prefill_request
          prefill_request = nullptr;

          // Check if there are more empty slots
          if (num_available_requests < get_max_requests_per_batch() &&
              !pending_request_queue.empty()) {
            // Load the pending request to the batch
            load_pending_request_to_batch();
            request_manager_status = PREFILLING;
          } else {
            // No more empty slots, start the decoding
            request_manager_status = DECODING;
          }
        }
        // Not completed, continue prefilling
      } else if (decoding_mode == SPECULATIVE_DECODING) {
        if (prefill_model == SSM) {
          if (update_ssm_prefill_results(result)) {
            // This indicates that the prefilling phase for SSM finishes
            // We need to start the LLM prefilling
            prefill_model = LLM;
          }
          // Not completed, continue SSM prefilling
        } else if (prefill_model == LLM) {
          if (update_llm_prefill_results(result)) {
            // This indicates that the prefilling phase finishes
            prefill_request = nullptr;
            // Check if there are more empty slots
            if (num_available_requests < get_max_requests_per_batch() &&
                !pending_request_queue.empty()) {
              // Load the pending request to the batch
              load_pending_request_to_batch();
              request_manager_status = PREFILLING;
              prefill_model = SSM;
            } else {
              // No more empty slots, start the speculation
              request_manager_status = SSM_SPEC;
              // Reset the prefill_request
              current_speculation_step = 0;
            }
          }
          // Not completed, continue LLM prefilling
        } else {
          assert(false && "Invalid prefill model.");
        }
      } else {
        assert(false && "Invalid inference mode.");
      }
      break;
    case DECODING:
      if (update_llm_decode_results(result)) {
        // A request completed after the decode
        if (pending_request_queue.empty()) {
          // No pending request to process, continue the speculation
          request_manager_status = DECODING;
        } else {
          request_manager_status = PREFILLING;
          load_pending_request_to_batch();
        }
      }
      break;
    case LLM_VERIFY:
      if (update_llm_verify_results(result)) {
        // A request completed after the verification
        if (pending_request_queue.empty()) {
          // No pending request to process, continue the speculation
          request_manager_status = SSM_SPEC;
          current_speculation_step = 0;
        } else {
          request_manager_status = PREFILLING;
          load_pending_request_to_batch();
          prefill_model = SSM;
        }
      } else {
        request_manager_status = SSM_SPEC;
        current_speculation_step = 0;
      }
      break;
    case SSM_SPEC:
      if (update_ssm_inference_results(result)) {
        // Stop condition for the speculation phase has been reached
        request_manager_status = LLM_VERIFY;
      }
      // else, keep the current status
      break;
    default:
      assert(false && "Invalid request manager status.");
  }
}

bool RequestManager::update_llm_prefill_results(InferenceResult const &result) {
  bool prefill_completed = false;
  int committed_token_offset = prefill_request->llm_cache_size;
  prefill_request->llm_cache_size += prefill_request->num_tokens_in_batch;
  prefill_request->committed_tokens.clear();

  if (decoding_mode == SPECULATIVE_DECODING) {
    // Modified the state because the last commitment completes
    prefill_request->llm_committed = true;
    assert(prefill_request->ssm_committed and prefill_request->llm_committed);

    for (int i = 0; i < prefill_request->num_tokens_in_batch; i++) {
      prefill_request->committed_tokens.push_back(Request::CommittedToken{
          i,
          committed_token_offset + i,
          prefill_request->tokens[i + committed_token_offset]});
    }
    // Modified the state because the new commitment is unfinished
    prefill_request->llm_committed = false;
  }

  if (prefill_request->llm_cache_size == prefill_request->tokens.size()) {
    // Indicates that the LLM prefilling phase finishes
    prefill_request->tokens.push_back(
        result.token_ids[prefill_request->num_tokens_in_batch - 1]);
    prefill_completed = true;

    if (decoding_mode == SPECULATIVE_DECODING) {
      // Add the last token to the token tree
      prefill_request->committed_tokens.push_back(
          Request::CommittedToken{-1,
                                  (int)prefill_request->tokens.size() - 1,
                                  prefill_request->tokens.back()});
      // Modified the state because the ssm also need to commit the last token
      prefill_request->ssm_committed = false;

      init_token_tree(prefill_request->guid);
      add_root_to_spec_token_tree(prefill_request->guid,
                                  prefill_request->tokens.back());
      update_bitmask_prompt(prefill_request->guid, 1);
    }
  }

  profiling_requests[prefill_request->guid].llm_prefilling_steps++;

  // Manages the committed states for other requests in the batch
  for (int request_index = 0; request_index < get_max_requests_per_batch();
       ++request_index) {
    if (!request_available[request_index]) {
      continue;
    }
    int guid = guid_of_requests[request_index];
    Request &request = all_requests[guid];
    assert(request.status == Request::RUNNING);

    if (request_index == prefill_request->batch_index) {

      continue;
    }

    if (!request.llm_committed) {
      request.llm_committed = true;
      if (request.ssm_committed and request.llm_committed) {
        request.llm_cache_size = request.tokens.size() - 1;
        request.committed_tokens.clear();
      }
    }
  }
  return prefill_completed;
}

bool RequestManager::update_llm_decode_results(InferenceResult const &result) {
  bool request_completed = false;
  int nb_requests_decoded = 0;
  for (int request_index = 0; request_index < get_max_requests_per_batch();
       ++request_index) {
    if (!request_available[request_index]) {
      // Request in this slot is unavailable
      continue;
    }
    int guid = guid_of_requests[request_index];
    Request &request = all_requests[guid];
    assert(request.status == Request::RUNNING);
    request.llm_cache_size++;
    request.tokens.push_back(
        result.token_ids[request.first_token_offset_in_batch]);

    profiling_requests[guid].llm_decoding_steps++;
    nb_requests_decoded++;
    if (request.tokens.size() >= get_max_sequence_length()) {
      request_completed = true;
      request_complete_clean_up(request_index);
    }

    if (verbose) {
      std::string output = this->tokenizer_->Decode(request.tokens);
      std::cout << "Request " << guid << " tokens: " << std::endl
                << output << std::endl;
    }
  }
  profiling.llm_step_times.push_back((
        Realm::Clock::current_time_in_microseconds() - 
        profiling.llm_step_start) * 1e-3);
  profiling.requests_per_step.push_back(nb_requests_decoded);
  profiling.generated_tokens_per_step.push_back(nb_requests_decoded);
  return request_completed;
}

bool RequestManager::update_ssm_prefill_results(
    InferenceResult const &ssm_prefill_result) {
  // This function is called by update_inference_results when the
  // request_manager_status is PREFILLING and the prefill_model is SSM.
  // There's no results to update, but we should update ssm_cache_size.
  prefill_request->ssm_cache_size += prefill_request->num_tokens_in_batch;

  profiling_requests[prefill_request->guid].ssm_prefilling_steps++;

  if (prefill_request->ssm_cache_size == prefill_request->tokens.size()) {
    return true;
  }
  return false;
}

BatchConfig RequestManager::prepare_next_batch() {
  switch (request_manager_status) {
    case PREFILLING:
      if (decoding_mode == INCREMENTAL_DECODING) {
        return prepare_llm_prefilling_batch();
      } else if (decoding_mode == SPECULATIVE_DECODING) {
        if (prefill_model == SSM) {
          return prepare_ssm_prefilling_batch();
        } else if (prefill_model == LLM) {
          return prepare_llm_prefilling_batch();
        } else {
          assert(false && "Invalid prefill model.");
        }
      } else {
        assert(false && "Invalid inference mode.");
      }
      break;
    case DECODING:
      return prepare_decoding_batch();
    case SSM_SPEC:
      if (current_speculation_step == 0) {
        return prepare_first_spec_batch_config();
      } else {
        return prepare_next_spec_batch_config();
      }
    case LLM_VERIFY:
      return prepare_verify_batch_config();
    default:
      std::cout << "Invalid request manager status: " << request_manager_status
                << std::endl;
      assert(false);
  }
}

BatchConfig RequestManager::prepare_llm_prefilling_batch() {
  // This function is called when the request_manager_status is PREFILLING,
  // which means that there is a request in the prefilling phase.
  // This function load its prefilling tokens, constructing a BatchConfig with
  // only one request.
  if (verbose) {
    std::cout << "\n############### prepare_llm_prefilling_batch "
                 "##############\n";
  }
  assert(prefill_request != nullptr &&
         "No prefilling request to process in the prefilling phase.");

  BatchConfig bc;
  if (decoding_mode == INCREMENTAL_DECODING) {
    bc.inference_mode = InferenceMode::INC_DECODING_MODE;
  } else if (decoding_mode == SPECULATIVE_DECODING) {
    bc.inference_mode = InferenceMode::TREE_VERIFY_MODE;
  }
  bc.prompt_phase = true;
  std::copy(std::begin(request_available),
            std::end(request_available),
            std::begin(bc.request_available));
  bc.num_available_requests = num_available_requests;

  for (int request_index = 0; request_index < get_max_requests_per_batch();
       ++request_index) {
    if (!request_available[request_index]) {
      continue;
    }
    RequestGuid guid = guid_of_requests[request_index];
    Request &request = all_requests[guid];
    assert(request.status == Request::RUNNING);

    if (request_index == prefill_request->batch_index) {
      // Request Info
      bc.requestsInfo[request_index].first_token_offset_in_batch = 0;
      bc.requestsInfo[request_index].first_token_index_in_request =
          prefill_request->llm_cache_size;
      bc.requestsInfo[request_index].num_tokens_in_batch =
          std::min(get_max_tokens_per_batch(),
                   (int)prefill_request->tokens.size() -
                       prefill_request->llm_cache_size);

      prefill_request->first_token_offset_in_batch = 0;
      prefill_request->num_tokens_in_batch =
          bc.requestsInfo[request_index].num_tokens_in_batch;

      // Token Info
      for (int token_idx = 0;
           token_idx < bc.requestsInfo[request_index].num_tokens_in_batch;
           token_idx++) {
        int abs_idx = prefill_request->llm_cache_size + token_idx;
        assert(abs_idx < prefill_request->tokens.size());

        bc.tokensInfo[token_idx].request_index = request_index;
        bc.tokensInfo[token_idx].abs_index_in_request = abs_idx;
        bc.tokensInfo[token_idx].abs_depth_in_request = abs_idx;
        bc.tokensInfo[token_idx].token_id = prefill_request->tokens[abs_idx];

        bc.num_tokens++;
      }

    } else {
      bc.requestsInfo[request_index].first_token_offset_in_batch = 0;
      bc.requestsInfo[request_index].first_token_index_in_request =
          request.llm_cache_size;
      bc.requestsInfo[request_index].num_tokens_in_batch = 0;

      if (!request.llm_committed) {
        // Committed tokens
        for (int i = 0; i < request.committed_tokens.size() - 1; i++) {
          bc.committed_tokens[bc.num_tokens_to_commit].token_index =
              request.committed_tokens[i].from_index;
          bc.committed_tokens[bc.num_tokens_to_commit].request_index =
              request_index;
          bc.committed_tokens[bc.num_tokens_to_commit].token_depth =
              request.committed_tokens[i].to_index;
          bc.num_tokens_to_commit++;
        }
      }
    }
  }

  if (verbose) {
    std::cout << "prepare_llm_prefilling_batch NEW batchconfig:" << std::endl;
    bc.print();
  }
  return bc;
}

BatchConfig RequestManager::prepare_ssm_prefilling_batch() {
  // This function is called when the request_manager_status is PREFILLING,
  // which means that there is a request in the prefilling phase.
  // This function load its prefilling tokens, constructing a BatchConfig with
  // only one request.
  if (verbose) {
    std::cout << "\n############### prepare_ssm_prefilling_batch "
                 "##############\n";
  }
  assert(prefill_request != nullptr &&
         "No prefilling request to process in the prefilling phase.");

  BatchConfig bc;
  bc.inference_mode = InferenceMode::TREE_SEARCH_MODE;
  bc.prompt_phase = true;
  // Only set the prefilling request to be available
  bc.request_available[prefill_request->batch_index] = true;
  bc.num_available_requests = 1;

  int request_index = prefill_request->batch_index;
  // Request Info
  bc.requestsInfo[request_index].first_token_offset_in_batch = 0;
  bc.requestsInfo[request_index].first_token_index_in_request =
      prefill_request->ssm_cache_size;
  bc.requestsInfo[request_index].num_tokens_in_batch = std::min(
      get_max_tokens_per_batch(),
      (int)prefill_request->tokens.size() - prefill_request->ssm_cache_size);

  prefill_request->first_token_offset_in_batch = 0;
  prefill_request->num_tokens_in_batch =
      bc.requestsInfo[request_index].num_tokens_in_batch;

  // Token Info
  for (int token_idx = 0;
       token_idx < bc.requestsInfo[request_index].num_tokens_in_batch;
       token_idx++) {
    int abs_idx = prefill_request->ssm_cache_size + token_idx;
    assert(abs_idx < prefill_request->tokens.size());

    bc.tokensInfo[token_idx].request_index = request_index;
    bc.tokensInfo[token_idx].abs_index_in_request = abs_idx;
    bc.tokensInfo[token_idx].abs_depth_in_request = abs_idx;
    bc.tokensInfo[token_idx].token_id = prefill_request->tokens[abs_idx];

    bc.num_tokens++;
  }

  if (verbose) {
    std::cout << "prepare_ssm_prefilling_batch NEW batchconfig:" << std::endl;
    bc.print();
  }
  return bc;
}

BatchConfig RequestManager::prepare_decoding_batch() {
  // This function is called when the request_manager_status is DECODING. It
  // fills the last token of each request in the current batch to the
  // BatchConfig for the LLM to decode.
  if (verbose) {
    std::cout << "\n############### prepare_decoding_batch "
                 "##############\n";
  }

  BatchConfig bc;
  bc.inference_mode = InferenceMode::INC_DECODING_MODE;
  bc.prompt_phase = false;
  std::copy(std::begin(request_available),
            std::end(request_available),
            std::begin(bc.request_available));
  bc.num_available_requests = num_available_requests;

  for (int request_index = 0; request_index < get_max_requests_per_batch();
       request_index++) {
    if (!request_available[request_index]) {
      continue;
    }
    Request &request = all_requests[guid_of_requests[request_index]];
    assert(request.status == Request::RUNNING);

    // Per Request Info
    bc.requestsInfo[request_index].first_token_index_in_request =
        request.llm_cache_size;
    bc.requestsInfo[request_index].first_token_offset_in_batch = bc.num_tokens;
    bc.requestsInfo[request_index].num_tokens_in_batch = 1;

    request.first_token_offset_in_batch = bc.num_tokens;
    request.num_tokens_in_batch = 1;

    // Per Token Info
    bc.tokensInfo[bc.num_tokens].request_index = request_index;
    bc.tokensInfo[bc.num_tokens].abs_index_in_request = request.llm_cache_size;
    bc.tokensInfo[bc.num_tokens].abs_depth_in_request = request.llm_cache_size;
    bc.tokensInfo[bc.num_tokens].token_id = request.tokens.back();

    bc.num_tokens++;

    if (profiling_requests[request.guid].llm_decoding_steps == 0) {
      profiling_requests[request.guid].start_decoding_time =
          Realm::Clock::current_time_in_microseconds();
    }
  }

  if (verbose) {
    std::cout << "prepare_decoding_batch NEW batchconfig:" << std::endl;
    bc.print();
  }
  profiling.llm_step_start = Realm::Clock::current_time_in_microseconds();
  return bc;
}
/* ----- Speculative Inference Specific functions ----- */

/***** Request Init Phase *****/
BatchConfig RequestManager::prepare_first_spec_batch_config() {
  if (verbose) {
    std::cout << "\n############### prepare_first_spec_batch_config "
                 "##############\n";
  }
  // This method does the following:
  // 1. Commit the verified tokens through BatchConfig. The infomation
  // of the committed tokens are stored in request.committed_tokens. Put the
  // information of the committed tokens into BatchConfig.TokensInfo.
  // 2. Maintain BatchConfig::RequestsInfo and all other fields of
  // BatchConfig.
  assert(current_speculation_step == 0);

  BatchConfig new_bc;
  new_bc.inference_mode = InferenceMode::TREE_SEARCH_MODE;
  // Assume that only one small model is in use now
  new_bc.prompt_phase = true;
  std::copy(std::begin(request_available),
            std::end(request_available),
            std::begin(new_bc.request_available));
  new_bc.num_available_requests = num_available_requests;

  for (int request_index = 0; request_index < get_max_requests_per_batch();
       ++request_index) {
    if (!request_available[request_index]) {
      continue;
    }
    RequestGuid guid = guid_of_requests[request_index];
    Request &request = all_requests[guid];
    assert(request.status == Request::RUNNING);

    std::vector<Request::CommittedToken> &committed_tokens =
        request.committed_tokens;

    // Maintain requestsInfo
    new_bc.requestsInfo[request_index].first_token_offset_in_batch =
        new_bc.num_tokens;
    new_bc.requestsInfo[request_index].first_token_index_in_request =
        request.ssm_cache_size;
    // We don't directly use committed_tokens.size() here because there is a
    // case where committed_tokens.size() != request.tokens.size() -
    // request.ssm_cache_size, that's when the LLM prefilling is just finished
    new_bc.requestsInfo[request_index].num_tokens_in_batch =
        request.tokens.size() - request.ssm_cache_size;

    request.first_token_offset_in_batch = new_bc.num_tokens;
    request.num_tokens_in_batch =
        request.tokens.size() - request.ssm_cache_size;

    // Store committed tokens to tokensInfo
    int start_offset = committed_tokens.size() - request.tokens.size() +
                       request.ssm_cache_size;
    assert(start_offset >= 0 && "Invalid start offset.");
    for (int committed_token_index = start_offset;
         committed_token_index < committed_tokens.size();
         committed_token_index++) {
      new_bc.tokensInfo[new_bc.num_tokens].request_index = request_index;
      new_bc.tokensInfo[new_bc.num_tokens].abs_index_in_request =
          committed_tokens[committed_token_index].to_index;
      new_bc.tokensInfo[new_bc.num_tokens].abs_depth_in_request =
          committed_tokens[committed_token_index].to_index;
      new_bc.tokensInfo[new_bc.num_tokens].token_id =
          committed_tokens[committed_token_index].token_id;
      new_bc.num_tokens++;
    }

    // Copy the causal mask, it should already been updated in
    // update_llm_verify_results
    new_bc.causalMask[request_index] = request.causal_mask;

    if (profiling_requests[guid].ssm_decoding_steps == 0) {
      profiling_requests[guid].start_decoding_time =
          Realm::Clock::current_time_in_microseconds();
    }
    profiling.ssm_step_start = 
      Realm::Clock::current_time_in_microseconds();
  }
  if (verbose) {
    std::cout << "prepare_first_spec_batch_config NEW batchconfig:"
              << std::endl;
    new_bc.print();
  }
  return new_bc;
}

/***** Speculative Decoding Phase *****/
BatchConfig RequestManager::prepare_next_spec_batch_config() {
  if (verbose) {
    std::cout
        << "\n############### prepare_next_spec_batch_config ###############\n";
    std::cout << "Current tree depth: " << current_speculation_step + 1 << "\n";
  }

  // Prepare the next batch for existing requests
  BatchConfig new_bc;
  new_bc.inference_mode = InferenceMode::TREE_SEARCH_MODE;
  // We assume that only one small model is in use now
  new_bc.model_id = 0;
  std::copy(std::begin(request_available),
            std::end(request_available),
            std::begin(new_bc.request_available));
  new_bc.num_available_requests = num_available_requests;

  for (int request_index = 0; request_index < get_max_requests_per_batch();
       ++request_index) {
    if (!request_available[request_index]) {
      continue;
    }
    int guid = guid_of_requests[request_index];
    Request &request = all_requests[guid];
    assert(request.status == Request::RUNNING);
    new_bc.requestsInfo[request_index].first_token_offset_in_batch =
        new_bc.num_tokens;

    // Fill in the tokens
    TokenTree &token_tree = request.speculative_token_trees.at(new_bc.model_id);
    if (token_tree.tree_layers.size() <= current_speculation_step) {
      // This request has no token to decode in this and the following small
      // model inference steps
      new_bc.requestsInfo[request_index].num_tokens_in_batch = 0;
      new_bc.requestsInfo[request_index].first_token_index_in_request =
          request.causal_mask.non_tree_cache_size +
          request.causal_mask.tree_or_prompt_size -
          request.causal_mask.current_layer_size;
      request.num_tokens_in_batch = 0;
      request.first_token_offset_in_batch = new_bc.num_tokens;
      continue;
    } else {
      std::list<std::shared_ptr<TokenTreeNode>> &current_layer =
          token_tree.tree_layers.back();
      // Exclude the current layer from the token tree, because we want the
      // start index
      new_bc.requestsInfo[request_index].first_token_index_in_request =
          request.causal_mask.non_tree_cache_size +
          request.causal_mask.tree_or_prompt_size -
          request.causal_mask.current_layer_size;
      new_bc.requestsInfo[request_index].num_tokens_in_batch =
          request.causal_mask.current_layer_size;

      request.num_tokens_in_batch =
          new_bc.requestsInfo[request_index].num_tokens_in_batch;
      request.first_token_offset_in_batch = new_bc.num_tokens;

      int child_index = 0;
      for (auto const &node_ptr : current_layer) {
        new_bc.tokensInfo[new_bc.num_tokens].request_index = request_index;
        new_bc.tokensInfo[new_bc.num_tokens].abs_index_in_request =
            new_bc.requestsInfo[request_index].first_token_index_in_request +
            child_index;
        new_bc.tokensInfo[new_bc.num_tokens].abs_depth_in_request =
            request.tokens.size() - 1 + current_speculation_step;
        new_bc.tokensInfo[new_bc.num_tokens].token_id = node_ptr->id;

        new_bc.num_tokens++;
        child_index++;
      }
    }

    // Copy the causal mask, it should already been updated by
    // update_ssm_inference_results
    new_bc.causalMask[request_index] = request.causal_mask;
  }

  if (verbose) {
    std::cout << "prepare_next_spec_batch_config NEW batchconfig:" << std::endl;
    new_bc.print();
  }
  return new_bc;
}

/***** Verify Phase *****/
BatchConfig RequestManager::prepare_verify_batch_config() {
  if (verbose) {
    std::cout
        << "\n############### prepare_verify_batch_config ###############\n";
  }
  // This method does the following:
  // 1. Commit the verified tokens in the last iteration through the
  // BatchConfig. We can do this request by request.
  // The information of the committed tokens is stored in
  // Request.llm_committed_tokens. Put the information of the committed tokens
  // into BatchConfig.committed_tokens.
  // 2. Load the tokens on the token tree that are not yet pruned to
  // BatchConfig.tokensInfo. Be careful with the abs_depth etc.
  // (skip the pruned tokens).
  // 3. Create the causal mask for the large model based on the small model
  // causal mask (call create_llm_bitmask()).
  // 4. Maintain BatchConfig::RequestsInfo and all other fields of
  // BatchConfig.
  // Please refer to the implementation of prepare_next_spec_batch_config()
  // for more details.
  BatchConfig new_bc;
  new_bc.inference_mode = InferenceMode::TREE_VERIFY_MODE;
  std::copy(std::begin(request_available),
            std::end(request_available),
            std::begin(new_bc.request_available));
  new_bc.num_available_requests = num_available_requests;

  for (int request_index = 0; request_index < get_max_requests_per_batch();
       ++request_index) {
    if (!request_available[request_index]) {
      continue;
    }
    int guid = guid_of_requests[request_index];
    Request &request = all_requests[guid];
    assert(request.status == Request::RUNNING);

    // 1. Maintain requestsInfo
    new_bc.requestsInfo[request_index].first_token_index_in_request =
        request.tokens.size() - 1; // Exclude the last token
    new_bc.requestsInfo[request_index].first_token_offset_in_batch =
        new_bc.num_tokens;
    new_bc.requestsInfo[request_index].num_tokens_in_batch = 0;

    // Put the information of the committed tokens into
    // BatchConfig.committed_tokens.
    // Note here, we shouldn't put the last token in request.committed_tokens
    // into new_bc. Because the LLM don't have that token's KV cache.
    if (!request.llm_committed) {
      std::vector<Request::CommittedToken> &committed_tokens =
          request.committed_tokens;
      for (int committed_token_index = 0;
           committed_token_index < committed_tokens.size() - 1;
           committed_token_index++) {
        Request::CommittedToken &committed_token =
            committed_tokens.at(committed_token_index);
        new_bc.committed_tokens[new_bc.num_tokens_to_commit].request_index =
            request_index;
        new_bc.committed_tokens[new_bc.num_tokens_to_commit].token_index =
            committed_token.from_index;
        new_bc.committed_tokens[new_bc.num_tokens_to_commit].token_depth =
            committed_token.to_index;
        new_bc.num_tokens_to_commit++;
      }
    }

    // Load the tokens on the token tree that are not yet pruned to
    // BatchConfig.tokensInfo.
    TokenTree &token_tree = request.speculative_token_trees[0];
    int token_tree_index = 0;
    int layer_index = 0;
    for (auto const &tree_layer : token_tree.tree_layers) {
      for (auto const &tree_node : tree_layer) {
        if (tree_node->pruned == false) {
          new_bc.tokensInfo[new_bc.num_tokens].request_index = request_index;
          new_bc.tokensInfo[new_bc.num_tokens].abs_index_in_request =
              request.tokens.size() - 1 + token_tree_index;
          new_bc.tokensInfo[new_bc.num_tokens].abs_depth_in_request =
              request.tokens.size() - 1 + layer_index;
          new_bc.tokensInfo[new_bc.num_tokens].token_id = tree_node->id;
          new_bc.num_tokens++;
          token_tree_index++;
        }
      }
      layer_index++;
    }
    assert(token_tree_index == token_tree.tree_size);
    new_bc.requestsInfo[request_index].num_tokens_in_batch = token_tree_index;

    request.first_token_offset_in_batch = new_bc.num_tokens - token_tree_index;
    request.num_tokens_in_batch = token_tree_index;

    // Create the causal mask for the large model based on the small model
    // causal mask.
    new_bc.causalMask[request_index] = create_llm_bitmask(guid);
  }

  if (verbose) {
    std::cout << "prepare_verify_batch_config NEW batchconfig:" << std::endl;
    new_bc.print();
  }
  profiling.llm_step_start = Realm::Clock::current_time_in_microseconds();
  return new_bc;
}

bool RequestManager::update_llm_verify_results(
    InferenceResult const &llm_verify_result) {
  // We may have two types of InferenceResults, one is the results from
  // sampling the large model, the other is the top-p / top-k logits of the
  // large model, we can first implement the former one. For the latter one,
  // we have to add a CPU based verify function.

  // Compare the results returned from the LLM and compare them with the
  // SSM's speculative token tree. For the greedy construction of the
  // speculative token tree, we can simply compare LLM's sample result at each
  // token, this is implemented in get_verify_results_greedy(). This function
  // stores the commmitted tokens into the corresponding fields in the
  // Request. For the sampling construction of the speculative token tree, we
  // need to implement a CPU based verify function.

  // Update llm_cache_size with the last committed_tokens, and clear
  // committed_tokens
  int nb_requests_decoded = 0;
  for (int request_index = 0; request_index < get_max_requests_per_batch();
       ++request_index) {
    if (!request_available[request_index]) {
      // Request in this slot is unavailable
      continue;
    }
    int guid = guid_of_requests[request_index];
    Request &request = all_requests[guid];
    assert(request.status == Request::RUNNING);
    if (!request.llm_committed) {
      request.llm_committed = true;
      request.llm_cache_size +=
          request.committed_tokens.size() - 1; // Exclude the last token
      // Check if both the KV cache of SSM and LLM are committed, because
      // sometimes the LLM KV cache is committed by a verifying batch config,
      // sometimes it is committed by a LLM prefilling batch config. We don't
      // know when the tokens are committed, so we have to add these checks
      // whenever the SSM or the LLM commits tokens. If the both caches are
      // committed, we can clear the committed tokens.
      if (request.ssm_committed and request.llm_committed) {
        request.committed_tokens.clear();
      }
    }

    profiling_requests[guid].llm_decoding_steps++;
    nb_requests_decoded++;
  }

  // Process the LLM results greedily
  get_verify_results_greedy(llm_verify_result);

  profiling.llm_step_times.push_back((
        Realm::Clock::current_time_in_microseconds() - 
        profiling.llm_step_start) * 1e-3);
  profiling.requests_per_step.push_back(nb_requests_decoded);

  // Clear the token tree node pool
  token_tree_node_pool = std::priority_queue<
      std::pair<std::shared_ptr<TokenTreeNode>, RequestGuid>,
      std::vector<std::pair<std::shared_ptr<TokenTreeNode>, RequestGuid>>,
      CompareSharedTokenTreeNodePtrRequestGuidPair>();

  bool request_completed = false;

  // Iterate over the requests
  for (int request_index = 0; request_index < get_max_requests_per_batch();
       ++request_index) {
    if (!request_available[request_index]) {
      // Request in this slot is unavailable
      continue;
    }
    int guid = guid_of_requests[request_index];
    Request &request = all_requests[guid];
    assert(request.status == Request::RUNNING);
    if (verbose) {
      std::cout << "Request " << guid << " token tree: " << std::endl;
      std::cout << request.speculative_token_trees[0];
    }

    // Initialize the token tree for the request
    init_token_tree(guid);
    assert(!request.committed_tokens.empty() &&
           "The committed tokens should not be empty.");
    // Add the last committed token as the root of the speculative token tree
    add_root_to_spec_token_tree(guid, request.committed_tokens.back().token_id);

    // Check if the request is completed. If its completed, clean up the
    // metainfo stored in the RequestManager. Otherwise, update its bitmask.
    if (request.tokens.size() >= get_max_sequence_length()) {
      // Request is completed
      request_completed = true;
      request_complete_clean_up(request_index);
    } else {
      update_bitmask_prompt(guid, request.committed_tokens.size() - 1);
    }
  }

  // Some requests may be completed after appending the verified tokens.
  // If there is a request completed, return true.
  return request_completed;
}

bool RequestManager::update_ssm_inference_results(
    InferenceResult const &ssm_inference_result) {
  // This function returns true if no tokens are added to the token tree,
  // which indicates that the ssm inference phase is done.
  assert(current_speculation_step >= 0 &&
         "The current speculation step should be no less than 0");
  current_speculation_step++;

  int num_branches = BatchConfig::MAX_SPECULATIVE_TREE_BRANCHES;
  int result_index = 0;

  // Here we assume that the order of the tokens in the last
  // BatchConfig and hence the last InferenceResult is equal to
  // the order of the request in the last BatchConfig
  bool all_request_last_layer_empty =
      add_tokens_to_spec_token_tree(ssm_inference_result);

  for (int request_index = 0; request_index < get_max_requests_per_batch();
       ++request_index) {
    if (!request_available[request_index]) {
      // Request in this slot is unavailable
      continue;
    }
    RequestGuid guid = guid_of_requests[request_index];
    Request &request = all_requests[guid];
    assert(request.status == Request::RUNNING);

    if (current_speculation_step == 1) {
      request.ssm_committed = true;
      // Check if both the KV cache of SSM and LLM are committed, because
      // sometimes the LLM KV cache is committed by a verifying batch config,
      // sometimes it is committed by a LLM prefilling batch config. We don't
      // know when the tokens are committed, so we have to add these checks
      // whenever the SSM or the LLM commits tokens. If the both caches are
      // committed, we can clear the committed tokens.
      if (request.ssm_committed and request.llm_committed) {
        request.committed_tokens.clear();
      }
      request.ssm_cache_size = request.tokens.size();
    }

    if (current_speculation_step == 1) {
      init_bitmask_spec(guid);
    }
    append_bitmask(guid);

    profiling_requests[guid].ssm_decoding_steps++;
  }

  // Stop conditions
  if (all_request_last_layer_empty || 
        current_speculation_step > get_max_tree_depth()) {
    // Update profiling statistics before returning
    profiling.ssm_step_times.push_back((
        Realm::Clock::current_time_in_microseconds() -
        profiling.ssm_step_start) * 1e-3
      );
    return true;
  }
  return false;
}

/* --------- Bitmask Related Functions --------- */

void RequestManager::init_bitmask_prompt(RequestGuid guid, int prompt_length) {
  // This method is called by load_pending_request_to_batch when there is a
  // new request to load into the batch
  Request &request = all_requests[guid];
  BatchConfig::BitMask &bitmask = request.causal_mask;

  // Clear because the prompt kernel doesn't use mask
  bitmask.clear_bitmask();
  // Set the info for the mask which is used to store the KV cache
  bitmask.tree_or_prompt_size = prompt_length;
  bitmask.current_layer_size = prompt_length;
  bitmask.non_tree_cache_size = 0;
}

void RequestManager::update_bitmask_prompt(RequestGuid guid,
                                           int num_committed_tokens) {
  // This method modifies the bitmask in place
  // This method is called by update_llm_verify_results
  // 1. Clear the causal mask because the first SSM inference uses the prompt
  // kernel and it doesn't use mask.
  // 2. Maintain all other fields.
  Request &request = all_requests[guid];
  BatchConfig::BitMask &bitmask = request.causal_mask;
  // Clear because the prompt kernel doesn't use mask
  bitmask.clear_bitmask();
  bitmask.tree_or_prompt_size = num_committed_tokens;
  bitmask.current_layer_size = num_committed_tokens;

  // If the request just finishes the prefilling phase, we need to set the
  // non_tree_cache_size to the size of the prompt
  if (bitmask.non_tree_cache_size == 0) {
    bitmask.non_tree_cache_size = request.tokens.size() - num_committed_tokens;
  }
}

void RequestManager::init_bitmask_spec(RequestGuid guid) {
  // This method modifies the bitmask in place
  // This method is called by the first call of update_ssm_inference_results
  // in a speculative iteration CAUTION: You should still call
  // append_bitmask() after this method
  // 1. Clear the causal mask and add a root into it, because the tree is
  // currently empty but we have a root.
  // 2. Maintain all other fields.
  assert(current_speculation_step == 1 &&
         "The current speculation step should be 1");
  Request &request = all_requests[guid];
  request.causal_mask = BatchConfig::BitMask();
  // Set the mask for the root
  request.causal_mask.bit_mask[0].set_bit(0);
  request.causal_mask.tree_or_prompt_size = 1;
  request.causal_mask.non_tree_cache_size = request.tokens.size() - 1;
  request.causal_mask.current_layer_size = 1;
}

void RequestManager::append_bitmask(RequestGuid guid) {
  // This method changes the bitmask in place
  // This method is called by update_ssm_inference_results(), after the new
  // tokens are added to the token tree
  assert(current_speculation_step >= 1 &&
         "The current speculation step should be no less than 1");

  Request &request = all_requests[guid];
  BatchConfig::BitMask &bitmask = request.causal_mask;
  TokenTree &token_tree = request.speculative_token_trees[0];

  if (token_tree.tree_layers.size() <= current_speculation_step) {
    // This request has no token added in this and the following small model
    // inference steps, skip it
    return;
  }
  std::list<std::shared_ptr<TokenTreeNode>> &tree_layer =
      request.speculative_token_trees[0].tree_layers.back();
  int new_layer_size = tree_layer.size();
  int last_layer_size = bitmask.current_layer_size;
  int previous_tree_size = bitmask.tree_or_prompt_size;
  bitmask.current_layer_size = new_layer_size;
  bitmask.tree_or_prompt_size += new_layer_size;

  assert(bitmask.tree_or_prompt_size <= get_max_spec_tree_token_num());

  int parent_offset = previous_tree_size - last_layer_size;
  int child_offset = previous_tree_size;

  int child_idx = 0;
  for (auto const &child_ptr : tree_layer) {
    // Each child copy its parent's mask
    bitmask.bit_mask[child_offset + child_idx] =
        bitmask.bit_mask[parent_offset + child_ptr->parent_pos];
    // Each child attend to itself
    bitmask.bit_mask[child_offset + child_idx].set_bit(child_offset +
                                                       child_idx);
    child_idx++;
  }
}

BatchConfig::BitMask RequestManager::create_llm_bitmask(RequestGuid guid) {
  // This method creates a new bitmask for LLM verification model's bitmask,
  // it does not modify the small model's bitmask This method is called by
  // prepare_verify_batch_config().

  Request &request = all_requests[guid];
  TokenTree &token_tree = request.speculative_token_trees[0];
  BatchConfig::BitMask llm_bitmask = BatchConfig::BitMask();

  int abs_index_in_tree = 0;
  std::vector<int> parent_pos_2_abs_index;
  std::vector<int> current_layer_abs_index;
  for (auto const &tree_layer : token_tree.tree_layers) {
    for (auto const &tree_node : tree_layer) {
      current_layer_abs_index.push_back(abs_index_in_tree);
      if (tree_node->pruned == false) {
        if (abs_index_in_tree == 0) {
          // The root token, set itself
          llm_bitmask.bit_mask[0].set_bit(0);
        } else {
          // Copy from the parent, and set itself
          int parent_abs_index = parent_pos_2_abs_index[tree_node->parent_pos];
          llm_bitmask.bit_mask[abs_index_in_tree] =
              llm_bitmask.bit_mask[parent_abs_index];
          llm_bitmask.bit_mask[abs_index_in_tree].set_bit(abs_index_in_tree);
        }
        abs_index_in_tree++;
      }
    }
    parent_pos_2_abs_index.clear();
    parent_pos_2_abs_index.swap(current_layer_abs_index);
  }

  // A sanity check
  assert(abs_index_in_tree == token_tree.tree_size);

  // Maintain other fields of llm_bitmask
  llm_bitmask.non_tree_cache_size = request.causal_mask.non_tree_cache_size;
  // We don't need to set llm_bitmask.current_layer_size and
  // llm_bitmask.tree_or_prompt_size here because they are not used in LLM
  // verification.
  return llm_bitmask;
}
/* --------- Bitmask Related Functions --------- */

void RequestManager::get_verify_results_greedy(
    InferenceResult const &llm_verify_result) {
  // This function maintain the generated token list of the request and the
  // committed tokens.
  int total_nb_generated_tokens = 0;
  for (int request_index = 0; request_index < get_max_requests_per_batch();
       ++request_index) {
    if (!request_available[request_index]) {
      continue;
    }
    RequestGuid guid = guid_of_requests[request_index];
    Request &request = all_requests[guid];
    assert(request.status == Request::RUNNING);

    int llm_result_offset = request.first_token_offset_in_batch;
    int committed_token_index = request.tokens.size() - 1;

    TokenTree &token_tree = request.speculative_token_trees[0];
    // First add the root to the committed tokens
    request.committed_tokens.push_back(Request::CommittedToken(
        llm_result_offset, committed_token_index, request.tokens.back()));
    committed_token_index++;
    // Don't add it to request.tokens because it has already been added.

    // The position of the last accepted token in its tree layer (includeing
    // the pruned tokens)
    int last_accepted_token_index_in_layer = 0;
    // The index of the last accepted token in the entire tree (excluding the
    // pruned tokens)
    int last_accepted_token_index = 0;

    int current_token_index = 1; // Because we skip the root
    auto layer_it = token_tree.tree_layers.begin();
    ++layer_it;
    for (; layer_it != token_tree.tree_layers.end(); ++layer_it) {
      // We skip the first layer
      std::list<std::shared_ptr<TokenTreeNode>> const &tree_layer = *layer_it;

      bool token_accepted_this_layer = false;
      int current_token_index_in_layer = 0;

      for (auto const &node_ptr : tree_layer) {
        if (node_ptr->pruned) {
          current_token_index_in_layer++;
          continue;
        }
        if ((node_ptr->parent_pos != last_accepted_token_index_in_layer) ||
            token_accepted_this_layer) {
          // The token's parent is not accepted, or there is already another
          // token accepted in this layer
          current_token_index++;
          current_token_index_in_layer++;
          continue;
        } else {
          // The token's parent is accepted, and no token has been accepted in
          // this layer yet
          if (node_ptr->id ==
              llm_verify_result
                  .token_ids[llm_result_offset + last_accepted_token_index]) {
            // The token's parent is accepted, and this token's id equals the
            // llm's sample at its parent's position. We accept this token.

            // from_index: the index of the token in the tree (excluding the
            // pruned tokens)
            // to_index: the committed token index in the request
            request.committed_tokens.push_back(
                Request::CommittedToken(llm_result_offset + current_token_index,
                                        committed_token_index,
                                        node_ptr->id));
            request.tokens.push_back(node_ptr->id);

            token_accepted_this_layer = true;
            last_accepted_token_index = current_token_index;
            last_accepted_token_index_in_layer = current_token_index_in_layer;
            committed_token_index++;
          }
          current_token_index++;
          current_token_index_in_layer++;
        }
      }
      if (!token_accepted_this_layer) {
        // No token is accepted in this layer, we should stop the traversal
        break;
      }
    }

    // Add the last token (that is not verified by the LLM)
    // from_index: since this token is not in the token tree, the llm
    // doesn't have its KV cache, so the from_index should be a place
    // holder, which is -1
    request.committed_tokens.push_back(Request::CommittedToken(
        -1,
        committed_token_index,
        llm_verify_result
            .token_ids[llm_result_offset + last_accepted_token_index]));
    request.tokens.push_back(
        llm_verify_result
            .token_ids[llm_result_offset + last_accepted_token_index]);

    request.llm_committed = false;
    request.ssm_committed = false;

    total_nb_generated_tokens += request.committed_tokens.size();
    if (verbose) {
      std::cout << "Request " << request.guid << " committed tokens: ";
      for (auto const &committed_token : request.committed_tokens) {
        std::cout << committed_token.token_id << " ("
                  << tokenizer_->Decode({committed_token.token_id}) << ") ";
      }
      std::cout << std::endl;
      std::string output = this->tokenizer_->Decode(request.tokens);
      std::cout << "Output sequence: " << output << std::endl;
    }
  }
  profiling.generated_tokens_per_step.push_back(total_nb_generated_tokens);
}

// TODO: the max_seq_length is not used in the current implementation
std::vector<GenerationResult>
    FFModel::generate(std::vector<std::string> &prompts, int max_seq_length) {
  RequestManager *rm = RequestManager::get_request_manager();
  std::vector<RequestManager::RequestGuid> guids;
  for (int i = 0; i < prompts.size(); i++) {
    RequestManager::RequestGuid guid = rm->register_new_request(prompts.at(i));
    if (guid != RequestManager::INVALID_GUID) {
      guids.push_back(guid);
    }
  }
  std::vector<GenerationResult> results;
  for (int i = 0; i < guids.size(); i++) {
    results.push_back(rm->get_generation_result(guids[i]));
  }
  return results;
}

void RequestManager::start_background_server(FFModel *model) {
  assert(background_server_status == INITIALIZED);
  background_server_status = SERVING;
  // Start background task
  Runtime *runtime = Runtime::get_runtime();
  Context ctx = Runtime::get_context();
  TaskLauncher launcher(RM_BACKGROUND_SERVING_TASK_ID,
                        TaskArgument(&model, sizeof(FFModel *)));
  background_server_handler = runtime->execute_task(ctx, launcher);
  // Register callbacks for normal exit
  {
    int ret = std::atexit(RequestManager::terminate_background_server_at_exit);
    assert(ret == 0); // make sure the callback is successfully registered
  }
  // Register callbacks for termination
  {
    std::set_terminate([]() {
      RequestManager::terminate_background_server_at_exit();
      std::abort();
    });
  }
}

void RequestManager::background_serving_task(
    Task const *task,
    std::vector<PhysicalRegion> const &regions,
    Context ctx,
    Runtime *runtime) {
  RequestManager *rm = RequestManager::get_request_manager();
  FFModel *llm = *(FFModel **)task->args;
  {
    // Update FFModel's lg_hlr and lg_ctx to the current
    // task's runtime and ctx, since all future legion tasks are
    // launched in this task
    llm->config.lg_hlr = runtime;
    llm->config.lg_ctx = ctx;
    // Update the lg_hlr and lg_ctx of all SSMs' FFConfig
    // since all future legion tasks are launched in this task
    for (size_t i = 0; i < rm->get_num_ssms(); i++) {
      FFModel *ssm = rm->get_ssm_model(i);
      ssm->config.lg_hlr = runtime;
      ssm->config.lg_ctx = ctx;
    }
  }
  if (rm->decoding_mode == INCREMENTAL_DECODING) {
    // No SSMs: perform incremental decoding
    rm->serve_decoding(llm);
  } else {
    // Registered SSMs: perform speculative inference
    rm->serve_spec_infer(llm);
  }
}

/*static*/
void RequestManager::serve_decoding(FFModel *llm) {
  Context ctx = llm->config.lg_ctx;
  Runtime *runtime = llm->config.lg_hlr;
  // Compile the llm
  InferenceManager *im = InferenceManager::get_inference_manager();
  im->compile_model_and_allocate_buffer(llm);
  assert(im->model_weights_loaders.find(llm) !=
         im->model_weights_loaders.end());
  // Load model weights
  im->model_weights_loaders[llm]->load_weights(llm);
  // init operators
  im->init_operators_inference(llm);
  // Legion futures for inc_decoding and spec_infer
  InferenceResultFuture last_irf;
  {
    // Initialize futures for incr decoding
    InferenceResult ir;
    last_irf = Future::from_value<InferenceResult>(ir);
  }

  std::queue<InferenceResultFuture> batch_pipeline;
  { batch_pipeline.push(last_irf); }

  while (!is_background_server_terminated()) {

    if (batch_pipeline.size() >= 4) {
      // Block here to avoid launching too many batches
      auto const &ir = batch_pipeline.front();
      ir.get_void_result();
    }
    // deque finished batches
    while (batch_pipeline.size() > 1) {
      auto const &ir = batch_pipeline.front();
      if (ir.is_ready()) {
        batch_pipeline.pop();
      } else {
        break;
      }
    }
    runtime->begin_trace(ctx, 12346 /*trace_id*/);
    InferenceResultFuture next_ir = batch_pipeline.back();
    BatchConfigFuture bcf = get_next_batch_config(next_ir, ctx, runtime);
    FutureMap fm = im->inference(llm, 0, bcf);
    assert(fm.get_future_map_domain().get_volume() == 1);
    InferenceResultFuture irf = fm.get_future(0);
    batch_pipeline.push(irf);
    last_irf = irf;
    runtime->end_trace(ctx, 12346 /*trace_id*/);
  }
}

/*static*/
void RequestManager::serve_spec_infer(FFModel *llm) {
  Context ctx = llm->config.lg_ctx;
  Runtime *runtime = llm->config.lg_hlr;
  InferenceManager *im = InferenceManager::get_inference_manager();
  {
    // Compile the llm
    im->compile_model_and_allocate_buffer(llm);
    assert(im->model_weights_loaders.find(llm) !=
           im->model_weights_loaders.end());
    // Load model weights
    im->model_weights_loaders[llm]->load_weights(llm);
    // init operators
    im->init_operators_inference(llm);
  }
  for (size_t i = 0; i < get_num_ssms(); i++) {
    // Compile the i-th ssm
    FFModel *ssm = get_ssm_model(i);
    im->compile_model_and_allocate_buffer(ssm);
    assert(im->model_weights_loaders.find(ssm) !=
           im->model_weights_loaders.end());
    // Load model weights
    im->model_weights_loaders[ssm]->load_weights(ssm);
    // init operators
    im->init_operators_inference(ssm);
  }

  InferenceResultFuture last_irf;
  {
    // Initialize futures for incr decoding
    InferenceResult ir;
    last_irf = Future::from_value<InferenceResult>(ir);
  }

  request_manager_status = PREFILLING;
  prefill_model = SSM;

  // long long time_1 = Realm::Clock::current_time_in_microseconds(), time_2;

  while (!is_background_server_terminated()) {
    // last_irf.get_void_result();
    BatchConfigFuture bcf = get_next_batch_config(last_irf, ctx, runtime);
    bcf.get_void_result();
<<<<<<< HEAD
    time_2 = Realm::Clock::current_time_in_microseconds();
=======
    // time_2 = Realm::Clock::current_time_in_microseconds();
>>>>>>> d01c9437
    // std::cout << "Iteration time: " << (time_2 - time_1) * 1e-3 << "ms"
    //           << std::endl;

    // time_1 = Realm::Clock::current_time_in_microseconds();
    if ((request_manager_status == PREFILLING and prefill_model == LLM) or
        request_manager_status == LLM_VERIFY) {
      //   std::cout << "Branch 1" << std::endl;
      runtime->begin_trace(ctx, 12345 /*trace_id*/);
      FutureMap fm = im->inference(llm, 0, bcf);
      //   assert(fm.get_future_map_domain().get_volume() == 1);
      last_irf = fm.get_future(0);
      runtime->end_trace(ctx, 12345 /*trace_id*/);
    } else if ((request_manager_status == PREFILLING and
                prefill_model == SSM) or
               request_manager_status == SSM_SPEC) {
      //   std::cout << "Branch 2" << std::endl;
      runtime->begin_trace(ctx, 23456 /*trace_id*/);
      FutureMap fm = im->inference(get_ssm_model(0), 0, bcf);
      //   assert(fm.get_future_map_domain().get_volume() == 1);
      last_irf = fm.get_future(0);
      runtime->end_trace(ctx, 23456 /*trace_id*/);
    } else {
      assert(false && "Invalid request manager status");
    }
  }
}

void RequestManager::trigger_request_completion_future(
    RequestGuid const &guid) {
  std::lock_guard<std::mutex> const lock(request_to_promise_mutex);
  assert(request_to_promise.find(guid) != request_to_promise.end());
  // Set the completion promise in case other threads are waiting
  request_to_promise[guid]->set_value();
}

/*static*/
void RequestManager::terminate_background_server_at_exit() {
  RequestManager *rm = RequestManager::get_request_manager();
  rm->terminate_background_server();
}

void RequestManager::terminate_background_server() {
  if (background_server_status == SERVING) {
    assert(profiling.llm_step_times.size() == profiling.requests_per_step.size());
    // Write the last profiling statistics to output file
    std::string str = "[Profiling Statistics]\n llm_step_times_ms(";
    std::string llm_step_times_ms = " ";
    for (double time : profiling.llm_step_times) {
      llm_step_times_ms += std::to_string(time) + " ";
    }
    llm_step_times_ms += ")";
    str += llm_step_times_ms;
    str += "\n requests_per_step(";
    std::string req_per_step = " ";
    for (int nb : profiling.requests_per_step) {
      req_per_step += std::to_string(nb) + " ";
    }
    req_per_step += ")";
    str += req_per_step;
    if (profiling.ssm_step_times.size() > 0) {
      assert(profiling.ssm_step_times.size() == profiling.llm_step_times.size());
      str += "\n ssm_step_times_ms(";
      std::string ssm_step_times_ms = " ";
      for (double time : profiling.ssm_step_times) {
        ssm_step_times_ms += std::to_string(time) + " ";
      }
      ssm_step_times_ms += ")";
      str += ssm_step_times_ms;
    }
    str += "\n generated_tokens_per_step(";
    std::string generated_tokens_per_step = " ";
    for (int nb : profiling.generated_tokens_per_step) {
      generated_tokens_per_step += std::to_string(nb) + " ";
    }
    generated_tokens_per_step += ")";
    str += generated_tokens_per_step;
    write_to_output_file(output_filepath, str);
    background_server_status = TERMINATED;
    // Wait for the background server to terminate
    Runtime *runtime = Runtime::get_runtime();
    Context ctx = Runtime::get_context();
    background_server_handler.get_void_result();
  }
}

bool RequestManager::is_background_server_terminated() {
  return background_server_status == TERMINATED;
}

RequestManager *request_manager_singleton = nullptr;

/*static*/
RequestManager *RequestManager::get_request_manager() {
  if (request_manager_singleton == nullptr) {
    request_manager_singleton = new RequestManager();
  }
  return request_manager_singleton;
}

/* --------- Request Token Tree Related Functions --------- */
void RequestManager::init_token_tree(RequestGuid guid) {
  Request &request = all_requests[guid];
  request.speculative_token_trees.clear();
  // Assume we only use one small model for speculation
  request.speculative_token_trees.emplace_back();
}

void RequestManager::add_root_to_spec_token_tree(
    RequestGuid guid, BatchConfig::TokenId token_id) {
  // This method is called by update_llm_verify_results()
  // The last token in the accepted sequence should be the root of the next
  // speculation tree. The reason is that the KV cache of this token is not
  // computed yet, and we need the large model to decode the logit of this
  // token to verify its childs (the tokens in the first layer). This method
  // should: construct and add the root token to the empty speculative token
  // tree, with parent_pos being -1 and log_accumulated_prob being 0.0
  Request &request = all_requests[guid];
  TokenTree &speculative_token_tree = request.speculative_token_trees[0];
  speculative_token_tree.add_layer();
  auto node_ptr = std::make_shared<TokenTreeNode>(token_id, 0.0, -1);
  token_tree_node_pool.push(std::make_pair(node_ptr, guid));
  speculative_token_tree.tree_layers.front().push_back(node_ptr);
  speculative_token_tree.tree_size++;
}

bool RequestManager::add_tokens_to_spec_token_tree(
    InferenceResult const &ssm_inference_result) {

  for (int request_index = 0; request_index < get_max_requests_per_batch();
       ++request_index) {
    if (!request_available[request_index]) {
      // Request in this slot is unavailable
      continue;
    }
    RequestGuid guid = guid_of_requests[request_index];
    Request &request = all_requests[guid];
    assert(request.status == Request::RUNNING);

    int parent_num = request.num_tokens_in_batch;
    if (parent_num == 0) {
      // The request has no committed tokens, we don't need to add tokens to the
      // token tree
      continue;
    }
    int result_offset = request.first_token_offset_in_batch *
                        BatchConfig::MAX_SPECULATIVE_TREE_BRANCHES;
    int current_tree_size = request.causal_mask.tree_or_prompt_size;
    int empty_slots_in_layer =
        min(get_max_spec_tree_token_num() - current_tree_size,
            get_max_tree_width()); // The number of empty slots

    if (empty_slots_in_layer == 0) {
      // The token tree is full, we don't need to add tokens to it
      continue;
    }

    bool token_pool_full =
        token_tree_node_pool.size() >= get_max_tokens_per_batch();

    TokenTree &spec_token_tree = request.speculative_token_trees[0];
    std::list<std::shared_ptr<TokenTreeNode>> &last_layer =
        spec_token_tree.tree_layers.back();
    std::set<std::shared_ptr<TokenTreeNode>, CompareSharedTokenTreeNodePtr>
        tokens;
    int parent_pos = 0;
    for (auto const &parent_ptr : last_layer) {
      if (!parent_ptr->pruned) {
        for (int child_pos = 0;
             child_pos < BatchConfig::MAX_SPECULATIVE_TREE_BRANCHES;
             child_pos++) {
          int result_idx =
              result_offset +
              parent_pos * BatchConfig::MAX_SPECULATIVE_TREE_BRANCHES +
              child_pos;
          float log_prob = log(ssm_inference_result.probs[result_idx]);
          float log_accumulated_prob =
              log_prob + parent_ptr->log_accumulated_prob;

          //   std::cout << "Probability at result index " << result_idx << ": "
          //             << ssm_inference_result.probs[result_idx] << "\t";
          //   std::cout << "Token id: "
          //             << ssm_inference_result.token_ids[result_idx] <<
          //             std::endl;
          assert(log_prob != -std::numeric_limits<float>::infinity() &&
                 "Child log probability should not be -inf.");

          if (tokens.size() == empty_slots_in_layer and
              log_accumulated_prob <= (*tokens.begin())->log_accumulated_prob) {
            // The token tree is full, and the new token has a lower joint
            // probability than the minimum node in the pool, we don't need to
            // add the new token and the following tokens belong to the same
            // parent to the tree, because the tokens are sorted by their
            // probability
            break;
          } else if (token_pool_full and
                     log_accumulated_prob <= token_tree_node_pool.top()
                                                 .first->log_accumulated_prob) {
            // The token tree is not full, but the token pool is full, and the
            // new token has a lower joint probability than the minimum node in
            // the pool, we don't need to add the new token and the following
            // tokens belong to the same parent to the tree, because the tokens
            // are sorted by their probability
            break;
          } else {
            std::shared_ptr<TokenTreeNode> node_ptr =
                std::make_shared<TokenTreeNode>(
                    ssm_inference_result.token_ids[result_idx],
                    log_accumulated_prob,
                    parent_pos);
            if (tokens.size() == empty_slots_in_layer and
                log_accumulated_prob >
                    (*tokens.begin())->log_accumulated_prob) {
              // The token tree is full, and the new token has a higher joint
              // probability than the minimum node in the pool, we need to
              // remove the minimum node from the pool and add the new token to
              // the tree
              tokens.erase(tokens.begin());
            }
            tokens.insert(node_ptr);
          }
        }
      }
      parent_pos++;
    }

    // Now add all tokens in the set to the token tree, in descending order of
    // their joint probability
    spec_token_tree.add_layer();
    for (auto token_it = tokens.crbegin(); token_it != tokens.crend();
         token_it++) {
      token_pool_full =
          token_tree_node_pool.size() == get_max_tokens_per_batch();
      if (token_pool_full and
          token_tree_node_pool.top().first->log_accumulated_prob >=
              (*token_it)->log_accumulated_prob) {
        break;
      } else if (token_pool_full) {
        token_tree_node_pool.top().first->pruned = true;
        all_requests[token_tree_node_pool.top().second]
            .speculative_token_trees[0]
            .tree_size--;
        token_tree_node_pool.pop();
      }

      token_tree_node_pool.push(std::make_pair((*token_it), guid));
      spec_token_tree.tree_layers.back().push_back((*token_it));
      spec_token_tree.tree_size++;
    }
  }

  bool all_request_last_layer_empty = true;

  for (int request_index = 0; request_index < get_max_requests_per_batch();
       ++request_index) {
    if (!request_available[request_index]) {
      // Request in this slot is unavailable
      continue;
    }
    RequestGuid guid = guid_of_requests[request_index];
    Request &request = all_requests[guid];
    assert(request.status == Request::RUNNING);
    TokenTree &spec_token_tree = request.speculative_token_trees[0];

    if (spec_token_tree.tree_layers.size() <= current_speculation_step) {
      // This request has no token added in this layer, skip it
      continue;
    }

    std::list<std::shared_ptr<TokenTreeNode>> &last_layer =
        spec_token_tree.tree_layers.back();
    for (auto it = last_layer.begin(); it != last_layer.end();) {
      if ((*it)->pruned) {
        it = last_layer.erase(it);
        // spec_token_tree.tree_size--;
      } else {
        ++it;
      }
    }
    all_request_last_layer_empty &= last_layer.empty();

    if (last_layer.empty()) {
      spec_token_tree.tree_layers.pop_back();
    }
  }
  assert(token_tree_node_pool.size() <= get_max_tokens_per_batch() &&
         "The token tree node pool should not exceed the maximum size.");
  return all_request_last_layer_empty;
}

std::ostream &operator<<(std::ostream &os, TokenTree const &token_tree) {
  os << "Token tree: " << std::endl;
  int layer_idx = 0;
  for (auto const &layer : token_tree.tree_layers) {
    os << "Layer: " << layer_idx << std::endl;
    int token_pos = 0;
    for (auto const &node : layer) {
      if (!node->pruned) {
        os << "token pos: " << token_pos << "token id: " << node->id << "\t"
           << "parent pos: " << node->parent_pos << "\t" << std::endl;
      }
      token_pos++;
    }
    layer_idx++;
  }
  return os;
}

/* --------- Request Token Tree Related Functions --------- */
}; // namespace FlexFlow<|MERGE_RESOLUTION|>--- conflicted
+++ resolved
@@ -1855,11 +1855,7 @@
     // last_irf.get_void_result();
     BatchConfigFuture bcf = get_next_batch_config(last_irf, ctx, runtime);
     bcf.get_void_result();
-<<<<<<< HEAD
-    time_2 = Realm::Clock::current_time_in_microseconds();
-=======
     // time_2 = Realm::Clock::current_time_in_microseconds();
->>>>>>> d01c9437
     // std::cout << "Iteration time: " << (time_2 - time_1) * 1e-3 << "ms"
     //           << std::endl;
 
