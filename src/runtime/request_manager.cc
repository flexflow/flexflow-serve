/* Copyright 2023 CMU, Stanford, Facebook, LANL
 *
 * Licensed under the Apache License, Version 2.0 (the "License");
 * you may not use this file except in compliance with the License.
 * You may obtain a copy of the License at
 *
 *     http://www.apache.org/licenses/LICENSE-2.0
 *
 * Unless required by applicable law or agreed to in writing, software
 * distributed under the License is distributed on an "AS IS" BASIS,
 * WITHOUT WARRANTIES OR CONDITIONS OF ANY KIND, either express or implied.
 * See the License for the specific language governing permissions and
 * limitations under the License.
 */

#include "flexflow/request_manager.h"
#include "flexflow/ops/fused.h"
#include "flexflow/ops/lora_linear.h"
#include "flexflow/parallel_ops/parallel_op.h"
// #include "flexflow/tokenizers.h"
#include <bitset>
#include <filesystem>
#include <future>
#include <iomanip>
#include <new>
#include <nlohmann/json.hpp>
#include <stack>
#include <stdexcept>

namespace FlexFlow {

using namespace Legion;
using tokenizers::Tokenizer;
using json = nlohmann::json;

Legion::Logger log_req_mgr("RequestManager");

std::string LoadBytesFromFile(std::string const &path) {
  std::ifstream fs(path, std::ios::in | std::ios::binary);
  if (fs.fail()) {
    std::cerr << "Failed to open file: " << path << std::endl;
    assert(false);
  }
  std::string data;
  fs.seekg(0, std::ios::end);
  size_t size = static_cast<size_t>(fs.tellg());
  fs.seekg(0, std::ios::beg);
  data.resize(size);
  fs.read(data.data(), size);
  return data;
}

std::ostream &operator<<(std::ostream &os, Request const &req) {
  os << "Request {\n";
  os << "  guid: " << req.guid << "\n";
  os << "  peft_model_id: " << req.peft_model_id << "\n";
  os << "  max_sequence_length: " << req.max_sequence_length << "\n";
  os << "  initial_len: " << req.initial_len << "\n";
  os << "  ssm_cache_size: " << req.ssm_cache_size << "\n";
  os << "  llm_cache_size: " << req.llm_cache_size << "\n";
  os << "  status: " << static_cast<int>(req.status) << "\n";
  os << "  tokens: [";
  for (auto const &token : req.tokens) {
    os << token << " ";
  }
  os << "]\n";
  os << "  prompt: " << req.prompt << "\n";
  // os << "  beam_trees: [";
  // for (const auto& tree : req.beam_trees) {
  //     // Assuming BeamTree has its own << operator defined
  //     os << tree << " ";
  // }
  // os << "]\n";
  os << "  req_type: " << static_cast<int>(req.req_type) << "\n";
  os << "  completed_training_steps: " << req.completed_training_steps << "\n";
  os << "  gradient_accumulation_steps: " << req.gradient_accumulation_steps
     << "\n";
  os << "  max_training_steps: " << req.max_training_steps << "\n";
  os << "  dataset_filepath: " << req.dataset_filepath << "\n";
  os << "  dataset: [";
  for (auto const &pair : req.dataset) {
    os << "[";
    for (auto const &token : pair.first) {
      os << token << " ";
    }
    os << "], [";
    for (auto const &token : pair.second) {
      os << token << " ";
    }
    os << "] ";
  }
  os << "]\n";
  os << "}\n";
  return os;
}

bool RequestManager::inference_finished = false;

RequestManager::RequestManager()
    : request_manager_status(INITIALIZED), verbose(false),
      next_available_guid(1000000), num_processed_requests(0),
      total_request_run_time(0.0f) {
  // The following config parameters are set
  // during ffmodel.compile()
  // Initialize them to -1 to make sure no one
  // gets an incorrect value of them before
  // ffmodel.compile()
  max_requests_per_batch = -1;
  max_tokens_per_batch = -1;
  max_spec_tree_token_num = -1;
  max_sequence_length = -1;
}

void RequestManager::set_max_requests_per_batch(int max_num_requests) {
  assert(max_requests_per_batch == -1 ||
         max_requests_per_batch == max_num_requests);
  max_requests_per_batch = max_num_requests;
  assert(max_requests_per_batch <= BatchConfig::MAX_NUM_REQUESTS);
}

int RequestManager::get_max_requests_per_batch() {
  assert(max_requests_per_batch > 0);
  return max_requests_per_batch;
}

void RequestManager::set_max_tokens_per_batch(int max_num_tokens) {
  assert(max_tokens_per_batch == -1 || max_tokens_per_batch == max_num_tokens);
  max_tokens_per_batch = max_num_tokens;
  assert(max_tokens_per_batch <= BatchConfig::MAX_NUM_TOKENS);
}

void RequestManager::set_max_spec_tree_token_num(int max_num_tokens) {
  assert(max_spec_tree_token_num == -1 ||
         max_spec_tree_token_num == max_num_tokens);
  max_spec_tree_token_num = max_num_tokens;
  assert(max_spec_tree_token_num <= BatchConfig::MAX_SPEC_TREE_TOKEN_NUM);
}

int RequestManager::get_max_tokens_per_batch() {
  assert(max_tokens_per_batch > 0);
  return max_tokens_per_batch;
}

int RequestManager::get_max_spec_tree_token_num() {
  assert(max_spec_tree_token_num > 0);
  return max_spec_tree_token_num;
}

int RequestManager::get_max_verify_tokens_per_batch() {
  assert(max_tokens_per_batch > 0);
  return max_tokens_per_batch +
         max_spec_tree_token_num * max_requests_per_batch;
}

void RequestManager::set_max_sequence_length(int max_seq_length) {
  assert(max_sequence_length == -1 || max_sequence_length == max_seq_length);
  max_sequence_length = max_seq_length;
}

int RequestManager::get_max_sequence_length() {
  assert(max_sequence_length > 0);
  return max_sequence_length;
}

void RequestManager::push_spec_infer_tree_width(int tree_width) {
  assert(tree_width <= BeamSearchBatchConfig::MAX_BEAM_WIDTH);
  spec_infer_tree_width.emplace_back(tree_width);
}

void RequestManager::set_enable_peft_finetuning(bool enable_peft_finetuning_) {
  enable_peft_finetuning = enable_peft_finetuning_;
}

void RequestManager::set_inference_finished(bool finished) {
  inference_finished = finished;
}

void RequestManager::register_tokenizer(ModelType type,
                                        int bos_token_id,
                                        int eos_token_id,
                                        std::string const &path) {
  this->model_type = type;
  this->bos_token_id = bos_token_id;
  this->eos_token_id = eos_token_id;
  std::filesystem::path tokenizer_folder(path);

  if (model_type == ModelType::LLAMA) {
    std::filesystem::path tokenizer_model_path;
    if (std::filesystem::is_directory(tokenizer_folder)) {
      tokenizer_model_path =
          std::filesystem::path(tokenizer_folder) / "tokenizer.model";
    } else {
      tokenizer_model_path = tokenizer_folder;
    }
    if (std::filesystem::exists(tokenizer_model_path)) {
      // load from tokenizer.model
      this->tokenizer_ = Tokenizer::FromBlobSentencePiece(
          LoadBytesFromFile(tokenizer_model_path.string()));
    } else {
      // load from tokenizer.json
      std::filesystem::path tokenizer_json_path =
          tokenizer_folder / "tokenizer.json";
      if (!std::filesystem::exists(tokenizer_json_path)) {
        std::cerr << "Failed to open file: " << tokenizer_json_path
                  << std::endl;
        assert(false);
      }
      this->tokenizer_ = Tokenizer::FromBlobJSON(
          LoadBytesFromFile(tokenizer_json_path.string()));
    }
  } else if (model_type == ModelType::OPT) {
    std::filesystem::path vocab_file = tokenizer_folder / "vocab.json";
    std::filesystem::path merges_file = tokenizer_folder / "merges.txt";
    std::filesystem::path added_tokens_file =
        tokenizer_folder / "special_tokens_map.json";
    assert(std::filesystem::exists(vocab_file) &&
           "Vocab file vocab.json does not exist at the specified path");
    assert(std::filesystem::exists(merges_file) &&
           "Merge file merges.txt does not exist at the specified path");
    // opt_tokenizer = new OptTokenizer(vocab_file, merges_file);
    std::string vocab = LoadBytesFromFile(vocab_file.string());
    std::string merges = LoadBytesFromFile(merges_file.string());
    std::string added_tokens = LoadBytesFromFile(added_tokens_file.string());

    this->tokenizer_ =
        Tokenizer::FromBlobByteLevelBPE(vocab, merges, added_tokens);
  } else if (model_type == ModelType::FALCON ||
             model_type == ModelType::STARCODER ||
             model_type == ModelType::MPT) {
    std::string falcon_tokenizer_path = join_path({path, "tokenizer.json"});
    this->tokenizer_ =
        Tokenizer::FromBlobJSON(LoadBytesFromFile(falcon_tokenizer_path));
  }
}

void RequestManager::register_output_filepath(
    std::string const &_output_filepath) {
  this->output_filepath = _output_filepath;
}

int RequestManager::register_ssm_model(FFModel *model) {
  int model_id = ssm_models.size();
  ssm_models.push_back(model);
  std::cout << "Register new ssm model with id: " << model_id << std::endl;
  return model_id;
}

FFModel *RequestManager::get_ssm_model(int model_id) {
  assert(model_id < ssm_models.size());
  return ssm_models[model_id];
}

size_t RequestManager::get_num_ssms() {
  return ssm_models.size();
}

RequestManager::RequestGuid
    RequestManager::register_new_request(Request const &request_) {
  const std::lock_guard<std::mutex> lock(request_queue_mutex);
  // Add a new request
  Request request;
  request.status = Request::PENDING;
  request.guid = next_available_guid++;
  request.max_sequence_length = request_.max_sequence_length;
  request.peft_model_id = request_.peft_model_id;
  request.warmup = request_.warmup;
  if (bos_token_id >= 0 && model_type != ModelType::FALCON) {
    request.tokens.push_back(bos_token_id);
  }
  if (request_.benchmarking_tokens >= 0) {
    assert(request_.benchmarking_tokens < get_max_sequence_length());
    request.benchmarking_tokens = request_.benchmarking_tokens;
    request.tokens.insert(request.tokens.end(),
                          request_.benchmarking_tokens,
                          15); // insert random number
  } else {
    std::vector<int32_t> tokens = this->tokenizer_->Encode(request_.prompt);
    if (tokens.size() >= get_max_sequence_length()) {
      std::cout << "Warning: too many tokens in prompt, only load up to "
                << get_max_sequence_length() << " tokens, but got "
                << tokens.size() << ".\n";
      return INVALID_GUID;
    }
    for (int i = 0; i < tokens.size(); i++) {
      std::cout << "[" << i << "]" << tokens.at(i) << "\n";
    }
    request.tokens.insert(request.tokens.end(), tokens.begin(), tokens.end());
  }

  request.initial_len = request.tokens.size();

  if (get_num_ssms() == 0) {
    std::cout << "No small speculative model registered, using incremental "
                 "decoding."
              << std::endl;
  } else {
    std::cout << "Num of SSMs: " << get_num_ssms() << std::endl;
    for (int i = 0; i < get_num_ssms(); i++) {
      BeamTree beam_tree = BeamTree{};
      request.beam_trees.push_back(beam_tree);
    }
  }

  pending_infr_request_queue.push(request);
  all_requests[request.guid] = request;
  {
    const std::lock_guard<std::mutex> lock(request_to_promise_mutex);
    request_to_promise[request.guid] = new std::promise<void>();
  }

  {
    std::string output = "New request tokens:";
    output = "[" + std::to_string(request.guid) + "]" + output;
    for (int i = 0; i < request.tokens.size(); i++) {
      output = output + " " + std::to_string(request.tokens[i]);
    }
    log_req_mgr.print("%s", output.c_str());
  }

  GenerationResult gr;
  gr.guid = request.guid;
  gr.input_text = request_.prompt;
  gr.input_tokens = request.tokens;
  gr.output_text = request_.prompt;
  gr.output_tokens = request.tokens;
  request_generation_results[request.guid] = gr;

  ProfileInfo profile_info;
  profile_info.registration_time = Realm::Clock::current_time_in_microseconds();
  profiling_requests[request.guid] = profile_info;

  return request.guid;
}

RequestManager::RequestGuid
    RequestManager::register_new_peft_request(Request const &request_) {
  assert(enable_peft_finetuning && "PEFT finetuning is not enabled");
  const std::lock_guard<std::mutex> lock(request_queue_mutex);
  // Add a new request
  Request request;
  request.status = Request::PENDING;
  request.guid = next_available_guid++;
  request.initial_len = 0;
  request.max_sequence_length = request_.max_sequence_length;
  request.peft_model_id = request_.peft_model_id;
  request.req_type = RequestType::REQ_FINETUNING;
  request.completed_training_steps = 0;
  request.gradient_accumulation_steps = request_.gradient_accumulation_steps;
  request.max_training_steps = request_.max_training_steps;
  request.dataset_filepath = request_.dataset_filepath;
  request.warmup = request_.warmup;

  // Load dataset
  if (request_.benchmarking_tokens >= 0) {
    assert(request_.benchmarking_tokens <= get_max_sequence_length());
    request.benchmarking_tokens = request_.benchmarking_tokens;
    std::vector<int32_t> input_tokens;
    std::vector<int32_t> output_tokens;
    bool bos_added = (bos_token_id >= 0 && model_type != ModelType::FALCON);
    if (bos_added) {
      input_tokens.push_back(bos_token_id);
    }
    input_tokens.insert(input_tokens.end(),
                        request_.benchmarking_tokens - (int)bos_added,
                        15); // insert random number
    request.dataset.push_back(std::make_pair(input_tokens, output_tokens));
  } else {
    using json = nlohmann::json;
    std::ifstream file_handle(request.dataset_filepath);
    assert(file_handle.good() && "Dataset file does not exist.");
    json dataset_json = json::parse(file_handle,
                                    /*parser_callback_t */ nullptr,
                                    /*allow_exceptions */ true,
                                    /*ignore_comments */ true);

    for (auto &prompt : dataset_json) {
      std::string text = prompt.get<std::string>();
      std::string output_text("");
      std::vector<int32_t> input_tokens;
      input_tokens = this->tokenizer_->Encode(text);
      if (bos_token_id >= 0 && model_type != ModelType::FALCON) {
        input_tokens.insert(input_tokens.begin(), bos_token_id);
      }
      std::vector<int32_t> output_tokens =
          this->tokenizer_->Encode(output_text);
      if (input_tokens.size() + output_tokens.size() >
          get_max_sequence_length()) {
        std::cout << "Warning: too many tokens in sample, only load up to "
                  << get_max_sequence_length() << " tokens, but got "
                  << input_tokens.size() + output_tokens.size() << ".\n";
        return INVALID_GUID;
      } else {
        request.dataset.push_back(std::make_pair(input_tokens, output_tokens));
      }
    }
  }

  if (request.gradient_accumulation_steps == -1) {
    request.gradient_accumulation_steps = request.dataset.size();
  }
  assert(request.gradient_accumulation_steps > 0 &&
         "Invalid gradient accumulation steps");
  assert(request.gradient_accumulation_steps <= request.max_training_steps &&
         "Gradient accumulation steps should be less than or equal to max "
         "training steps");

  // Currently don't support speculative inference for PEFT
  assert(get_num_ssms() == 0);
  if (get_num_ssms() == 0) {
    std::cout << "No small speculative model registered, using incremental "
                 "decoding."
              << std::endl;
  } else {
    std::cout << "Num of SSMs: " << get_num_ssms() << std::endl;
    for (int i = 0; i < get_num_ssms(); i++) {
      BeamTree beam_tree = BeamTree{};
      request.beam_trees.push_back(beam_tree);
    }
  }

  pending_peft_request_queue.push(request);
  all_requests[request.guid] = request;
  {
    const std::lock_guard<std::mutex> lock(request_to_promise_mutex);
    request_to_promise[request.guid] = new std::promise<void>();
  }

  for (size_t r = 0; r < request.dataset.size(); r++) {
    std::string input = "[" + std::to_string(r) + "] input:";
    std::string output = "[" + std::to_string(r) + "] output:";
    for (size_t i = 0; i < request.dataset[r].first.size(); i++) {
      input = input + " " + std::to_string(request.dataset[r].first[i]);
    }
    for (size_t i = 0; i < request.dataset[r].second.size(); i++) {
      output = output + " " + std::to_string(request.dataset[r].second[i]);
    }
    log_req_mgr.print("%s", input.c_str());
    log_req_mgr.print("%s", output.c_str());
  }

  GenerationResult gr;
  gr.guid = request.guid;
  // gr.input_text = prompt;
  // gr.input_tokens = request.tokens;
  // gr.output_text = prompt;
  // gr.output_tokens = request.tokens;
  request_generation_results[request.guid] = gr;

  ProfileInfo profile_info;
  profile_info.registration_time = Realm::Clock::current_time_in_microseconds();
  profiling_requests[request.guid] = profile_info;

  return request.guid;
}

bool RequestManager::is_request_completed(RequestGuid const &guid) {
  const std::lock_guard<std::mutex> lock(request_queue_mutex);
  assert(all_requests.find(guid) != all_requests.end());
  Request const &request = all_requests[guid];
  // return request.tokens.size() >= request.max_sequence_length;
  return request.status == Request::COMPLETED;
}

GenerationResult
    RequestManager::get_generation_result(RequestGuid const &guid) {
  // First get the future of the request
  std::future<void> future;
  {
    const std::lock_guard<std::mutex> lock(request_to_promise_mutex);
    assert(request_to_promise.find(guid) != request_to_promise.end());
    future = request_to_promise[guid]->get_future();
  }
  // Wait until the result is completed
  future.get();
  // Get the generation result
  {
    const std::lock_guard<std::mutex> lock(request_queue_mutex);
    assert(request_generation_results.find(guid) !=
           request_generation_results.end());
    return request_generation_results[guid];
  }
}

size_t RequestManager::get_num_processed_requests() {
  return num_processed_requests;
}

BatchConfigFuture
    RequestManager::prepare_next_batch(BatchConfigFuture const &old_bc,
                                       InferenceResultFuture const &result,
                                       Context ctx,
                                       Runtime *runtime) {
  RequestManager *rm = this;
  TaskLauncher launcher(RM_PREPARE_NEXT_BATCH_TASK_ID,
                        TaskArgument(&rm, sizeof(RequestManager *)));
  launcher.add_future(old_bc);
  launcher.add_future(result);
  return runtime->execute_task(ctx, launcher);
}

BatchConfig RequestManager::prepare_next_batch_task(
    Task const *task,
    std::vector<PhysicalRegion> const &regions,
    Context ctx,
    Runtime *runtime) {
  RequestManager *rm = *((RequestManager **)task->args);
  BatchConfig const *bc = BatchConfig::from_future(task->futures[0]);
  InferenceResult const &result =
      Future(task->futures[1]).get_result<InferenceResult>();
  return rm->prepare_next_batch(*bc, result);
}

bool RequestManager::check_inf_req_completion(BatchConfig const &old_bc,
                                              int i) {
  Request &request = all_requests[old_bc.requestsInfo[i].request_guid];
  bool request_completed = false;
  // printf("model_type = %d\n", this->model_type);
  if (request.tokens.size() >= old_bc.requestsInfo[i].max_sequence_length) {
    request_completed = true;
  } else if (request.tokens.back() == eos_token_id) {
    // Encounter EOS token id
    request_completed = true;
  }
  return request_completed;
}

void RequestManager::check_batch(BatchConfig const &old_bc,
                                 BatchConfig const &new_bc) {
  int num_incomplete_prompts = 0;
  for (int i = 0; i < BatchConfig::max_requests_per_batch(); i++) {
    if (new_bc.request_completed[i]) {
      continue;
    }
    // ensure there is no request with zero tokens
    assert(new_bc.requestsInfo[i].num_tokens_in_batch > 0);
    // ensure there is no more than one incomplete prompt
    if (new_bc.requestsInfo[i].prompt_phase &&
        new_bc.requestsInfo[i].num_tokens_in_batch +
                new_bc.requestsInfo[i].first_token_depth_in_request <
            all_requests[new_bc.requestsInfo[i].request_guid].tokens.size()) {
      num_incomplete_prompts++;
    }
  }
  if (num_incomplete_prompts > 1) {
    std::cout << "Error: more than one incomplete prompt in the batch\n";
    pid_t pid = getpid();
    std::string filenamen = "new_bc_" + std::to_string(pid) + ".txt";
    std::ofstream filen(filenamen);
    if (filen.is_open()) {
      filen << new_bc << std::endl;
      filen.close();
      std::cout << "String written to file: " << filenamen << std::endl;
    } else {
      std::cout << "Unable to open file: " << filenamen << std::endl;
    }
    std::string filenameo = "old_bc_" + std::to_string(pid) + ".txt";
    std::ofstream fileo(filenameo);
    if (fileo.is_open()) {
      fileo << old_bc << std::endl;
      fileo.close();
      std::cout << "String written to file: " << filenameo << std::endl;
    } else {
      std::cout << "Unable to open file: " << filenameo << std::endl;
    }
    assert(false);
  }
}

BatchConfig RequestManager::prepare_next_batch(BatchConfig const &old_bc,
                                               InferenceResult const &result) {
  const std::lock_guard<std::mutex> lock(request_queue_mutex);
  // Step 1: append result from previous iteration to request's tokens
  for (int i = 0; i < old_bc.num_active_tokens(); i++) {
    size_t guid =
        old_bc.requestsInfo[old_bc.tokensInfo[i].request_index].request_guid;
    Request &request = all_requests[guid];
    if (request.req_type == RequestType::REQ_FINETUNING) {
      continue;
    }
    if (old_bc.tokensInfo[i].abs_depth_in_request + 1 < request.tokens.size()) {
      // This is a prompt token
      continue;
    } else {
      // This is a decoding token
      assert(old_bc.tokensInfo[i].abs_depth_in_request + 1 ==
             request.tokens.size());
      if (!profiling_requests[guid].first_token_time_set) {
        profiling_requests[guid].first_token_time =
            Realm::Clock::current_time_in_microseconds();
        profiling_requests[guid].first_token_time_set = true;
      }
      log_req_mgr.print("Output token is: %d", result.token_ids[i]);
      request.tokens.push_back(result.token_ids[i]);
      // std::string output = this->tokenizer_->Decode(request.tokens);
      // log_req_mgr.print("Output: %s", output.c_str());
    }
  }

  int num_generation_tokens = 0;
  int num_active_req = -1;

  // when finetuning is enabled, the last entry in the batch cannot be used for
  // inference
  int inference_batch_size =
      BatchConfig::max_requests_per_batch() - (int)enable_peft_finetuning;

  // Step 2: prepare the next batch for existing inference requests
  BatchConfig new_bc;
  for (int i = 0; i < inference_batch_size; i++) {
    if (old_bc.request_completed[i]) {
      // no need to carry over tokens to new batch for this request
      continue;
    } else {
      assert(old_bc.requestsInfo[i].num_tokens_in_batch > 0);
      Request &request = all_requests[old_bc.requestsInfo[i].request_guid];
      assert(request.req_type == RequestType::REQ_INFERENCE &&
             "Found misplaced finetuning request");

      int processed_tokens =
          old_bc.requestsInfo[i].first_token_depth_in_request +
          old_bc.requestsInfo[i].num_tokens_in_batch;
      assert(processed_tokens < request.tokens.size());
      bool request_completed = check_inf_req_completion(old_bc, i);
      if (request_completed) {
        std::string output = this->tokenizer_->Decode(request.tokens);
        // Unlike Huggingface, the sentencepiece C++ library automatically
        // removes the BOS token
        if (model_type == ModelType::LLAMA &&
            request.tokens.at(0) == bos_token_id) {
          output = "<s> " + output;
        }
        {
          // update generation result
          GenerationResult &gr = request_generation_results[request.guid];
          assert(gr.guid == request.guid);
          gr.output_tokens = request.tokens;
          gr.output_text = output;
        }
        request.status = Request::COMPLETED;
        trigger_request_completion_future(request.guid);
        log_req_mgr.print("[Done] guid(%zu) final_length(%zu)",
                          old_bc.requestsInfo[i].request_guid,
                          request.tokens.size());
        log_req_mgr.print("Final output: %s", output.c_str());
        num_processed_requests++;
        ProfileInfo profile_info = profiling_requests[request.guid];
        profile_info.finish_time = Realm::Clock::current_time_in_microseconds();
        total_request_run_time +=
            profile_info.finish_time - profile_info.start_time;
        profiling_requests[request.guid] = profile_info;
        log_req_mgr.print("[%s] guid(%zu) llm_decoding_steps(%d) start(%.1lf) "
                          "finish(%.1lf) latency(%.1lf) ttft(%.1lf)",
                          request.warmup ? "Warmup" : "Profile",
                          request.guid,
                          profile_info.llm_decoding_steps,
                          profile_info.start_time,
                          profile_info.finish_time,
                          profile_info.finish_time - profile_info.start_time,
                          profile_info.first_token_time -
                              profile_info.registration_time);
        // Write output to file if needed:
        if (!output_filepath.empty()) {
          std::ofstream outputFile(output_filepath, std::ios::app);
          if (outputFile.is_open()) {
            outputFile << "[" << (request.warmup ? "Warmup" : "Profile")
                       << "] guid(" << request.guid << ") llm_decoding_steps("
                       << profile_info.llm_decoding_steps << ") latency("
                       << std::fixed << std::setprecision(3)
                       << (profile_info.finish_time - profile_info.start_time)
                       << ") ttft(" << std::fixed << std::setprecision(3)
                       << (profile_info.first_token_time -
                           profile_info.registration_time)
                       << ")\n";
            if (request.benchmarking_tokens <= 0) {
              outputFile << "token IDs: ";
              for (int i = 0; i < request.tokens.size(); i++) {
                outputFile << request.tokens[i];
                if (i < request.tokens.size() - 1) {
                  outputFile << ",";
                }
              }
              outputFile << std::endl;
              outputFile << output;
            }
            outputFile.close();
          } else {
            std::cout << "Unable to open the output file: " << output_filepath
                      << std::endl;
            assert(false);
          }
        }
      } else {
        new_bc.request_completed[i] = false;
        new_bc.requestsInfo[i].first_token_depth_in_request = processed_tokens;
        new_bc.requestsInfo[i].first_token_offset_in_batch = new_bc.num_tokens;
        new_bc.requestsInfo[i].request_guid =
            old_bc.requestsInfo[i].request_guid;
        new_bc.requestsInfo[i].peft_model_id =
            old_bc.requestsInfo[i].peft_model_id;
        new_bc.requestsInfo[i].peft_bwd = old_bc.requestsInfo[i].peft_bwd;
        new_bc.requestsInfo[i].max_sequence_length =
            old_bc.requestsInfo[i].max_sequence_length;
        num_active_req++;
        new_bc.requestsInfo[num_active_req].batch_config_request_id = i;
        if (new_bc.requestsInfo[i].first_token_depth_in_request + 1 ==
            request.tokens.size()) {
          // Incremental phase
          new_bc.requestsInfo[i].num_tokens_in_batch = 1;
          num_generation_tokens++;
          new_bc.requestsInfo[i].prompt_phase = false;
        } else {
          // Prompt phase
          assert(old_bc.requestsInfo[i].prompt_phase == true);
          int space_for_incr_dec_requests = 0;
          // If the prompt can't fit in the batch, compute how much space we
          // need to leave out for incomplete requests in decoding phase at
          // higher indices.
          for (int ii = i + 1; ii < inference_batch_size; ii++) {
            if (old_bc.request_completed[ii]) {
              continue;
            }
            Request &old_request =
                all_requests[old_bc.requestsInfo[ii].request_guid];
            bool req_completed = check_inf_req_completion(old_bc, ii);
            if (!req_completed) {
              space_for_incr_dec_requests++;
            }
          }
          new_bc.requestsInfo[i].num_tokens_in_batch =
              std::min(get_max_tokens_per_batch() - new_bc.num_tokens -
                           space_for_incr_dec_requests,
                       (int)request.tokens.size() -
                           new_bc.requestsInfo[i].first_token_depth_in_request);
          new_bc.requestsInfo[i].prompt_phase = true;
        }
        for (int j = 0; j < new_bc.requestsInfo[i].num_tokens_in_batch; j++) {
          int depth = new_bc.requestsInfo[i].first_token_depth_in_request + j;
          new_bc.tokensInfo[new_bc.num_tokens].request_index = i;
          new_bc.tokensInfo[new_bc.num_tokens].abs_depth_in_request = depth;
          assert(depth < request.tokens.size());
          new_bc.tokensInfo[new_bc.num_tokens].token_id = request.tokens[depth];
          new_bc.num_tokens++;
        }
        // Update profiling
        profiling_requests[new_bc.requestsInfo[i].request_guid]
            .llm_decoding_steps++;
      }
    }
  }
  new_bc.num_generation_tokens = num_generation_tokens;

  // Step 3: add new inference requests to the next batch if there is space
  for (int i = 0; i < inference_batch_size; i++) {
    if (new_bc.request_completed[i]) {
      if (!pending_infr_request_queue.empty() &&
          new_bc.num_tokens < get_max_tokens_per_batch()) {
        Request new_request = pending_infr_request_queue.front();
        assert(new_request.req_type == RequestType::REQ_INFERENCE);
        pending_infr_request_queue.pop();
        // all_requests[new_request.guid] = new_request;

        new_bc.requestsInfo[i].first_token_depth_in_request = 0;
        new_bc.requestsInfo[i].first_token_offset_in_batch = new_bc.num_tokens;
        new_bc.requestsInfo[i].request_guid = new_request.guid;
        new_bc.requestsInfo[i].num_tokens_in_batch =
            std::min(get_max_tokens_per_batch() - new_bc.num_tokens,
                     (int)new_request.tokens.size());
        new_bc.requestsInfo[i].max_sequence_length =
            new_request.max_sequence_length;
        new_bc.requestsInfo[i].peft_model_id = new_request.peft_model_id;
        new_bc.requestsInfo[i].peft_bwd = false;
        new_bc.request_completed[i] = false;
        new_bc.requestsInfo[i].prompt_phase = true;
        num_active_req++;
        new_bc.requestsInfo[num_active_req].batch_config_request_id = i;
        // add start time to profile_info for the new request
        profiling_requests[new_request.guid].llm_decoding_steps = 1;
        profiling_requests[new_request.guid].start_time =
            Realm::Clock::current_time_in_microseconds();
        for (int j = 0; j < new_bc.requestsInfo[i].num_tokens_in_batch; j++) {
          int depth = new_bc.requestsInfo[i].first_token_depth_in_request + j;
          new_bc.tokensInfo[new_bc.num_tokens].request_index = i;
          new_bc.tokensInfo[new_bc.num_tokens].abs_depth_in_request = depth;
          assert(depth < new_request.tokens.size());
          new_bc.tokensInfo[new_bc.num_tokens].token_id =
              new_request.tokens[depth];
          new_bc.num_tokens++;
        }
        if (new_bc.num_tokens == get_max_tokens_per_batch()) {
          break;
        }
      }
    }
  }

  if (enable_peft_finetuning &&
      !old_bc.request_completed[inference_batch_size]) {
    assert(old_bc.requestsInfo[inference_batch_size].num_tokens_in_batch > 0);
    Request &request =
        all_requests[old_bc.requestsInfo[inference_batch_size].request_guid];
    assert(request.req_type == RequestType::REQ_FINETUNING &&
           "Found misplaced inference request");

    request.finetuning_losses.push_back(result.finetuning_loss);

    request.dataset_entry_processed_tokens +=
        old_bc.requestsInfo[inference_batch_size].num_tokens_in_batch;
    request.processed_finetuning_tokens +=
        old_bc.requestsInfo[inference_batch_size].num_tokens_in_batch;
    request.finetuning_tokens_per_batch.push_back(
        old_bc.requestsInfo[inference_batch_size].num_tokens_in_batch);
    int dataset_entry =
        request.completed_training_steps % request.dataset.size();
    if (old_bc.requestsInfo[inference_batch_size].first_token_depth_in_request +
            old_bc.requestsInfo[inference_batch_size].num_tokens_in_batch ==
        request.dataset[dataset_entry].first.size()) {
      // completed the current dataset entry
      assert(request.dataset_entry_processed_tokens ==
             request.dataset[dataset_entry].first.size());
      request.completed_training_steps += 1;
      request.dataset_entry_processed_tokens = 0;
    }

    assert(request.completed_training_steps <= request.max_training_steps);
    if (request.completed_training_steps == request.max_training_steps ||
        inference_finished) {
      // check if the fine tuning request has completed
      request.status = Request::COMPLETED;

      GenerationResult &gr = request_generation_results[request.guid];
      assert(gr.guid == request.guid);
      gr.finetuning_losses = request.finetuning_losses;
      trigger_request_completion_future(request.guid);
      num_processed_requests++;

      ProfileInfo profile_info = profiling_requests[request.guid];
      profile_info.finish_time = Realm::Clock::current_time_in_microseconds();
      total_request_run_time +=
          profile_info.finish_time - profile_info.start_time;
      profiling_requests[request.guid] = profile_info;
      log_req_mgr.print("[%s] guid(%zu) completed_training_steps(%d) "
                        "processed_finetuning_tokens(%lu) latency(%.1lf)",
                        request.warmup ? "Warmup" : "Finetuning",
                        request.guid,
                        request.completed_training_steps,
                        request.processed_finetuning_tokens,
                        profile_info.finish_time - profile_info.start_time);
      if (!output_filepath.empty()) {
        std::ofstream outputFile(output_filepath, std::ios::app);
        if (outputFile.is_open()) {
          std::string tokens_str = "[";
          for (size_t i = 0; i < request.finetuning_tokens_per_batch.size();
               i++) {
            tokens_str +=
                std::to_string(request.finetuning_tokens_per_batch[i]);
            if (i != request.finetuning_tokens_per_batch.size() - 1) {
              tokens_str += ", ";
            }
          }
          tokens_str += "]";
          outputFile << "[" << (request.warmup ? "Warmup" : "Finetuning")
                     << "] guid(" << request.guid
                     << ") completed_training_steps("
                     << request.completed_training_steps
                     << ") processed_finetuning_tokens("
                     << request.processed_finetuning_tokens << ") latency("
                     << std::fixed << std::setprecision(3)
                     << (profile_info.finish_time - profile_info.start_time)
                     << ") tokens_per_batch(" << tokens_str << ")\n";
          outputFile.close();
        } else {
          std::cout << "Unable to open the output file: " << output_filepath
                    << std::endl;
          assert(false);
        }
      }
    }
  }

  // Step 4: add PEFT bwd requests, if there is additional space
  while (pending_peft_request_queue.size() > 0) {
    Request &request = pending_peft_request_queue.front();
    // assert(request.req_type = RequestType::REQ_FINETUNING);
    Request &all_req_handle = all_requests[request.guid];
    // assert(all_req_handle.req_type = RequestType::REQ_FINETUNING);
    if (all_req_handle.status == Request::COMPLETED) {
      pending_peft_request_queue.pop();
    } else {
      break;
    }
  }

  if (pending_peft_request_queue.size() > 0 && !inference_finished) {
    Request &request = pending_peft_request_queue.front();
    assert(request.req_type = RequestType::REQ_FINETUNING);
    assert(request.dataset.size() > 0);
    // update status and training steps
    Request &all_req_handle = all_requests[request.guid];
    assert(all_req_handle.req_type = RequestType::REQ_FINETUNING);

    request.completed_training_steps = all_req_handle.completed_training_steps;
    request.processed_finetuning_tokens =
        all_req_handle.processed_finetuning_tokens;
    request.status = all_req_handle.status;
    int dataset_entry =
        request.completed_training_steps % request.dataset.size();
    request.dataset_entry_processed_tokens =
        all_req_handle.dataset_entry_processed_tokens;
    request.gradient_accumulation_steps =
        all_req_handle.gradient_accumulation_steps;

    assert(request.status != Request::COMPLETED);
    assert(request.max_training_steps > 0 &&
           request.completed_training_steps < request.max_training_steps);
    assert(request.dataset_entry_processed_tokens <=
           request.dataset[dataset_entry].first.size());

    int num_peft_tokens =
        min((int)request.dataset[dataset_entry].first.size() -
                request.dataset_entry_processed_tokens,
            get_max_tokens_per_batch() - new_bc.num_active_infr_tokens());
    int num_peft_label_tokens = request.dataset[dataset_entry].second.size();
    assert(num_peft_label_tokens == 0);

    if (num_peft_tokens > 0) {
      assert(new_bc.request_completed[inference_batch_size]);
      // request info
      new_bc.request_completed[inference_batch_size] = false;
      new_bc.requestsInfo[inference_batch_size].first_token_depth_in_request =
          request.dataset_entry_processed_tokens;
      new_bc.requestsInfo[inference_batch_size].first_token_offset_in_batch =
          new_bc.num_active_infr_tokens();
      new_bc.requestsInfo[inference_batch_size].num_tokens_in_batch =
          num_peft_tokens;
      new_bc.requestsInfo[inference_batch_size].max_sequence_length =
          request.max_sequence_length;
      new_bc.requestsInfo[inference_batch_size].request_guid = request.guid;
      new_bc.requestsInfo[inference_batch_size].peft_model_id =
          request.peft_model_id;
      new_bc.requestsInfo[inference_batch_size].peft_bwd = true;
      set_optimizer_tasks(
          new_bc.requestsInfo[inference_batch_size].optimizer_tasks,
          request.max_training_steps,
          request.completed_training_steps,
          request.gradient_accumulation_steps);
      // tokens info
      for (size_t i = request.dataset_entry_processed_tokens;
           i < request.dataset_entry_processed_tokens + num_peft_tokens;
           i++) {
        new_bc.tokensInfo[new_bc.num_tokens].token_id =
            request.dataset[dataset_entry].first[i];
        new_bc.tokensInfo[new_bc.num_tokens].request_index =
            inference_batch_size;
        new_bc.tokensInfo[new_bc.num_tokens].abs_depth_in_request = i;
        new_bc.num_tokens++;
        new_bc.num_peft_tokens++;
      }
    }
  }
  return new_bc;
}

/* ----- Speculative Inference Specific functions ----- */

/***** Request Init Phase *****/
BeamSearchBatchConfigFuture RequestManager::prepare_next_batch_init(
    TreeVerifyBatchConfigFuture const &old_bc,
    InferenceResultFuture const &result,
    int model_id,
    Context ctx,
    Runtime *runtime) {

  RequestManager *rm = this;
  TaskLauncher launcher(RM_PREPARE_NEXT_BATCH_INIT_TASK_ID,
                        TaskArgument(&rm, sizeof(RequestManager *)));
  launcher.add_future(old_bc);
  launcher.add_future(result);
  launcher.add_future(Future::from_value<int>(model_id));
  return runtime->execute_task(ctx, launcher);
}

BeamSearchBatchConfig RequestManager::prepare_next_batch_init_task(
    Task const *task,
    std::vector<PhysicalRegion> const &regions,
    Context ctx,
    Runtime *runtime) {
  RequestManager *rm = *((RequestManager **)task->args);
  TreeVerifyBatchConfig const &bc =
      Future(task->futures[0]).get_result<TreeVerifyBatchConfig>();
  InferenceResult const &result =
      Future(task->futures[1]).get_result<InferenceResult>();
  int model_id = Future(task->futures[2]).get_result<int>();
  return rm->prepare_next_batch_init(bc, result, model_id);
}

BeamSearchBatchConfig
    RequestManager::prepare_next_batch_init(TreeVerifyBatchConfig const &old_bc,
                                            InferenceResult const &result,
                                            int model_id) {
  const std::lock_guard<std::mutex> lock(request_queue_mutex);
  if (verbose) {
    std::cout << "\n############### prepare_next_batch_init ###############\n";
  }

  // Step 1: use result to update requests
  BeamSearchBatchConfig new_bc;
  new_bc.num_tokens = 0;
  new_bc.model_id = model_id;
  int result_index = 0;

  int num_generation_tokens = 0;
  int num_active_req = -1;

  for (int i = 0; i < BatchConfig::max_requests_per_batch(); i++) {
    if (old_bc.request_completed[i]) {
      continue;
    }
    size_t guid = old_bc.requestsInfo[i].request_guid;
    Request &request = all_requests[guid];

    std::cout << "[ " << guid << " ]" << std::endl;

    // Verify this: get verified tokens from result
    std::vector<std::pair<BatchConfig::TokenId, int>> tree_outputs =
        std::vector<std::pair<BatchConfig::TokenId, int>>();

    assert(old_bc.num_tokens > 0);

    // reset committed_tokens
    if (committed_tokens.count(guid) == 0) {
      committed_tokens[guid] = {};
    } else {
      committed_tokens[guid].clear();
    }

    // iterate through all the tokens that belong to request i
    int root_abs_depth = request.tokens.size() - 1;

    while (result_index < old_bc.num_tokens &&
           old_bc.tokensInfo[result_index].request_index == i) {
      int abs_depth = old_bc.tokensInfo[result_index].abs_depth_in_request;
      int token_id = result.token_ids[result_index];

      if (request.status == Request::PENDING) {
        committed_tokens[guid].emplace_back(abs_depth, result_index);
      } else if (abs_depth >= root_abs_depth) {
        tree_outputs.emplace_back(token_id, abs_depth + 1);
        // std::cout << "committred tokens push: " << abs_depth
        //           << " ,result index: " << result_index << "\n";
        committed_tokens[guid].emplace_back(abs_depth, result_index);

        if (verbose) {
          std::cout << "Index within old batch: " << result_index << std::endl;
          printf("  Input: [%d] %d ---> [%d] %d \n",
                 abs_depth,
                 old_bc.tokensInfo[result_index].token_id,
                 tree_outputs.back().second,
                 token_id);
        }
        // std::cout << "Index within old batch: " << result_index << std::endl;
        // printf("  Input: [%d] %d ---> [%d] %d \n",
        //        abs_depth,
        //        old_bc.tokensInfo[result_index].token_id,
        //        tree_outputs.back().second,
        //        token_id);
      }
      result_index++;
    }

    if (request.status == Request::RUNNING) {

      std::vector<std::pair<BatchConfig::TokenId, int>> verified_tokens =
          traverse_verify_tree(guid, dfs_tree_inputs.at(guid), tree_outputs);

      log_req_mgr.print("Number of Verified Tokens = %zu",
                        verified_tokens.size());
      // check if the request is finished
      if (verified_tokens.size() + request.tokens.size() >=
          request.max_sequence_length) {
        // Append all verified tokens to the request
        for (auto const &token_pair : verified_tokens) {
          if (token_pair.second < request.max_sequence_length) {
            request.tokens.push_back(token_pair.first);
          }
        }
        log_req_mgr.print("[Done] guid(%zu) with final length(%zu)",
                          request.guid,
                          request.tokens.size());
        std::string output = this->tokenizer_->Decode(request.tokens);
        // Unlike Huggingface, the sentencepiece C++ library automatically
        // removes the BOS token
        if (model_type == ModelType::LLAMA &&
            request.tokens.at(0) == bos_token_id) {
          output = "<s> " + output;
        }
        {
          // update generation result
          GenerationResult &gr = request_generation_results[request.guid];
          assert(gr.guid == request.guid);
          gr.output_tokens = request.tokens;
          gr.output_text = output;
        }
        request.status = Request::COMPLETED;
        trigger_request_completion_future(request.guid);
        log_req_mgr.print("Final output: %s", output.c_str());

        new_bc.request_completed[i] = true;
        new_bc.request_running[i] = false;
        num_processed_requests++;

        // Log profiling info
        ProfileInfo profile_info = profiling_requests[request.guid];
        profile_info.finish_time = Realm::Clock::current_time_in_microseconds();
        profile_info.ssm_decoding_steps = 0;
        total_request_run_time +=
            profile_info.finish_time - profile_info.start_time;
        profiling_requests[request.guid] = profile_info;
        log_req_mgr.print(
            "[Profile] guid(%zu) llm_decoding_steps(%d) start(%.1lf) "
            "finish(%.1lf) latency(%.1lf)",
            request.guid,
            profile_info.llm_decoding_steps,
            profile_info.start_time,
            profile_info.finish_time,
            profile_info.finish_time - profile_info.start_time);

        // Write output to file if needed:
        if (!output_filepath.empty()) {
          std::ofstream outputFile(output_filepath, std::ios::app);
          if (outputFile.is_open()) {
            outputFile << "[Profile] guid(" << request.guid
                       << ") llm_decoding_steps("
                       << profile_info.llm_decoding_steps << ") latency("
                       << std::fixed << std::setprecision(3)
                       << (profile_info.finish_time - profile_info.start_time)
                       << ")\n";
            // outputFile << "end-to-end latency: " << std::fixed
            //            << std::setprecision(3) << total_request_run_time
            //            << std::endl;
            // outputFile << "num decoding steps: "
            //            << profile_info.llm_decoding_steps << std::endl;
            outputFile << "token IDs: ";
            for (int i = 0; i < request.tokens.size(); i++) {
              outputFile << request.tokens[i];
              if (i < request.tokens.size() - 1) {
                outputFile << ",";
              }
            }
            outputFile << std::endl;
            outputFile << output;
            outputFile.close();
          } else {
            std::cout << "Unable to open the output file: " << output_filepath
                      << std::endl;
            assert(false);
          }
        }

        // delete the old input tree from cache
        dfs_tree_inputs.erase(request.guid);

      } else { // Request not finished, pass verified_tokens to next iteration

        new_bc.request_completed[i] = false;
        new_bc.request_running[i] = true;
        num_active_req++;

        // Normal Request Info
        new_bc.requestsInfo[i].first_token_depth_in_request =
            verified_tokens.front().second;
        new_bc.requestsInfo[i].first_token_offset_in_batch = new_bc.num_tokens;
        new_bc.requestsInfo[i].request_guid =
            old_bc.requestsInfo[i].request_guid;
        new_bc.requestsInfo[i].max_sequence_length =
            old_bc.requestsInfo[i].max_sequence_length;
        new_bc.requestsInfo[i].num_tokens_in_batch = verified_tokens.size();
        new_bc.requestsInfo[num_active_req].batch_config_request_id = i;

        // TODO: Beam Request Info, missing from VerifyTreeBatchConfig
        int new_max_depth =
            new_bc.requestsInfo[i].max_sequence_length -
            new_bc.requestsInfo[i].first_token_depth_in_request -
            verified_tokens.size();
        new_bc.beamRequestsInfo[i].current_depth = 1;

        profiling_requests[request.guid].ssm_decoding_steps = 0;
        new_bc.requestsInfo[i].prompt_phase = true;

        int ssm_decoding_steps = 0;
        new_bc.beamRequestsInfo[i].beam_size =
            spec_infer_tree_width.size() > ssm_decoding_steps
                ? spec_infer_tree_width[ssm_decoding_steps]
                : 1;
        new_bc.beamRequestsInfo[i].max_depth =
            std::min(new_max_depth, BeamSearchBatchConfig::MAX_BEAM_DEPTH);
        for (int j = 0;
             j < BeamSearchBatchConfig::MAX_SPECULATIVE_TREE_BRANCHES;
             j++) {
          new_bc.beamRequestsInfo[i].parent_id[j] = 0;
          new_bc.beamRequestsInfo[i].probs[j] = 1;
        }

        new_bc.beamRequestsInfo[i].sub_request_num = 1;

        new_bc.sub_requests[i] = 1;

        updateBitMask(new_bc.causalMask[i],
                      verified_tokens.size(),
                      request.tokens.size());

        // Token Info
        for (int j = 0; j < verified_tokens.size(); j++) {
          auto token = verified_tokens.at(j);

          // Normal Token Info
          new_bc.tokensInfo[new_bc.num_tokens].request_index = i;
          new_bc.tokensInfo[new_bc.num_tokens].token_id = token.first;
          new_bc.tokensInfo[new_bc.num_tokens].abs_depth_in_request =
              token.second;

          // Beam Token Info
          new_bc.beamTokenInfo[new_bc.num_tokens].sub_request_index = 0;
          new_bc.num_tokens++;

          // Add verified token to request's token list
          request.tokens.push_back(token.first);

          if (new_bc.num_tokens == get_max_tokens_per_batch()) {
            break;
          }
        }

        std::string output = this->tokenizer_->Decode(request.tokens);
        // Unlike Huggingface, the sentencepiece C++ library automatically
        // removes the BOS token
        if (model_type == ModelType::LLAMA &&
            request.tokens.at(0) == bos_token_id) {
          output = "<s> " + output;
        }
        log_req_mgr.print("Output: %s", output.c_str());
      }

    } else if (request.status == Request::PENDING) {
      new_bc.request_completed[i] = false;
      new_bc.request_running[i] = false;
      num_active_req++;

      std::cout << "ssm_cache_size: " << request.ssm_cache_size << ", "
                << "initial_len: " << request.initial_len << std::endl;
      assert(request.ssm_cache_size == request.initial_len);

      // Normal Request Info
      new_bc.requestsInfo[i].first_token_depth_in_request =
          request.ssm_cache_size;
      new_bc.requestsInfo[i].first_token_offset_in_batch = new_bc.num_tokens;
      new_bc.requestsInfo[i].request_guid = old_bc.requestsInfo[i].request_guid;
      new_bc.requestsInfo[i].max_sequence_length =
          old_bc.requestsInfo[i].max_sequence_length;
      new_bc.requestsInfo[i].num_tokens_in_batch = 0;
      new_bc.requestsInfo[num_active_req].batch_config_request_id = i;

      // TODO: Beam Request Info, missing from VerifyTreeBatchConfig
      new_bc.beamRequestsInfo[i].current_depth = 1;
      int ssm_decoding_steps =
          profiling_requests[request.guid].ssm_decoding_steps;
      new_bc.beamRequestsInfo[i].beam_size =
          spec_infer_tree_width.size() > ssm_decoding_steps
              ? spec_infer_tree_width[ssm_decoding_steps]
              : 1;
      new_bc.beamRequestsInfo[i].max_depth = 0;
      for (int j = 0; j < BeamSearchBatchConfig::MAX_SPECULATIVE_TREE_BRANCHES;
           j++) {
        new_bc.beamRequestsInfo[i].parent_id[j] = 0;
        new_bc.beamRequestsInfo[i].probs[j] = 1;
      }

      new_bc.beamRequestsInfo[i].sub_request_num = 1;

      new_bc.sub_requests[i] = 1;

      // Token Info
      std::string output = this->tokenizer_->Decode(request.tokens);
      // Unlike Huggingface, the sentencepiece C++ library automatically removes
      // the BOS token
      if (model_type == ModelType::LLAMA &&
          request.tokens.at(0) == bos_token_id) {
        output = "<s> " + output;
      }
      log_req_mgr.print("Output: %s", output.c_str());
    } else {
      assert(false);
    }
  }

  // Step 2: Initialize new request
  for (int i = 0; i < BeamSearchBatchConfig::max_requests_per_batch(); i++) {
    if (new_bc.request_completed[i]) {
      if (!pending_infr_request_queue.empty() &&
          new_bc.num_tokens < get_max_tokens_per_batch()) {
        Request new_request = pending_infr_request_queue.front();
        pending_infr_request_queue.pop();
        // all_requests[new_request.guid] = new_request;
        num_active_req++;
        new_bc.requestsInfo[i].first_token_depth_in_request = 0;
        new_bc.requestsInfo[i].first_token_offset_in_batch = new_bc.num_tokens;
        new_bc.requestsInfo[i].request_guid = new_request.guid;
        new_bc.requestsInfo[i].num_tokens_in_batch =
            std::min(get_max_tokens_per_batch() - new_bc.num_tokens,
                     (int)new_request.tokens.size());
        new_bc.requestsInfo[i].max_sequence_length =
            new_request.max_sequence_length;
        new_bc.requestsInfo[num_active_req].batch_config_request_id = i;

        // add profile_info for the new request
        profiling_requests[new_request.guid].llm_decoding_steps = 0;
        profiling_requests[new_request.guid].ssm_decoding_steps = 0;
        profiling_requests[new_request.guid].start_time =
            Realm::Clock::current_time_in_microseconds();
        // init the beam search metadata per request
        int ssm_decoding_steps =
            profiling_requests[new_request.guid].ssm_decoding_steps;

        new_bc.beamRequestsInfo[i].beam_size =
            spec_infer_tree_width.size() > ssm_decoding_steps
                ? spec_infer_tree_width[ssm_decoding_steps]
                : 1;
        new_bc.beamRequestsInfo[i].current_depth = 1;
        new_bc.beamRequestsInfo[i].max_depth =
            std::min(BeamSearchBatchConfig::MAX_BEAM_DEPTH,
                     get_max_tokens_per_batch() -
                         new_bc.requestsInfo[i].num_tokens_in_batch - 1);
        for (int j = 0;
             j < BeamSearchBatchConfig::MAX_SPECULATIVE_TREE_BRANCHES;
             j++) {
          new_bc.beamRequestsInfo[i].parent_id[j] = 0;
          new_bc.beamRequestsInfo[i].probs[j] = 1;
        }

        new_bc.request_completed[i] = false;
        new_bc.requestsInfo[i].prompt_phase = true;

        new_bc.beamRequestsInfo[i].sub_request_num = 1;
        printf("sub request num == 1, %d \n",
               new_bc.beamRequestsInfo[i].beam_size);

        new_bc.sub_requests[i] = 1;

        for (int j = 0; j < new_bc.requestsInfo[i].num_tokens_in_batch; j++) {
          int depth = new_bc.requestsInfo[i].first_token_depth_in_request + j;
          new_bc.tokensInfo[new_bc.num_tokens].request_index = i;
          new_bc.tokensInfo[new_bc.num_tokens].abs_depth_in_request = depth;
          assert(depth < new_request.tokens.size());
          new_bc.tokensInfo[new_bc.num_tokens].token_id =
              new_request.tokens[depth];

          // beam search meta data, indicate which sub request this token
          // belongs to, init to 0;
          new_bc.beamTokenInfo[new_bc.num_tokens].sub_request_index = 0;
          new_bc.num_tokens++;
        }

        initBitMask(new_bc.causalMask[i],
                    new_bc.requestsInfo[i].num_tokens_in_batch);

        // if (new_bc.requestsInfo[i].num_tokens_in_batch <
        // new_request.initial_len) {
        //   all_requests[new_request.guid].status = Request::PENDING;
        //   new_bc.request_running[i] = false;
        //   std::cout << "Request " << new_request.guid << " is pending"
        //             << std::endl;
        // } else {
        //   all_requests[new_request.guid].status = Request::RUNNING;
        //   new_bc.request_running[i] = true;
        //   std::cout << "Request " << new_request.guid << " is running"
        //             << std::endl;
        // }
        all_requests[new_request.guid].status = Request::PENDING;
        all_requests[new_request.guid].ssm_cache_size =
            new_bc.requestsInfo[i].num_tokens_in_batch;
        new_bc.request_running[i] = false;
        std::cout << "SSM KV Cache Size init: "
                  << all_requests[new_request.guid].ssm_cache_size << std::endl;
        std::cout << "LLM KV Cache Size init: "
                  << all_requests[new_request.guid].llm_cache_size << std::endl;

        std::cout << "load " << new_bc.requestsInfo[i].num_tokens_in_batch
                  << " tokens for request " << new_request.guid << std::endl;
        std::cout << "total prompt in request: " << new_request.initial_len
                  << std::endl;

        if (new_bc.num_tokens == get_max_tokens_per_batch()) {
          break;
        }
      }
    }
  }
  new_bc.num_generation_tokens = num_generation_tokens;

  if (verbose) {
    std::cout << "prepare_next_batch_init OLD vs NEW batchconfigs below:"
              << std::endl;
    old_bc.print();
    new_bc.print();
  }
  return new_bc;
}

/***** Beam Search Phase *****/
BeamSearchBatchConfigFuture RequestManager::prepare_next_batch_beam(
    BeamSearchBatchConfigFuture const &old_bc,
    BeamInferenceResultFuture const &result,
    Context ctx,
    Runtime *runtime) {

  RequestManager *rm = this;
  TaskLauncher launcher(RM_PREPARE_NEXT_BATCH_BEAM_TASK_ID,
                        TaskArgument(&rm, sizeof(RequestManager *)));
  launcher.add_future(old_bc);
  launcher.add_future(result);
  return runtime->execute_task(ctx, launcher);
}

BeamSearchBatchConfig RequestManager::prepare_next_batch_beam_task(
    Task const *task,
    std::vector<PhysicalRegion> const &regions,
    Context ctx,
    Runtime *runtime) {
  RequestManager *rm = *((RequestManager **)task->args);
  BeamSearchBatchConfig const &bc =
      Future(task->futures[0]).get_result<BeamSearchBatchConfig>();
  BeamInferenceResult const &result =
      Future(task->futures[1]).get_result<BeamInferenceResult>();
  return rm->prepare_next_batch_beam(bc, result);
}

// update beam search metadata
BeamSearchBatchConfig
    RequestManager::prepare_next_batch_beam(BeamSearchBatchConfig const &old_bc,
                                            BeamInferenceResult const &result) {
  const std::lock_guard<std::mutex> lock(request_queue_mutex);
  if (verbose) {
    std::cout << "\n############### prepare_next_batch_beam ###############\n";
  }
  if (verbose) {
    std::cout << "print all results"
              << "\n";
    for (int i = 0; i < 40; i++) {
      std::cout << result.token_ids[i] << ", ";
    }
    std::cout << "Current Beam Depth: "
              << old_bc.beamRequestsInfo[0].current_depth << "\n";
    std::cout << "Current sub request num: "
              << old_bc.beamRequestsInfo[0].sub_request_num << "\n";
  }
  // Step 1: Store result to the beam tree struct
  store_beam_metadata(old_bc, result);

  // Step 2: preparing the next batch for existing requests
  BeamSearchBatchConfig new_bc;
  new_bc.model_id = old_bc.model_id;
  // std::cout << "old_bc.model_id: " << old_bc.model_id << "\n";
  int num_generation_tokens = 0;

  // Add incremental tokens to the batch
  int num_active_req = -1;
  for (int i = 0; i < BatchConfig::max_requests_per_batch(); i++) {
    if (old_bc.request_completed[i] || !old_bc.request_running[i]) {
      continue;
    }
    num_active_req++;
    // Comment out this assertion since num_tokens_in_batch can be
    // zero when beam search has reached required sequence length
    // assert(old_bc.requestsInfo[i].num_tokens_in_batch > 0);
    Request &request = all_requests[old_bc.requestsInfo[i].request_guid];
    int processed_tokens = old_bc.requestsInfo[i].first_token_depth_in_request +
                           old_bc.requestsInfo[i].num_tokens_in_batch;

    // assert(processed_tokens < request.tokens.size());
    log_req_mgr.debug() << "processed_tokens: " << processed_tokens << "\n";
    {
      log_req_mgr.debug() << "num tokens: " << old_bc.num_tokens << ", "
                          << new_bc.num_tokens;
      new_bc.request_completed[i] = false;
      new_bc.requestsInfo[i].first_token_depth_in_request = processed_tokens;
      new_bc.requestsInfo[i].first_token_offset_in_batch = new_bc.num_tokens;
      new_bc.requestsInfo[i].request_guid = old_bc.requestsInfo[i].request_guid;
      new_bc.requestsInfo[i].max_sequence_length =
          old_bc.requestsInfo[i].max_sequence_length;
      profiling_requests[request.guid].ssm_decoding_steps += 1;
      new_bc.requestsInfo[num_active_req].batch_config_request_id = i;
      // update the beam search metadata
      // how many sub request in current request
      // why is sub_requests has max_requests_per_batch() * MAX_BEAM_WIDTH
      // entries?
      // update the parentid, accumalated_probs, depth, and token_ids
      int ssm_decoding_steps =
          profiling_requests[request.guid].ssm_decoding_steps;

      new_bc.beamRequestsInfo[i].beam_size =
          spec_infer_tree_width.size() > ssm_decoding_steps
              ? spec_infer_tree_width[ssm_decoding_steps]
              : 1;

      new_bc.beamRequestsInfo[i].max_depth =
          old_bc.beamRequestsInfo[i].max_depth;

      new_bc.sub_requests[i] =
          old_bc.sub_requests[i] * new_bc.beamRequestsInfo[i].beam_size;
      new_bc.beamRequestsInfo[i].sub_request_num =
          old_bc.beamRequestsInfo[i].sub_request_num *
          old_bc.beamRequestsInfo[i].beam_size;

      assert(new_bc.beamRequestsInfo[i].sub_request_num <=
                 BeamSearchBatchConfig::MAX_SPECULATIVE_TREE_BRANCHES &&
             "exceed maximum nodes per layer");

      if (request.status == Request::RUNNING) {
        new_bc.beamRequestsInfo[i].current_depth =
            old_bc.beamRequestsInfo[i].current_depth + 1;
        new_bc.request_running[i] = true;
        // do the slot exchange to minimize the cache exchange in kernel.
        update_beam_metadata(
            new_bc, old_bc, request.beam_trees.at(old_bc.model_id), i);

      } else {
        assert(false && "Request should not be pending in beam search phase");
      }

      // do the slot exchange to minimize the cache exchange in kernel.
      // update_beam_metadata(new_bc, request.beam_trees.at(old_bc.model_id),
      // i);
      if (new_bc.requestsInfo[i].first_token_depth_in_request >=
          request.tokens.size()) {
        // Incremental phase
        if (request.status == Request::RUNNING) {
          // todo this is replaced by this_layer_size, but should check it
          new_bc.requestsInfo[i].num_tokens_in_batch = 1;
        } else {
          assert(false && "Request should be done");
          // new_bc.requestsInfo[i].num_tokens_in_batch = 0;
        }

        if (verbose) {
          std::cout << "[ Beam Spec] " << request.guid << std::endl;
          std::cout << "Incremental phase: " << request.tokens.size()
                    << ", num_tokens_in_batch: "
                    << new_bc.requestsInfo[i].num_tokens_in_batch << std::endl;
        }
      }

      if (verbose) {
        std::cout << "SSM KV Cache Size beam: " << request.ssm_cache_size
                  << std::endl;
        std::cout << "LLM KV Cache Size beam: " << request.llm_cache_size
                  << std::endl;
      }

      // register more tokens due to the beam width

      // copy metadata
      memcpy(&new_bc.causalMask[i],
             &old_bc.causalMask[i],
             sizeof(BatchConfig::BitMask));
      BeamTree tree = request.beam_trees[old_bc.model_id];
      appendBitMask(new_bc.causalMask[i],
                    new_bc.beamRequestsInfo[i].sub_request_num,
                    old_bc.beamRequestsInfo[i].beam_size,
                    old_bc.beamRequestsInfo[i].sub_request_num,
                    tree,
                    old_bc.beamRequestsInfo[i].current_depth);
      for (int j = 0; j < new_bc.requestsInfo[i].num_tokens_in_batch; j++) {
        int depth = new_bc.requestsInfo[i].first_token_depth_in_request + j;
        for (int k = 0; k < new_bc.beamRequestsInfo[i].sub_request_num; k++) {
          new_bc.tokensInfo[new_bc.num_tokens].request_index = i;
          new_bc.tokensInfo[new_bc.num_tokens].abs_depth_in_request = depth;

          // get value from requestinfo
          new_bc.tokensInfo[new_bc.num_tokens].token_id =
              new_bc.beamRequestsInfo[i].tokens[k];

          new_bc.beamTokenInfo[new_bc.num_tokens].sub_request_index = k;
          new_bc.num_tokens++;

          num_generation_tokens++;
        }
      }
    }
  }

  // how many requests is in speculative phase
  new_bc.speculative_request_num = num_active_req + 1;

  // Add prompt tokens to the batch
  for (int i = 0; i < BatchConfig::max_requests_per_batch(); i++) {
    if (old_bc.request_completed[i] || old_bc.request_running[i]) {
      continue;
    }
    num_active_req++;
    // Comment out this assertion since num_tokens_in_batch can be
    // zero when beam search has reached required sequence length
    // assert(old_bc.requestsInfo[i].num_tokens_in_batch > 0);
    Request &request = all_requests[old_bc.requestsInfo[i].request_guid];
    int processed_tokens = old_bc.requestsInfo[i].first_token_depth_in_request +
                           old_bc.requestsInfo[i].num_tokens_in_batch;

    // assert(processed_tokens < request.tokens.size());
    log_req_mgr.debug() << "processed_tokens: " << processed_tokens << "\n";

    {
      log_req_mgr.debug() << "num tokens: " << old_bc.num_tokens << ", "
                          << new_bc.num_tokens;
      new_bc.request_completed[i] = false;
      new_bc.requestsInfo[i].first_token_depth_in_request = processed_tokens;
      new_bc.requestsInfo[i].first_token_offset_in_batch = new_bc.num_tokens;
      new_bc.requestsInfo[i].request_guid = old_bc.requestsInfo[i].request_guid;
      new_bc.requestsInfo[i].max_sequence_length =
          old_bc.requestsInfo[i].max_sequence_length;
      new_bc.requestsInfo[num_active_req].batch_config_request_id = i;

      // update the beam search metadata
      // how many sub request in current request
      // why is sub_requests has max_requests_per_batch() * MAX_BEAM_WIDTH
      // entries?
      int ssm_decoding_steps =
          profiling_requests[request.guid].ssm_decoding_steps;

      new_bc.beamRequestsInfo[i].beam_size = 1;
      // printf("beam size: %d, %d\n",
      //        new_bc.beamRequestsInfo[i].beam_size,
      //        ssm_decoding_steps);
      new_bc.beamRequestsInfo[i].max_depth =
          old_bc.beamRequestsInfo[i].max_depth;
      // new_bc.sub_requests[i] =
      //     old_bc.sub_requests[i] * new_bc.beamRequestsInfo[i].beam_size;
      new_bc.sub_requests[i] = 1;
      new_bc.beamRequestsInfo[i].sub_request_num =
          old_bc.beamRequestsInfo[i].sub_request_num;

      assert(new_bc.beamRequestsInfo[i].sub_request_num <=
                 BeamSearchBatchConfig::MAX_SPECULATIVE_TREE_BRANCHES &&
             "exceed maximum nodes per layer");

      // update the parentid, accumalated_probs, depth, and token_ids

      if (request.status == Request::PENDING) {
        // if the request is pending, we need to update the beam search
        // metadata based on the initial length
        new_bc.beamRequestsInfo[i].current_depth =
            old_bc.beamRequestsInfo[i].current_depth;
        new_bc.request_running[i] = false;
      } else {
        assert(false && "Request should be pending");
      }

      memcpy(&new_bc.causalMask[i],
             &old_bc.causalMask[i],
             sizeof(BatchConfig::BitMask));

      new_bc.requestsInfo[i].prompt_phase = true;
      if (new_bc.requestsInfo[i].first_token_depth_in_request >=
          request.tokens.size()) {
        // request is done
        new_bc.requestsInfo[i].num_tokens_in_batch = 0;
        new_bc.causalMask[i].this_layer_size = 0;
        new_bc.beamRequestsInfo[i].sub_request_num = 0;
        new_bc.beamRequestsInfo[i].beam_size = 1;
      } else {
        // Prompt phase
        new_bc.requestsInfo[i].num_tokens_in_batch =
            std::min(get_max_tokens_per_batch() - new_bc.num_tokens -
                         BatchConfig::max_requests_per_batch() + i,
                     (int)request.tokens.size() -
                         new_bc.requestsInfo[i].first_token_depth_in_request);
        request.ssm_cache_size += new_bc.requestsInfo[i].num_tokens_in_batch;
        BeamTree tree = request.beam_trees[old_bc.model_id];
        appendPendingRequest(new_bc.causalMask[i],
                             new_bc.requestsInfo[i].num_tokens_in_batch);
      }

      if (verbose) {
        std::cout << "[ Beam Spec] " << request.guid << std::endl;
        std::cout << "Prompt phase: " << request.tokens.size()
                  << ", num_tokens_in_batch:"
                  << new_bc.requestsInfo[i].num_tokens_in_batch << std::endl;
        std::cout << "Update ssm cache size: " << request.ssm_cache_size
                  << std::endl;

        std::cout << "SSM KV Cache Size beam: " << request.ssm_cache_size
                  << std::endl;
        std::cout << "LLM KV Cache Size beam: " << request.llm_cache_size
                  << std::endl;
      }

      // register more tokens due to the beam width
      for (int j = 0; j < new_bc.requestsInfo[i].num_tokens_in_batch; j++) {
        int depth = new_bc.requestsInfo[i].first_token_depth_in_request + j;
        for (int k = 0; k < new_bc.beamRequestsInfo[i].sub_request_num; k++) {
          new_bc.tokensInfo[new_bc.num_tokens].request_index = i;
          new_bc.tokensInfo[new_bc.num_tokens].abs_depth_in_request = depth;

          // get value from requestinfo
          new_bc.tokensInfo[new_bc.num_tokens].token_id =
              request.tokens[request.tokens.size() -
                             new_bc.requestsInfo[i].num_tokens_in_batch + j];

          new_bc.beamTokenInfo[new_bc.num_tokens].sub_request_index = k;
          new_bc.num_tokens++;
        }
      }
    }
  }

  new_bc.num_generation_tokens = num_generation_tokens;
  if (verbose) {
    std::cout << "prepare_next_batch_beam OLD vs NEW batchconfigs:"
              << std::endl;
    old_bc.print();
    new_bc.print();
  }
  return new_bc;
}

/***** Verify Phase *****/

TreeVerifyBatchConfigFuture RequestManager::prepare_next_batch_verify(
    std::vector<BeamSearchBatchConfigFuture> const &old_batches,
    Context ctx,
    Runtime *runtime) {

  RequestManager *rm = this;
  TaskLauncher launcher(RM_PREPARE_NEXT_BATCH_VERIFY_TASK_ID,
                        TaskArgument(&rm, sizeof(RequestManager *)));
  for (auto const &bcf : old_batches) {
    launcher.add_future(bcf);
  }
  return runtime->execute_task(ctx, launcher);
}

TreeVerifyBatchConfig RequestManager::prepare_next_batch_verify_task(
    Task const *task,
    std::vector<PhysicalRegion> const &regions,
    Context ctx,
    Runtime *runtime) {
  RequestManager *rm = *((RequestManager **)task->args);
  std::vector<BeamSearchBatchConfig> old_batches;
  for (auto const &bcf : task->futures) {
    old_batches.push_back(Future(bcf).get_result<BeamSearchBatchConfig>());
  }
  return rm->prepare_next_batch_verify(old_batches);
}

TreeVerifyBatchConfig RequestManager::prepare_next_batch_verify(
    std::vector<BeamSearchBatchConfig> const &old_batches) {
  const std::lock_guard<std::mutex> lock(request_queue_mutex);

  if (verbose) {
    std::cout
        << "\n############### prepare_next_batch_verify ###############\n";
  }

  assert(old_batches.size() > 0);

  TreeVerifyBatchConfig new_bc;
  new_bc.num_tokens_to_commit = 0;
  new_bc.num_tokens = 0;

  int max_prompt_load_size = get_max_verify_tokens_per_batch();
  for (int i = 0; i < TreeVerifyBatchConfig::max_requests_per_batch(); i++) {
    if (old_batches.at(0).request_completed[i]) {
      continue;
    } else if (old_batches.at(0).request_running[i]) {
      max_prompt_load_size -= (BeamSearchBatchConfig::MAX_BEAM_DEPTH + 1);
    } else {
      max_prompt_load_size -= 1;
    }
  }
  int num_active_req = -1;
  for (int i = 0; i < TreeVerifyBatchConfig::max_requests_per_batch(); i++) {
    if (old_batches.at(0).request_completed[i]) {
      continue;
    }
    num_active_req++;
    size_t guid = old_batches.at(0).requestsInfo[i].request_guid;
    Request &request = all_requests[guid];

    // Profiling
    profiling_requests[request.guid].llm_decoding_steps += 1;

    if (request.status == Request::RUNNING) {
      new_bc.request_running[i] = true;

      // Get the dfs tree
      std::vector<std::vector<std::pair<BatchConfig::TokenId, int>>>
          all_dfs_trees;

      for (int j = 0; j < old_batches.size(); j++) {
        std::vector<std::pair<BatchConfig::TokenId, int>> new_tree =
            traverse_beam_tree(old_batches.at(j), i, request.tokens.size() - 1);
        all_dfs_trees.push_back(new_tree);
      }
      assert(all_dfs_trees.size() == old_batches.size());
      std::vector<std::pair<BatchConfig::TokenId, int>> dfs_tree_inputs =
          merge_dfs_trees(all_dfs_trees, request.tokens.size() - 1, guid);

      if (verbose) {
        std::cout << "Request Tokens Size: " << request.tokens.size()
                  << std::endl;
        for (int k = 0; k < request.tokens.size(); k++) {
          std::cout << k << ": " << request.tokens[k] << std::endl;
        }
      }

      // Normal Request Info
      new_bc.requestsInfo[i].first_token_depth_in_request =
          dfs_tree_inputs.front().second;
      new_bc.requestsInfo[i].first_token_offset_in_batch = new_bc.num_tokens;
      new_bc.requestsInfo[i].request_guid =
          old_batches.at(0).requestsInfo[i].request_guid;
      new_bc.requestsInfo[i].max_sequence_length =
          old_batches.at(0).requestsInfo[i].max_sequence_length;
      new_bc.requestsInfo[num_active_req].batch_config_request_id = i;

      // copy bitmask to verify batchconfig
      memcpy(&(new_bc.causalMask[i]),
             &(old_batches.at(0).causalMask[i]),
             sizeof(BatchConfig::BitMask));
      // TODO: Check this
      new_bc.requestsInfo[i].num_tokens_in_batch = 0;
      new_bc.request_completed[i] = false;

      // std::cout << "dfs_tree_inputs: " << dfs_tree_inputs.size() << ", "
      //           << new_bc.causalMask[i].tree_size << ", "
      //           << new_bc.causalMask[i].non_tree_cache_size << "\n";
      // std::cout << "mask: " << std::bitset<64>(new_bc.causalMask[i].mask[0])
      //           << "\n";

      // Committed Tokens
      if (committed_tokens.find(guid) != committed_tokens.end()) {
        for (int j = 0; j < committed_tokens.at(guid).size(); j++) {
          // if (j < committed_tokens.at(guid).size()) {

          auto committed_token = committed_tokens.at(guid).at(j);
          new_bc.committed_tokens[new_bc.num_tokens_to_commit].token_index =
              committed_token.second;
          new_bc.committed_tokens[new_bc.num_tokens_to_commit].request_index =
              i;
          new_bc.committed_tokens[new_bc.num_tokens_to_commit].token_depth =
              committed_token.first;
          if (verbose) {
            std::cout << new_bc.num_tokens_to_commit
                      << "- committed_token.token_depth: "
                      << committed_token.first
                      << ", token_index: " << committed_token.second
                      << std::endl;
          }
          new_bc.num_tokens_to_commit++;
          request.llm_cache_size++;
          // }
        }
      }
      if (verbose) {
        std::cout << "new_bc.num_tokens_to_commit: "
                  << new_bc.num_tokens_to_commit << std::endl;
      }

      // Incremental phase: only add the last committed token
      new_bc.tokensInfo[new_bc.num_tokens].request_index = i;
      new_bc.tokensInfo[new_bc.num_tokens].token_id = request.tokens.back();
      new_bc.tokensInfo[new_bc.num_tokens].abs_depth_in_request =
          request.tokens.size() - 1;

      new_bc.num_tokens++;
      new_bc.requestsInfo[i].num_tokens_in_batch++;

      if (new_bc.num_tokens > get_max_verify_tokens_per_batch()) {
        assert(false &&
               "Exceeding the space available in the TreeVerify batch");
        break;
      }

      new_bc.requestsInfo[i].first_token_depth_in_request =
          request.tokens.size() - 1;

      bool cutLayer = false;
      // Add Tokens from the DFS Tree to the next batch
      for (int j = 1; j < dfs_tree_inputs.size(); j++) {
        auto token = dfs_tree_inputs.at(j);
        if (verbose) {
          std::cout << "[" << j << "] Token: " << token.first
                    << ", Depth:" << token.second << std::endl;
        }
        // Normal Token Info
        new_bc.tokensInfo[new_bc.num_tokens].request_index = i;
        new_bc.tokensInfo[new_bc.num_tokens].token_id = token.first;
        new_bc.tokensInfo[new_bc.num_tokens].abs_depth_in_request =
            token.second;

        new_bc.num_tokens++;
        new_bc.requestsInfo[i].num_tokens_in_batch++;

        if (new_bc.num_tokens == get_max_verify_tokens_per_batch() &&
            (j != dfs_tree_inputs.size() - 1)) {
          cutLayer = true;
          break;
        }
      }

      // delete the last incomplete layer
      if (cutLayer) {
        int total_tokens = new_bc.num_tokens;
        for (int j = total_tokens - 1; j >= 1; j--) {
          new_bc.num_tokens--;
          new_bc.requestsInfo[i].num_tokens_in_batch--;
          // std::cout << "cut: " << j << "\n";
          if (new_bc.tokensInfo[j].abs_depth_in_request !=
              new_bc.tokensInfo[j - 1].abs_depth_in_request) {
            break;
          }
        }
      }

    } else if (request.status == Request::PENDING) {
      new_bc.request_running[i] = false;
      if (verbose) {
        std::cout << "[Verify] Request " << request.guid
                  << " is pending in loading prompt phase" << std::endl;
        std::cout << "SSM KV Cache Size verify: " << request.ssm_cache_size
                  << std::endl;
        std::cout << "LLM KV Cache Size verify: " << request.llm_cache_size
                  << std::endl;
      }

      // Commit all tokens from the last loading batch
      if (committed_tokens.find(guid) != committed_tokens.end()) {
        for (int j = 0; j < committed_tokens.at(guid).size(); j++) {
          auto token = committed_tokens.at(guid).at(j);
          new_bc.committed_tokens[new_bc.num_tokens_to_commit].token_index =
              token.second;
          new_bc.committed_tokens[new_bc.num_tokens_to_commit].request_index =
              i;
          new_bc.committed_tokens[new_bc.num_tokens_to_commit].token_depth =
              token.first;

          new_bc.num_tokens_to_commit++;
          request.llm_cache_size++;
        }
        std::cout << "[Verify] Committed Tokens from last loading batch: "
                  << new_bc.num_tokens_to_commit << std::endl;
      }

      memcpy(&(new_bc.causalMask[i]),
             &(old_batches.at(0).causalMask[i]),
             sizeof(BatchConfig::BitMask));

      // Normal Request Info
      new_bc.requestsInfo[i].first_token_depth_in_request =
          request.llm_cache_size;
      new_bc.requestsInfo[i].first_token_offset_in_batch = new_bc.num_tokens;
      new_bc.requestsInfo[i].request_guid =
          old_batches.at(0).requestsInfo[i].request_guid;
      new_bc.requestsInfo[i].max_sequence_length =
          old_batches.at(0).requestsInfo[i].max_sequence_length;
      new_bc.requestsInfo[num_active_req].batch_config_request_id = i;

      new_bc.request_completed[i] = false;
      new_bc.requestsInfo[i].num_tokens_in_batch =
          std::min(max_prompt_load_size,
                   (int)request.initial_len -
                       new_bc.requestsInfo[i].first_token_depth_in_request);
      max_prompt_load_size -= new_bc.requestsInfo[i].num_tokens_in_batch;

      std::cout << "max_prompt_load_size: " << max_prompt_load_size
                << std::endl;

      if (request.llm_cache_size < request.initial_len) {
        // std::cout << "Initialization (prompt) phase: "
        //           << new_bc.requestsInfo[i].num_tokens_in_batch << ", "
        //           << old_batches.at(0).beamRequestsInfo[i].beam_size << "\n";
        // Initialization (prompt) phase
        for (int j = 0; j < new_bc.requestsInfo[i].num_tokens_in_batch; j++) {
          new_bc.tokensInfo[new_bc.num_tokens].request_index = i;
          new_bc.tokensInfo[new_bc.num_tokens].token_id =
              request.tokens[request.llm_cache_size + j];
          new_bc.tokensInfo[new_bc.num_tokens].abs_depth_in_request =
              request.llm_cache_size + j;
          new_bc.num_tokens++;
        }

        if (new_bc.num_tokens > get_max_verify_tokens_per_batch()) {
          printf("Exceeding (%i) the space available (%i) in the TreeVerify "
                 "batch\n",
                 new_bc.num_tokens,
                 get_max_verify_tokens_per_batch());
          assert(false);
        }

        if (new_bc.requestsInfo[i].num_tokens_in_batch +
                request.llm_cache_size >=
            request.initial_len) {
          // launch the request into running phase after loading all prompt
          request.status = Request::RUNNING;
          new_bc.request_running[i] = true;

          // std::cout << "new_bc.requestsInfo[i].num_tokens_in_batch: "
          //           << new_bc.requestsInfo[i].num_tokens_in_batch <<
          //           std::endl;
          new_bc.requestsInfo[i].prompt_phase = true;

          dfs_tree_inputs[guid] =
              std::vector<std::pair<BatchConfig::TokenId, int>>{std::make_pair(
                  request.tokens.back(), request.tokens.size() - 1)};
        }
      } else { // launch the request into running phase after loading all prompt
        if (get_max_verify_tokens_per_batch() - new_bc.num_tokens > 0) {
          // std::cout << "Initialization running phase: "
          //           << new_bc.requestsInfo[i].num_tokens_in_batch << "\n";
          request.status = Request::RUNNING;
          new_bc.request_running[i] = true;

          new_bc.tokensInfo[new_bc.num_tokens].request_index = i;
          new_bc.tokensInfo[new_bc.num_tokens].token_id = request.tokens.back();
          new_bc.tokensInfo[new_bc.num_tokens].abs_depth_in_request =
              request.tokens.size() - 1;

          new_bc.num_tokens++;
          new_bc.requestsInfo[i].num_tokens_in_batch++;
          // std::cout << "new_bc.requestsInfo[i].num_tokens_in_batch2: "
          //           << new_bc.requestsInfo[i].num_tokens_in_batch <<
          //           std::endl;

          new_bc.requestsInfo[i].prompt_phase = true;
          dfs_tree_inputs[guid] =
              std::vector<std::pair<BatchConfig::TokenId, int>>{std::make_pair(
                  request.tokens.back(), request.tokens.size() - 1)};
        }
      }

    } else {
      assert(false && "Request status is not RUNNING or PENDING");
    }
  }

  return new_bc;
}

void RequestManager::store_beam_metadata(BeamSearchBatchConfig const &old_bc,
                                         BeamInferenceResult const &result) {
  // step1 store the outputs
  if (old_bc.num_tokens <= 0) {
    return;
  }
  auto guid =
      old_bc.requestsInfo[old_bc.tokensInfo[0].request_index].request_guid;
  auto start_depth = old_bc.tokensInfo[0].abs_depth_in_request;
  int result_index = 0;

  if (verbose) {
    std::cout << "Store total of " << old_bc.num_tokens
              << " tokens in the current batch.\n";
  }

  for (int i = 0; i <= old_bc.num_tokens; i++) {
    if (i == old_bc.num_tokens ||
        old_bc.requestsInfo[old_bc.tokensInfo[i].request_index].request_guid !=
            guid) {

      // std::cout << "i is: " << i << "old guid" << guid << " new guid"
      //           << old_bc.requestsInfo[old_bc.tokensInfo[i].request_index]
      //                  .request_guid
      //           << "\n";

      int index = old_bc.tokensInfo[i - 1].request_index;
      int beam_size = old_bc.beamRequestsInfo[index].beam_size;

      // int leaf_node_num = old_bc.sub_requests[index];
      int leaf_node_num =
          old_bc.beamRequestsInfo[index].sub_request_num * beam_size;
      int depth = old_bc.beamRequestsInfo[index].current_depth;

      // Each token yields (beam_width) results
      // int beam_width = old_bc.beamRequestsInfo[index].beam_size;

      // Count tokens sent to model in this request to find the final token's
      // index
      result_index +=
          (old_bc.tokensInfo[i - 1].abs_depth_in_request - start_depth) *
          beam_size;

      if (verbose) {
        std::cout << "i = " << i << ", result index = " << result_index
                  << ", value: " << result.token_ids[result_index]
                  << ", leaf node num: " << leaf_node_num << ", depth" << depth
                  << ", beam size: " << beam_size << "\n";
      }

      Request &request = all_requests[old_bc.requestsInfo[index].request_guid];

      if (old_bc.requestsInfo[index].num_tokens_in_batch == 0) {
        continue;
      }

      if (depth == 1) {
        // store the last input into the tree;
        if (verbose) {
          std::cout << "try to store the input"
                    << "\n";
        }

        request.beam_trees.at(old_bc.model_id).treeLayers[0].tokens[0] =
            request.tokens.back();
        request.beam_trees.at(old_bc.model_id).treeLayers[0].probs[0] = 1;
        request.beam_trees.at(old_bc.model_id).treeLayers[0].parent_ids[0] = -1;
        request.beam_trees.at(old_bc.model_id)
            .treeLayers[0]
            .nodes_num_this_layer = 1;

        if (verbose) {
          std::cout << "Store the previous last token to the tree root: "
                    << request.tokens.back() << "\n";
        }
      }
      request.beam_trees.at(old_bc.model_id)
          .treeLayers[depth]
          .nodes_num_this_layer = leaf_node_num;
      for (int beam_id = 0; beam_id < leaf_node_num; beam_id++) {

        request.beam_trees.at(old_bc.model_id)
            .treeLayers[depth]
            .tokens[beam_id] = result.token_ids[result_index];
        request.beam_trees.at(old_bc.model_id)
            .treeLayers[depth]
            .probs[beam_id] = result.probs[result_index];
        request.beam_trees.at(old_bc.model_id)
            .treeLayers[depth]
            .parent_ids[beam_id] = result.parent_id[result_index];

        if (verbose) {
          std::cout << "tree value: " << depth << "token: "
                    << request.beam_trees.at(old_bc.model_id)
                           .treeLayers[depth]
                           .tokens[beam_id]
                    << "result tokens: " << result.token_ids[result_index];
        }
        result_index += 1;
      }
      // update the guid and start_depth for current request
      if (i < old_bc.num_tokens) {
        int new_req_idx = old_bc.tokensInfo[i].request_index;
        guid = old_bc.requestsInfo[new_req_idx].request_guid;
        start_depth = old_bc.tokensInfo[i].abs_depth_in_request;
      }
    }
  }
}

// for updating the beam search metadata in requests in incremental phase
void RequestManager::update_beam_metadata(BeamSearchBatchConfig &new_bc,
                                          BeamSearchBatchConfig const &old_bc,
                                          BeamTree &tree,
                                          int request_index) {

  // do the exchange
  if (new_bc.request_completed[request_index]) {
    assert(false);
  }
  int depth = new_bc.beamRequestsInfo[request_index].current_depth - 1;
  int beam_size = new_bc.beamRequestsInfo[request_index].beam_size;

  // int leaf_node_num = old_bc.sub_requests[request_index];
  int leaf_node_num = new_bc.beamRequestsInfo[request_index].sub_request_num;

  if (new_bc.beamRequestsInfo[request_index].current_depth ==
      1) { // TODO: check if this is correct
    // for (int j = 0; j < beam_size; j++) {
    //   new_bc.beamRequestsInfo[request_index].parent_id[j] = j;
    //   new_bc.beamRequestsInfo[request_index].probs[j] =
    //       tree.treeLayers[depth].probs[j]; // ?
    //   new_bc.beamRequestsInfo[request_index].tokens[j] =
    //       tree.treeLayers[depth].tokens[j]; // ?
    // }
    // Do nothing
    // assert(false);
  } else {
    for (int j = 0; j < leaf_node_num; j++) {
      new_bc.beamRequestsInfo[request_index].parent_id[j] =
          tree.treeLayers[depth].parent_ids[j];
      new_bc.beamRequestsInfo[request_index].probs[j] =
          tree.treeLayers[depth].probs[j];
      new_bc.beamRequestsInfo[request_index].tokens[j] =
          tree.treeLayers[depth].tokens[j];
      // std::cout << "token: " << j << ": "
      //           << new_bc.beamRequestsInfo[request_index].tokens[j] << "\n";
    }
  }
  if (verbose) {
    std::cout << "-----------after parent id exchange-----------" << std::endl;
    for (int j = 0; j < beam_size; j++) {
      std::cout << "after request id: " << request_index << "beam id = " << j
                << "parent: "
                << new_bc.beamRequestsInfo[request_index].parent_id[j]
                << "token: " << new_bc.beamRequestsInfo[request_index].tokens[j]
                << "probs: " << new_bc.beamRequestsInfo[request_index].probs[j]
                << std::endl;
    }
  }
}

// bit mask related function

// prompt phase, init task
void RequestManager::initBitMask(BatchConfig::BitMask &bitmask,
                                 int initLength) {
  assert(initLength > 0);
  // eg. 4 tokens: t1: 0000000..1111, t2: 0000000..1110, t3: 0000000..1100, t4:
  // 0000000..1000
  bitmask.non_tree_cache_size = 0;
  bitmask.tree_size = 1;

  bitmask.prompt_size = initLength;
  bitmask.this_layer_size = initLength;
  // std::cout << "see bit mask" << bitmask.prompt_size << "\n";
  // std::cout << "see bit mask" << std::bitset<64>(bitmask.mask[0]) << "\n";
  // std::cout << "see bit mask" << std::bitset<64>(bitmask.mask[1]) << "\n";
  // std::cout << "see bit mask" << std::bitset<64>(bitmask.mask[2]) << "\n";
}

// prepare next init
void RequestManager::updateBitMask(BatchConfig::BitMask &bitmask,
                                   int initLength,
                                   int non_tree_size) {
  // assert(initLength == 1);
  // eg. 4 tokens: t1: 0000000..1111, t2: 0000000..1110, t3: 0000000..1100, t4:
  // 0000000..1000
  assert(initLength <= BatchConfig::MAX_SPEC_TREE_TOKEN_NUM &&
         "do not support tree size > 64");
  assert(initLength >= 1 && "verified token num should >= 1");

  // std::cout << "non tree size: " << non_tree_size << ", "
  //           << bitmask.non_tree_cache_size << "\n";

  bitmask.non_tree_cache_size = non_tree_size + initLength - 1;
  bitmask.tree_size = 1;
  bitmask.this_layer_size = initLength;
  // std::cout << "non_tree_size: " << non_tree_size << "\n";
  bitmask.prompt_size = 1;
  for (int i = 0; i < bitmask.prompt_size; i++) {
    for (int j = i; j < bitmask.prompt_size; j++) {
      bitmask.mask[i] |= (1 << j);
    }
  }

  // std::cout << "see bit mask update" << bitmask.prompt_size << "\n";
  // std::cout << "see bit mask update" << std::bitset<64>(bitmask.mask[0])
  //           << "\n";
}

// prompt phase, init task
void RequestManager::appendPendingRequest(BatchConfig::BitMask &bitmask,
                                          int initLength) {
  assert(initLength > 0);
  // std::cout << "append pending bit mask: " << initLength << "\n";
  // eg. 4 tokens: t1: 0000000..1111, t2: 0000000..1110, t3: 0000000..1100, t4:
  // 0000000..1000
  bitmask.non_tree_cache_size = 0;
  bitmask.tree_size = 1;
  bitmask.prompt_size += initLength;
  bitmask.this_layer_size = initLength;

  // for (int i = 0; i < bitmask.prompt_size; i++) {
  //   for (int j = i; j < bitmask.prompt_size; j++) {
  //     bitmask.mask[i] |= (1 << j);
  //   }
  // }
}

// prepare next beam, append layers to the tree
void RequestManager::appendBitMask(BatchConfig::BitMask &bitmask,
                                   int newNodes,
                                   int preBeamSize,
                                   int old_sub_num,
                                   BeamTree const tree,
                                   int currentDepth) {
  int pre_tree_size = bitmask.tree_size;
  bitmask.tree_size += newNodes;
  bitmask.this_layer_size = newNodes;
  assert(bitmask.tree_size <= BatchConfig::MAX_SPEC_TREE_TOKEN_NUM &&
         "do not support tree size > 64");
  // preBeamSize: replicate num

  // add relationship with input/prompt
  for (int i = 0; i < bitmask.prompt_size; i++) {
    for (int j = pre_tree_size; j < bitmask.tree_size; j++) {
      bitmask.mask[i] |= (1 << j);
      // std::cout << "see bit mask append: " << i << ", to" << j
      //           << std::bitset<64>(bitmask.mask[i]) << "\n";
    }
  }

  // std::cout << "bitmask.tree_size: " << bitmask.tree_size << ", "
  //           << pre_tree_size << ", " << bitmask.prompt_size << ", "
  //           << preBeamSize << "\n";

  // int num_groups = newNodes / preBeamSize;
  // int group_size = newNodes / num_groups;
  // add relations to branch
  // requests in same groups share same relations, except the last token.

  // set middle layers
  //  skip the root prompt/tokens
  int token_idx = bitmask.prompt_size;
  int new_nodes_start_idx = pre_tree_size;
  // std::cout << "new nodes start " << new_nodes_start_idx << "\n";
  for (int i = 1; i < currentDepth; i++) {
    new_nodes_start_idx = pre_tree_size;
    int nodes_this_layer = tree.treeLayers[i].nodes_num_this_layer;
    // std::cout << "tree layer: " << i << " nodes:" << nodes_this_layer
    //           << "group size: " << newNodes / nodes_this_layer << "\n";
    for (int j = 0; j < nodes_this_layer; j++) {
      int group_size = newNodes / nodes_this_layer;
      for (int k = 0; k < group_size; k++) {
        bitmask.mask[token_idx] |= (1 << new_nodes_start_idx);
        new_nodes_start_idx += 1;
      }
      token_idx += 1;
    }
  }

  assert(token_idx == pre_tree_size);
  assert(currentDepth <= 1 || new_nodes_start_idx == bitmask.tree_size);

  // assert(currentDepth <= 2);
  // set last layer, all tokens are only relevant to it self;
  for (int i = token_idx; i < bitmask.tree_size; i++) {
    bitmask.mask[i] |= (1 << i);
    // std::cout << "set rel: " << i << "to: " << i << "\n";
  }

  // if(bitmask.non_tree_cache_size == 19 && bitmask.tree_size > 2){
  //   assert(false);
  // }

  // std::cout << "see bit mask append" << bitmask.prompt_size << "\n";
  // std::cout << "see bit mask append" << bitmask.non_tree_cache_size << "\n";
  // std::cout << "see bit mask append" << std::bitset<64>(bitmask.mask[0])
  //           << "\n";
}

bool PreOrder(
    BeamTree const &tree,
    int max_depth,
    int current_depth,
    int beam_width,
    int id,
    std::vector<std::pair<BeamSearchBatchConfig::TokenId, int>> &serializedTree,
    bool verbose) {
  // terminate
  if (current_depth >= max_depth) {
    serializedTree.push_back(std::make_pair(
        tree.treeLayers[current_depth].tokens[id], current_depth));
    if (verbose) {
      std::cout << "last tokens: " << tree.treeLayers[current_depth].tokens[id]
                << "\n";
      std::cout << "return true"
                << "\n";
    }
    return true;
  }

  // add to tree;
  // std::cout<<"node: " << current_depth << ", id: " <<
  serializedTree.push_back(
      std::make_pair(tree.treeLayers[current_depth].tokens[id], current_depth));
  if (verbose) {
    std::cout << "push something: " << tree.treeLayers[current_depth].tokens[id]
              << ", " << current_depth << std::endl;
  }
  int index = serializedTree.size() - 1;
  int next_layers = current_depth + 1;

  bool flag = false;
  // recursion
  for (int i = 0; i < beam_width; i++) {
    int child_id = i;
    int child_parent = tree.treeLayers[next_layers].parent_ids[i];

    // for all childs, do preOrder
    if (child_parent == id) {
      if (verbose) {
        std::cout << "current depth: " << current_depth << ", child_parent, "
                  << child_parent << ", child_id, " << child_id << "\n";
      }
      bool res = PreOrder(tree,
                          max_depth,
                          current_depth + 1,
                          beam_width,
                          child_id,
                          serializedTree,
                          verbose);
      flag = flag || res;
    }
  }
  // if (!flag) {
  //   // no child for this token, delete it
  //   std::cout << "delete a node: " <<
  //   tree.treeLayers[current_depth].tokens[id]
  //             << ", " << current_depth << std::endl;
  //   serializedTree.erase(serializedTree.begin() + index);
  // }
  return flag;
}

std::vector<std::pair<BatchConfig::TokenId, int>>
    RequestManager::traverse_verify_tree(
        size_t guid,
        std::vector<std::pair<BatchConfig::TokenId, int>> const
            &inputSerializedTree,
        std::vector<std::pair<BatchConfig::TokenId, int>> const
            &outputSerializedTree) {
  std::vector<std::pair<BeamSearchBatchConfig::TokenId, int>> verifiedTree;
  // verifiedTree.push_back(inputSerializedTree.at(0));
  std::vector<std::pair<int, int>> new_committed_tokens =
      std::vector<std::pair<int, int>>();

  log_req_mgr.print("Input tree size (%zu) Output tree size (%zu)",
                    inputSerializedTree.size(),
                    outputSerializedTree.size());
  { // Input tree
    std::ostringstream oss;
    // inputSerializedTree is the dfs_tree_inputs_map[guid] array og (token id,
    // depth) pairs
    for (auto const &pair : inputSerializedTree) {
      oss << " " << pair.second << ":" << pair.first;
      // log_req_mgr.print("(%d, %d)", pair.first, pair.second);
    }
    log_req_mgr.print("Input tree:%s", oss.str().c_str());
  }
  { // Output tree
    // log_req_mgr.print("========Output============");
    // outputSerializedTree is an array of (token id, depth + 1) pairs
    std::ostringstream oss;
    for (auto const &pair : outputSerializedTree) {
      // log_req_mgr.print("(%d, %d)", pair.first, pair.second);
      oss << " " << pair.second << ":" << pair.first;
    }
    log_req_mgr.print("Output tree:%s", oss.str().c_str());
  }
  {
    // log_req_mgr.print("========Committed============");
    //  committed_tokens[guid] is an array of (depth, result_index) pairs for
    //  the given request
    std::ostringstream oss;
    for (auto const &pair : committed_tokens.at(guid)) {
      // log_req_mgr.print("(%d, %d)", pair.first, pair.second);
      oss << " " << pair.second << ":" << pair.first;
    }
    log_req_mgr.print("Committed tokens:%s", oss.str().c_str());
  }

  // It's safe to have inputSerializedTree.size() > outputSerializedTree.size()
  // In this case the inputSeriedTree ends with padding 0s
  assert(inputSerializedTree.size() >= outputSerializedTree.size());

  int *treeLayers = new int[inputSerializedTree.size()];
  int node_num = 1;
  int layer_num = 0;
  for (int token_id = 0; token_id < inputSerializedTree.size(); token_id++) {
    if (token_id == (inputSerializedTree.size() - 1) ||
        inputSerializedTree.at(token_id + 1).second !=
            inputSerializedTree.at(token_id).second) {
      treeLayers[layer_num] = node_num;
      layer_num += 1;
      node_num = 1;
    } else {
      node_num++;
    }
  }

  // to avoid branch switch when same tokens in input tree.
  // todo, only checked for N->1->1->1 cases

  bool findFirst = false;
  layer_num = -1;
  int first_layer_slot = 0;
  int first_layer_slot_total = 0;
  int processed_whole_layer_tokens = 0;

  for (int i = 0; i < outputSerializedTree.size(); i++) {
    auto input = inputSerializedTree.at(i);
    auto output = outputSerializedTree.at(i);

    if (i == 0 || inputSerializedTree.at(i - 1).second !=
                      inputSerializedTree.at(i).second) {
      layer_num += 1;
      processed_whole_layer_tokens += i == 0 ? 0 : treeLayers[layer_num - 1];
    }

    if (i == 0) {
      verifiedTree.push_back(output);

      new_committed_tokens.push_back(std::make_pair(
          input.second,
          committed_tokens.at(guid).at(i).second)); // <input_abs_depth,
                                                    // input_index_in_batch>
      // std::cout << committed_tokens.at(guid).at(i).first << ", "
      //           << committed_tokens.at(guid).at(i).second << std::endl;
      // std::cout << input.first << ", " << input.second << std::endl;

      assert(committed_tokens.at(guid).at(i).first == input.second);
      continue;
    }

    if (input.first == verifiedTree.back().first &&
        input.second == verifiedTree.back().second) {
      if (findFirst) {
        // must in this branch.
        int layer_slot = i - processed_whole_layer_tokens;
        int layer_slot_total = treeLayers[layer_num];
        if ((first_layer_slot == layer_slot)) {
          verifiedTree.push_back(output);
          new_committed_tokens.push_back(std::make_pair(
              input.second, committed_tokens.at(guid).at(i).second));
          // at this point, you'll not go other branches
          // std::cout << "verify tree push back: " << output.first
          //           << ", tree size is: " << verifiedTree.size()
          //           << ", ??: " << input.first << ", " << input.second <<
          //           "\n";

        } else {
          printf("not correct slot\n");
        }
      } else {
        verifiedTree.push_back(output);
        first_layer_slot = i - processed_whole_layer_tokens;
        first_layer_slot_total = treeLayers[layer_num];
        findFirst = true;
        new_committed_tokens.push_back(std::make_pair(
            input.second,
            committed_tokens.at(guid).at(i).second)); // <input_abs_depth,
                                                      // input_index_in_batch>
        // at this point, you'll not go other branches
        // std::cout << "verify tree push back: " << output.first
        //           << ", tree size is: " << verifiedTree.size()
        //           << ", ??: " << input.first << ", " << input.second << "\n";
      }

      assert(committed_tokens.at(guid).at(i).first == input.second);
    }
  }
  committed_tokens[guid] = new_committed_tokens;
  {
    // log_req_mgr.print("========Verified============");
    std::ostringstream oss;
    for (auto const &pair : verifiedTree) {
      // log_req_mgr.print("(%d, %d)", pair.first, pair.second);
      oss << " " << pair.second << ":" << pair.first;
    }
    log_req_mgr.print("Verified:%s", oss.str().c_str());
  }
  {
    // log_req_mgr.print("========New Committed============");
    std::ostringstream oss;
    for (auto const &pair : committed_tokens.at(guid)) {
      // log_req_mgr.print("(%d, %d)", pair.first, pair.second);
      oss << " " << pair.second << ":" << pair.first;
    }
    log_req_mgr.print("New committed:%s", oss.str().c_str());
  }

  return verifiedTree;
}

std::vector<std::pair<BatchConfig::TokenId, int>>
    RequestManager::traverse_beam_tree(BeamSearchBatchConfig const &old_bc,
                                       int request_index,
                                       int first_token_depth_in_request) {
  if (verbose) {
    std::cout << "[Traverse Beam Tree] request_index: " << request_index
              << "\n";
    std::cout << "[Traverse Beam Tree] max_depth: "
              << old_bc.beamRequestsInfo[request_index].max_depth << "\n";
    std::cout << "[Traverse Beam Tree] current_depth: "
              << old_bc.beamRequestsInfo[request_index].current_depth << "\n";
    std::cout << "[Traverse Beam Tree] beam_width: "
              << old_bc.beamRequestsInfo[request_index].beam_size << "\n";
    std::cout << "[Traverse Beam Tree] start index: "
              << first_token_depth_in_request << "\n";
  }

  auto guid = old_bc.requestsInfo[request_index].request_guid;
  Request &request = all_requests[guid];
  // std::cout << "request.beam_trees.size(): " << request.beam_trees.size()
  //           << std::endl;
  BeamTree tree = request.beam_trees.at(old_bc.model_id);

  // std::cout << "print beam tree: "
  //           << "\n";
  std::vector<std::pair<BatchConfig::TokenId, int>> serializedTree;
  for (int i = 0; i <= old_bc.beamRequestsInfo[request_index].max_depth; i++) {
    // std::cout << "tree layer: " << i
    //           << ", num_nodes: " << tree.treeLayers[i].nodes_num_this_layer
    //           << "\n";
    // push tokens into tree
    for (int j = 0; j < tree.treeLayers[i].nodes_num_this_layer; j++) {
      // std::cout << "token: " << tree.treeLayers[i].tokens[j] << "\n";
      serializedTree.push_back(std::make_pair(tree.treeLayers[i].tokens[j], i));
    }
  }
  // token, index
  // todo make this one global for different stages

  // PreOrder(tree,
  //          old_bc.beamRequestsInfo[request_index].max_depth,
  //          0,
  //          old_bc.beamRequestsInfo[request_index].beam_size,
  //          0,
  //          serializedTree,
  //          verbose);

  // print it
  if (verbose) {
    std::cout << "Print serialized tree: size:" << request_index
              << serializedTree.size() << "\n";
  }
  for (int k = 0; k < serializedTree.size(); k++) {
    serializedTree.at(k).second += first_token_depth_in_request;
    if (verbose) {
      std::cout << "token id: " << serializedTree.at(k).first
                << ", depth: " << serializedTree.at(k).second << "\n";
    }
  }

  // if (dfs_tree_inputs.find(old_bc.requestsInfo[request_index].request_guid)
  // !=
  //     dfs_tree_inputs.end()) {
  //   dfs_tree_inputs[old_bc.requestsInfo[request_index].request_guid] =
  //       serializedTree;
  // } else {
  //   dfs_tree_inputs.insert(std::make_pair(
  //       old_bc.requestsInfo[request_index].request_guid, serializedTree));
  // }

  return serializedTree;
  // }
}

std::vector<std::pair<BatchConfig::TokenId, int>>
    RequestManager::merge_dfs_trees(
        std::vector<std::vector<std::pair<BatchConfig::TokenId, int>>>
            input_trees,
        int root_depth,
        RequestGuid guid) {
  assert(input_trees.size() == 1 && "currently using one ssm");
  dfs_tree_inputs[guid] = input_trees.at(0);
  return input_trees.at(0);

  std::vector<std::pair<BatchConfig::TokenId, int>> merged_tree;

  std::unordered_map<int, std::set<int>> childrens;
  std::unordered_map<int, int> curr_path;

  // convert <token_id, depth> pair to an integer
  auto root = input_trees.at(0).at(0);
  int root_id = root.first * 10000 + root.second;

  for (int i = 0; i < input_trees.size(); i++) {
    auto tree = input_trees.at(i);
    // all trees should have the same root
    assert(tree.at(0) == root);

    for (auto const &pair : tree) {
      int id = pair.first * 10000 + pair.second; // current node
      curr_path[pair.second] = id;               // log node in current search

      if (childrens.find(id) == childrens.end()) {
        // init empty set
        childrens[id] = std::set<int>();
      }

      if (pair.second > root_depth) {
        int parent_id = curr_path[pair.second - 1];
        childrens[parent_id].insert(id);
      }
    }
  }

  std::stack<int> q;
  q.push(root_id);

  while (!q.empty()) {
    int curr = q.top();
    q.pop();
    merged_tree.push_back(std::make_pair(curr / 10000, curr % 10000));
    for (int child : childrens[curr]) {
      q.push(child);
    }
  }

  if (verbose) {
    for (auto &pair : merged_tree) {
      std::cout << pair.first << ", depth: " << pair.second << std::endl;
    }
  }

  dfs_tree_inputs[guid] = merged_tree;

  return merged_tree;
}

std::vector<GenerationResult>
    FFModel::generate(std::vector<Request> const &requests) {
  RequestManager *rm = RequestManager::get_request_manager();
  // reset inference_finished flag
  rm->set_inference_finished(false);
  std::vector<RequestManager::RequestGuid> inf_guids, peft_guids;
  for (int i = 0; i < requests.size(); i++) {
    RequestManager::RequestGuid guid;
    if (requests.at(i).req_type == RequestType::REQ_INFERENCE) {
      guid = rm->register_new_request(requests.at(i));
      if (guid != RequestManager::INVALID_GUID) {
        inf_guids.push_back(guid);
      }
    } else {
      guid = rm->register_new_peft_request(requests.at(i));
      if (guid != RequestManager::INVALID_GUID) {
        peft_guids.push_back(guid);
      }
    }
  }
  std::vector<GenerationResult> results;
  for (int i = 0; i < inf_guids.size(); i++) {
    results.push_back(rm->get_generation_result(inf_guids[i]));
  }
  if (inf_guids.size() > 0) {
    rm->set_inference_finished();
  }
  for (int i = 0; i < peft_guids.size(); i++) {
    results.push_back(rm->get_generation_result(peft_guids[i]));
  }
  return results;
}

void RequestManager::start_background_server(FFModel *model) {
  assert(request_manager_status == INITIALIZED);
  request_manager_status = SERVING;
  // Start background task
  Runtime *runtime = Runtime::get_runtime();
  Context ctx = Runtime::get_context();
  TaskLauncher launcher(RM_BACKGROUND_SERVING_TASK_ID,
                        TaskArgument(&model, sizeof(FFModel *)));
  background_server_handler = runtime->execute_task(ctx, launcher);
  // Register callbacks for normal exit
  {
    int ret = std::atexit(RequestManager::terminate_background_server_at_exit);
    assert(ret == 0); // make sure the callback is successfully registered
  }
  // Register callbacks for termination
  {
    std::set_terminate([]() {
      RequestManager::terminate_background_server_at_exit();
      std::abort();
    });
  }
}

void RequestManager::background_serving_task(
    Task const *task,
    std::vector<PhysicalRegion> const &regions,
    Context ctx,
    Runtime *runtime) {

  auto print_timestamped_message = [](std::string const &message) {
    auto now =
        std::chrono::system_clock::to_time_t(std::chrono::system_clock::now());
    std::cout << std::put_time(std::localtime(&now), "%Y-%m-%d %X") << " - "
              << message << std::endl;
  };

  // Print at the start of the task
  print_timestamped_message(
      "###PEFT DEBUGGING### Starting background serving task.");

  RequestManager *rm = RequestManager::get_request_manager();
  FFModel *llm = *(FFModel **)task->args;
  {
    // Update FFModel's lg_hlr and lg_ctx to the current
    // task's runtime and ctx, since all future legion tasks are
    // launched in this task
    llm->config.lg_hlr = runtime;
    llm->config.lg_ctx = ctx;
    // Update the lg_hlr and lg_ctx of all SSMs' FFConfig
    // since all future legion tasks are launched in this task
    for (size_t i = 0; i < rm->get_num_ssms(); i++) {
      FFModel *ssm = rm->get_ssm_model(i);
      ssm->config.lg_hlr = runtime;
      ssm->config.lg_ctx = ctx;
    }
  }

  // Checkpoint print
  print_timestamped_message(
      "###PEFT DEBUGGING### Updated models' configuration.");

  if (rm->get_num_ssms() == 0) {
    // No SSMs: perform incremental decoding
    rm->serve_incr_decoding(llm);
  } else {
    // Registered SSMs: perform speculative inference
    rm->serve_spec_infer(llm);
  }
<<<<<<< HEAD

  // Print at the end of the task
  print_timestamped_message(
      "###PEFT DEBUGGING### Background serving task completed.");
}

std::string find_layer_name_from_guid(FFModel *model, LayerID guid) {
  for (size_t i = 0; i < model->layers.size(); i++) {
    if (model->layers[i]->layer_guid == guid) {
      std::string layer_name(model->layers[i]->name);
      return layer_name;
    }
  }
  assert(false);
  return "invalid_layer_name";
}

bool is_peft_operator_type(OperatorType type) {
  switch (type) {
    case OP_LORA:
      return true;
    default:
      return false;
  }
=======
#ifdef FF_USE_NCCL
  llm->finish_nccl_comms();
#endif
>>>>>>> 49523d62
}

/*static*/
void RequestManager::serve_incr_decoding(FFModel *llm) {

  // Check if the model object exists
  if (llm == nullptr) {
    std::cout << "###PEFT DEBUGGING### LLM Model object does not exist."
              << std::endl;
    return; // Early return to prevent further operations on a nullptr
  } else {
    std::cout << "###PEFT DEBUGGING### LLM Model object exists." << std::endl;
  }

  Context ctx = llm->config.lg_ctx;
  Runtime *runtime = llm->config.lg_hlr;
  // Compile the llm
  InferenceManager *im = InferenceManager::get_inference_manager();
  im->compile_model_and_allocate_buffer(llm);
  assert(im->model_weights_loaders.find(llm) !=
         im->model_weights_loaders.end());
  // Load model weights
  im->model_weights_loaders[llm]->load_weights(llm);
  // init operators
  im->init_operators_inference(llm);
  // Legion futures for inc_decoding and spec_infer
  BatchConfigFuture last_bcf;
  InferenceResultFuture last_irf;
  {
    // Initialize futures for incr decoding
    BatchConfig bc;
    InferenceResult ir;
    last_bcf = Future::from_value<BatchConfig>(bc);
    last_irf = Future::from_value<InferenceResult>(ir);
  }

  std::queue<std::pair<BatchConfigFuture, InferenceResultFuture>>
      batch_pipeline;
  { batch_pipeline.push(std::make_pair(last_bcf, last_irf)); }

  while (!is_background_server_terminated()) {

    if (batch_pipeline.size() >= 4) {
      // Block here to avoid launching too many batches
      auto const &batch = batch_pipeline.front();
      batch.second.get_void_result();
    }
    // deque finished batches
    while (batch_pipeline.size() > 1) {
      auto const &batch = batch_pipeline.front();
      if (batch.second.is_ready()) {
        batch_pipeline.pop();
      } else {
        break;
      }
    }
    runtime->begin_trace(ctx, 12346 /*trace_id*/);
    auto const &next_batch = batch_pipeline.back();
    BatchConfigFuture bcf =
        prepare_next_batch(next_batch.first, next_batch.second, ctx, runtime);
    FutureMap fm = im->inference(llm, 0, bcf);
    if (llm->config.enable_peft) {
      im->peft_bwd(llm, 0, bcf);
    }
    assert(fm.get_future_map_domain().get_volume() == 1);
    InferenceResultFuture irf = fm.get_future(0);
    batch_pipeline.push(std::make_pair(bcf, irf));
    last_bcf = bcf;
    last_irf = irf;
    runtime->end_trace(ctx, 12346 /*trace_id*/);
  }
}

/*static*/
void RequestManager::serve_spec_infer(FFModel *llm) {
  Context ctx = llm->config.lg_ctx;
  Runtime *runtime = llm->config.lg_hlr;
  InferenceManager *im = InferenceManager::get_inference_manager();
  {
    // Compile the llm
    im->compile_model_and_allocate_buffer(llm);
    assert(im->model_weights_loaders.find(llm) !=
           im->model_weights_loaders.end());
    // Load model weights
    im->model_weights_loaders[llm]->load_weights(llm);
    // init operators
    im->init_operators_inference(llm);
  }
  for (size_t i = 0; i < get_num_ssms(); i++) {
    // Compile the i-th ssm
    FFModel *ssm = get_ssm_model(i);
    im->compile_model_and_allocate_buffer(ssm);
    assert(im->model_weights_loaders.find(llm) !=
           im->model_weights_loaders.end());
    // Load model weights
    im->model_weights_loaders[ssm]->load_weights(ssm);
    // init operators
    im->init_operators_inference(ssm);
  }

  std::queue<std::pair<TreeVerifyBatchConfigFuture, InferenceResultFuture>>
      batch_pipeline;
  // Legion futures for inc_decoding and spec_infer
  TreeVerifyBatchConfigFuture last_tree_bcf;
  InferenceResultFuture last_tree_irf;
  {
    // Initialize futures for spec infer
    TreeVerifyBatchConfig tree_bc;
    InferenceResult tree_ir;
    last_tree_bcf = Future::from_value<TreeVerifyBatchConfig>(tree_bc);
    last_tree_irf = Future::from_value<InferenceResult>(tree_ir);
  }
  batch_pipeline.push(std::make_pair(last_tree_bcf, last_tree_irf));

  while (!is_background_server_terminated()) {

    if (batch_pipeline.size() >= 4) {
      // Block here to avoid launching too many batches
      auto const &batch = batch_pipeline.front();
      batch.second.get_void_result();
    }
    // deque finished batches
    while (batch_pipeline.size() > 1) {
      auto const &batch = batch_pipeline.front();
      if (batch.second.is_ready()) {
        batch_pipeline.pop();
      } else {
        break;
      }
    }
    auto const &next_batch = batch_pipeline.back();
    BeamSearchBatchConfigFuture beam_bcf = prepare_next_batch_init(
        next_batch.first, next_batch.second, 0, ctx, runtime);
    std::vector<BeamSearchBatchConfigFuture> beam_bcf_vec(get_num_ssms());
    for (size_t ssm_id = 0; ssm_id < get_num_ssms(); ssm_id++) {
      beam_bcf_vec[ssm_id] = beam_bcf;
    }
    runtime->begin_trace(ctx, 12345 /*trace_id*/);

    for (size_t i = 0; i < get_num_ssms(); i++) {
      for (int depth = 0; depth < BeamSearchBatchConfig::MAX_BEAM_DEPTH;
           depth++) {
        beam_bcf = beam_bcf_vec[i];

        FutureMap fm = im->inference(get_ssm_model(i), 0, beam_bcf_vec[i]);
        assert(fm.get_future_map_domain().get_volume() == 1);
        BeamInferenceResultFuture beam_irf = fm.get_future(0);
        beam_bcf_vec[i] =
            prepare_next_batch_beam(beam_bcf_vec[i], beam_irf, ctx, runtime);
      }
    }
    // Token Tree Verification
    {
      TreeVerifyBatchConfigFuture tree_bcf =
          prepare_next_batch_verify(beam_bcf_vec, ctx, runtime);
      FutureMap fm = im->inference(llm, 0, tree_bcf);
      assert(fm.get_future_map_domain().get_volume() == 1);
      InferenceResultFuture tree_irf = fm.get_future(0);
      batch_pipeline.push(std::make_pair(tree_bcf, tree_irf));
      last_tree_bcf = tree_bcf;
      last_tree_irf = tree_irf;
    }
    runtime->end_trace(ctx, 12345 /*trace_id*/);
  }
}

void RequestManager::trigger_request_completion_future(
    RequestGuid const &guid) {
  const std::lock_guard<std::mutex> lock(request_to_promise_mutex);
  assert(request_to_promise.find(guid) != request_to_promise.end());
  // Set the completion promise in case other threads are waiting
  request_to_promise[guid]->set_value();
}

/*static*/
void RequestManager::terminate_background_server_at_exit() {
  RequestManager *rm = RequestManager::get_request_manager();
  rm->terminate_background_server();
}

void RequestManager::terminate_background_server() {
  if (request_manager_status == SERVING) {
    request_manager_status = TERMINATED;
    // Wait for the background server to terminate
    Runtime *runtime = Runtime::get_runtime();
    Context ctx = Runtime::get_context();
    background_server_handler.get_void_result();
  }
}

bool RequestManager::is_background_server_terminated() {
  return request_manager_status == TERMINATED;
}

RequestManager *request_manager_singleton = nullptr;

/*static*/
RequestManager *RequestManager::get_request_manager() {
  if (request_manager_singleton == nullptr) {
    request_manager_singleton = new RequestManager();
  }
  return request_manager_singleton;
}

}; // namespace FlexFlow<|MERGE_RESOLUTION|>--- conflicted
+++ resolved
@@ -2807,8 +2807,11 @@
     // Registered SSMs: perform speculative inference
     rm->serve_spec_infer(llm);
   }
-<<<<<<< HEAD
-
+
+#ifdef FF_USE_NCCL
+  llm->finish_nccl_comms();
+#endif
+  
   // Print at the end of the task
   print_timestamped_message(
       "###PEFT DEBUGGING### Background serving task completed.");
@@ -2832,11 +2835,6 @@
     default:
       return false;
   }
-=======
-#ifdef FF_USE_NCCL
-  llm->finish_nccl_comms();
-#endif
->>>>>>> 49523d62
 }
 
 /*static*/
