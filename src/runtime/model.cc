/* Copyright 2023 CMU, Facebook, LANL, MIT, NVIDIA, and Stanford (alphabetical)
 *
 * Licensed under the Apache License, Version 2.0 (the "License");
 * you may not use this file except in compliance with the License.
 * You may obtain a copy of the License at
 *
 *     http://www.apache.org/licenses/LICENSE-2.0
 *
 * Unless required by applicable law or agreed to in writing, software
 * distributed under the License is distributed on an "AS IS" BASIS,
 * WITHOUT WARRANTIES OR CONDITIONS OF ANY KIND, either express or implied.
 * See the License for the specific language governing permissions and
 * limitations under the License.
 */

#include "flexflow/model.h"
#if defined(FF_USE_CUDA) || defined(FF_USE_HIP_CUDA)
#include "flexflow/utils/cuda_helper.h"
#else
#include "flexflow/utils/hip_helper.h"
#endif
#include "flexflow/ffconst_utils.h"
#include "flexflow/graph.h"
#include "flexflow/mapper.h"
#include "flexflow/ops/add_bias_residual_layer_norm.h"
#include "flexflow/ops/aggregate.h"
#include "flexflow/ops/aggregate_spec.h"
#include "flexflow/ops/arg_topk.h"
#include "flexflow/ops/argmax.h"
#include "flexflow/ops/attention.h"
#include "flexflow/ops/batch_matmul.h"
#include "flexflow/ops/batch_norm.h"
// #include "flexflow/ops/beam_topk.h"
#include "flexflow/ops/cache.h"
#include "flexflow/ops/cast.h"
#include "flexflow/ops/concat.h"
#include "flexflow/ops/conv_2d.h"
#include "flexflow/ops/dropout.h"
#include "flexflow/ops/element_binary.h"
#include "flexflow/ops/element_unary.h"
#include "flexflow/ops/embedding.h"
#include "flexflow/ops/experts.h"
#include "flexflow/ops/flat.h"
#include "flexflow/ops/fused.h"
#include "flexflow/ops/gather.h"
#include "flexflow/ops/groupby.h"
#include "flexflow/ops/gumbel_topk.h"
#include "flexflow/ops/inc_multihead_self_attention.h"
#include "flexflow/ops/layer_norm.h"
#include "flexflow/ops/linear.h"
#include "flexflow/ops/noop.h"
#include "flexflow/ops/pool_2d.h"
#include "flexflow/ops/reduce.h"
#include "flexflow/ops/reshape.h"
#include "flexflow/ops/residual_layer_norm.h"
#include "flexflow/ops/residual_rms_norm.h"
#include "flexflow/ops/reverse.h"
#include "flexflow/ops/rms_norm.h"
#include "flexflow/ops/sampling.h"
#include "flexflow/ops/sigmoid_silu_multi.h"
#include "flexflow/ops/softmax.h"
#include "flexflow/ops/spec_inc_multihead_self_attention.h"
#include "flexflow/ops/split.h"
#include "flexflow/ops/topk.h"
#include "flexflow/ops/transpose.h"
#include "flexflow/ops/tree_inc_multihead_self_attention.h"
#include "flexflow/parallel_ops/allreduce.h"
#include "flexflow/parallel_ops/combine.h"
#include "flexflow/parallel_ops/fused_parallel_op.h"
#include "flexflow/parallel_ops/partition.h"
#include "flexflow/parallel_ops/reduction.h"
#include "flexflow/parallel_ops/replicate.h"
#include "flexflow/request_manager.h"
#include "flexflow/substitution.h"
#include "flexflow/utils/random_utils.h"
#include "flexflow/utils/test_utils.h"
#include "legion/legion_utilities.h"
#include <dirent.h>
#include <queue>
#include <unordered_set>

namespace FlexFlow {

using namespace Legion;

Legion::Logger log_model("Model");
Legion::Logger log_measure("measure");

Op::Op(FFModel &model,
       OperatorType otype,
       DataType dtype,
       char const *name,
       int numInputs,
       int numWeights,
       bool allocate_weights,
       int numOutputs,
       ParallelTensor const input1,
       ParallelTensor const input2,
       ParallelTensor const input3,
       ParallelTensor const input4)
    : Op(model,
         otype,
         dtype,
         name,
         numInputs,
         allocate_weights ? numWeights : 0,
         numOutputs,
         input1,
         input2,
         input3,
         input4) {}

Op::Op(FFModel &model,
       OperatorType _otype,
       DataType _dtype,
       char const *_name,
       int _numInputs,
       int _numWeights,
       int _numOutputs,
       ParallelTensor const _input1,
       ParallelTensor const _input2,
       ParallelTensor const _input3,
       ParallelTensor const _input4)
    : op_type(_otype), data_type(_dtype), op_guid(model.op_global_guid++),
      numInputs(_numInputs), numWeights(_numWeights), numOutputs(_numOutputs),
      profiling(model.config.profiling),
      inference_debugging(model.config.inference_debugging) {
  for (int i = 0; i < MAX_NUM_INPUTS; i++) {
    inputs[i] = NULL;
  }
  std::vector<ParallelTensor> tensors;
  tensors.push_back(_input1);
  tensors.push_back(_input2);
  tensors.push_back(_input3);
  tensors.push_back(_input4);
  std::string pcname;
  if (_name == NULL) {
    pcname = get_operator_type_name(op_type);
  } else {
    pcname = std::string(_name);
  }
  pcname = pcname + "_" + std::to_string(op_guid);
  assert(pcname.length() < MAX_OPNAME);
  std::strcpy(name, pcname.c_str());
  for (int i = 0; i < numInputs; i++) {
    assert(tensors[i] != NULL);
    inputs[i] = tensors[i];
  }
  for (int i = 0; i < numInputs; i++) {
    trainableInputs[i] = true;
    // resetInputGrads[i] = true;
  }
  for (int i = 0; i < MAX_NUM_OUTPUTS; i++) {
    outputs[i] = nullptr;
  }
  for (int i = 0; i < MAX_NUM_WORKERS; i++) {
    meta[i] = nullptr;
  }
  parallel_dims_mapping = new std::vector<ParallelDimMappingRecord>();
}

Op::Op(FFModel &model,
       OperatorType _otype,
       DataType _dtype,
       char const *_name,
       int _numInputs,
       int _numWeights,
       int _numOutputs,
       ParallelTensor const *_inputs)
    : op_type(_otype), data_type(_dtype), op_guid(model.op_global_guid++),
      numInputs(_numInputs), numWeights(_numWeights), numOutputs(_numOutputs),
      profiling(model.config.profiling),
      inference_debugging(model.config.inference_debugging) {
  std::string pcname;
  if (_name == NULL) {
    pcname = get_operator_type_name(op_type);
  } else {
    pcname = std::string(_name);
  }
  pcname = pcname + "_" + std::to_string(op_guid);
  assert(pcname.length() < MAX_OPNAME);
  assert(numInputs <= MAX_NUM_INPUTS);
  assert(numWeights <= MAX_NUM_WEIGHTS);
  std::strcpy(name, pcname.c_str());
  for (int i = 0; i < numInputs + numWeights; i++) {
    if (i < numInputs) {
      // Activation
      inputs[i] = _inputs[i];
    } else {
      // Weight
      weights[i - numInputs] = _inputs[i];
    }
  }
  for (int i = 0; i < numInputs; i++) {
    trainableInputs[i] = true;
    // resetInputGrads[i] = true;
  }
  for (int i = 0; i < MAX_NUM_OUTPUTS; i++) {
    outputs[i] = NULL;
  }
  for (int i = 0; i < MAX_NUM_WORKERS; i++) {
    meta[i] = NULL;
  }
  parallel_dims_mapping = new std::vector<ParallelDimMappingRecord>();
}

bool Op::is_parallel_op() const {
  return false;
}

bool Op::can_inplace_output() {
  return false;
}

bool Op::has_inplace_output() {
  return false;
}

void Op::do_inplace_output() {
  assert(false);
}

void Op::map_output_tensors(FFModel &ff) {
  for (int i = 0; i < numOutputs; i++) {
    ff.map_tensor(outputs[i], this);
  }
}

tl::optional<RecordFormatter> Op::as_dot() const {
  if (this->numOutputs != 1) {
    return tl::nullopt;
  }

  ParallelTensor const &output = this->outputs[0];
  return output->get_shape().as_dot();
}

ParallelTensor Op::get_parameter(int index) {
  assert(index < numWeights);
  return weights[index];
}

void Op::serialize(Legion::Serializer &serializer) const {
  fprintf(stderr,
          "The following operator type is currently not supported"
          " for graph serialization: %s\n"
          "Report the issue to the FlexFlow developers\n",
          get_operator_type_name(this->op_type).c_str());
  assert(false && "This op does not support serialization");
}

Op *Op::materialize(FFModel &ff,
                    ParallelTensor inputs[],
                    int num_inputs) const {
  fprintf(stderr,
          "The following operator type is currently not supported"
          " for layer materialization: %s\n"
          "Report the issue to the FlexFlow developers\n",
          get_operator_type_name(this->op_type).c_str());
  assert(false && "This op does not support materialization");
}

void Op::zero_grad(FFModel const &ff) {
  // Do nothing for input and weight
  if (op_type == OP_INPUT || op_type == OP_WEIGHT) {
    return;
  }
  Runtime *runtime = ff.config.lg_hlr;
  Context ctx = ff.config.lg_ctx;
  ArgumentMap argmap;
  ZeroInitMeta meta;
  meta.op_ptr = this;
  meta.num_regions = numWeights + numOutputs;
  assert(meta.num_regions <= ZeroInitMeta::MAX_NUM_REGIONS);
  IndexSpace parallel_is = IndexSpace::NO_SPACE;
  for (int i = 0; i < numWeights; i++) {
    meta.data_types[i] = weights[i]->data_type;
    if (parallel_is == IndexSpace::NO_SPACE) {
      parallel_is = weights[i]->parallel_is;
    } else {
      assert(parallel_is == weights[i]->parallel_is);
    }
  }
  for (int i = 0; i < numOutputs; i++) {
    meta.data_types[i + numWeights] = outputs[i]->data_type;
    if (parallel_is == IndexSpace::NO_SPACE) {
      parallel_is = outputs[i]->parallel_is;
    } else {
      assert(parallel_is == outputs[i]->parallel_is);
    }
  }
  IndexLauncher launcher(ZERO_INIT_TASK_ID,
                         parallel_is,
                         TaskArgument(&meta, sizeof(ZeroInitMeta)),
                         argmap,
                         Predicate::TRUE_PRED,
                         false /*must*/,
                         0 /*mapper_id*/,
                         outputs[0]->machine_view.hash());
  for (int i = 0; i < numWeights; i++) {
    launcher.add_region_requirement(RegionRequirement(weights[i]->part_grad,
                                                      0 /*projection id*/,
                                                      WRITE_ONLY,
                                                      EXCLUSIVE,
                                                      weights[i]->region_grad));
    launcher.add_field(i, FID_DATA);
  }
  for (int i = 0; i < numOutputs; i++) {
    launcher.add_region_requirement(RegionRequirement(outputs[i]->part_grad,
                                                      0 /*projection id*/,
                                                      WRITE_ONLY,
                                                      EXCLUSIVE,
                                                      outputs[i]->region_grad));
    // LogicalRegion lr = outputs[i]->region_grad;
    // printf("zero_grad:output[%d]: region(%d,%d,%d)\n", i,
    // lr.get_index_space().get_id(), lr.get_field_space().get_id(),
    // lr.get_tree_id());
    launcher.add_field(i + numWeights, FID_DATA);
  }
  runtime->execute_index_space(ctx, launcher);
}

ParallelConfig Op::get_data_parallel_config(FFModel const &ff) const {
  return get_basic_data_parallel_config(
      ff.config.workersPerNode * ff.config.numNodes, this->get_dimension());
}

ParallelConfig get_basic_data_parallel_config(int num_parts, int dims) {
  ParallelConfig pc;
  pc.device_type = ParallelConfig::GPU;
  pc.nDims = dims;
  for (int i = 0; i < pc.nDims; i++) {
    pc.dim[i] = i == pc.nDims - 1 ? num_parts : 1;
  }
  for (int i = 0; i < num_parts; i++) {
    pc.device_ids[i] = i;
  }
  return pc;
}

ParallelConfig Op::get_random_parallel_config(FFModel const &ff) const {
  std::vector<int> candidates;
  int batch_size = outputs[0]->dims[outputs[0]->num_dims - 1].size;
  for (int i = 1; i <= ff.config.workersPerNode; i++) {
    if (ff.config.workersPerNode % i == 0) {
      if (batch_size % i != 0) {
        continue;
      }
      candidates.push_back(i);
    }
  }
  for (int i = 1; i <= ff.config.numNodes; i++) {
    if (ff.config.numNodes % i == 0) {
      if (batch_size % (i * ff.config.workersPerNode) != 0) {
        continue;
      }
      candidates.push_back(i * ff.config.workersPerNode);
    }
  }
  assert(candidates.size() > 0);
  int idx = std::rand() % candidates.size();
  int num_parts = candidates[idx];
  ParallelConfig pc;
  pc.device_type = ParallelConfig::GPU;
  pc.nDims = outputs[0]->num_dims;
  for (int i = 0; i < pc.nDims; i++) {
    pc.dim[i] = i == pc.nDims - 1 ? num_parts : 1;
  }
  int total_num_devices = ff.config.workersPerNode * ff.config.numNodes;
  int start_idx = std::rand() % (total_num_devices - num_parts + 1);
  for (int i = 0; i < num_parts; i++) {
    pc.device_ids[i] = start_idx + i;
  }
  return pc;
}

int Op::get_dimension() const {
  return this->outputs[0]->num_dims;
}

ParallelConfig ParallelConfig::change_data_parallel_dimensionality(
    int new_dimensionality) const {
  ParallelConfig pc = *this;
  assert(this->is_data_parallel());
  assert(new_dimensionality <= MAX_TENSOR_DIM);
  assert(new_dimensionality > 0);

  for (int i = 0; i < new_dimensionality - 1; i++) {
    pc.dim[i] = 1;
  }
  pc.dim[new_dimensionality - 1] = this->dim[this->nDims - 1];
  pc.nDims = new_dimensionality;

  return pc;
}

bool Op::is_adoptable_parallel_config(FFModel const &ff,
                                      ParallelConfig const &pc) const {
  if (this->is_valid_parallel_config(ff, pc)) {
    return true;
  }

  if (pc.is_data_parallel()) {
    ParallelConfig adopted_pc =
        pc.change_data_parallel_dimensionality(this->outputs[0]->num_dims);
    if (this->is_valid_parallel_config(ff, adopted_pc)) {
      return true;
    }
  }

  return false;
}

bool Op::is_valid_parallel_config(FFModel const &ff,
                                  ParallelConfig const &pc) const {
  // By default only data parallelism is allowed
  // Check dim match
  if (pc.nDims != this->get_dimension()) {
    return false;
  }
  for (int i = 0; i < pc.nDims - 1; i++) {
    if (pc.dim[i] != 1) {
      return false;
    }
  }
  return true;
}

Domain Op::get_output_tensor_shape(ParallelConfig const &pc,
                                   int output_idx,
                                   int part_idx) const {
  assert(output_idx < numOutputs);
  Domain d;
  d.dim = outputs[output_idx]->num_dims;
  // Assume pc dim matches output dim
  assert(d.dim == pc.nDims);
  for (int i = 0; i < d.dim; i++) {
    // Assume an equal partitioning
    assert(outputs[output_idx]->dims[i].size % pc.dim[i] == 0);
    int dim_size = outputs[output_idx]->dims[i].size / pc.dim[i];
    d.rect_data[i] = (part_idx % pc.dim[i]) * dim_size;
    d.rect_data[i + d.dim] = d.rect_data[i] + dim_size - 1;
    part_idx = part_idx / pc.dim[i];
  }
  assert(part_idx == 0);
  return d;
}

Domain Op::get_input_tensor_shape(ParallelConfig const &pc,
                                  int input_idx,
                                  int part_idx) const {
  assert(input_idx < numInputs);
  Domain d;
  d.dim = inputs[input_idx]->num_dims;
  if (pc.nDims == d.dim) {
    for (int i = 0; i < d.dim; i++) {
      // Assume an equal partitioning
      assert(inputs[input_idx]->dims[i].size % pc.dim[i] == 0);
      int dim_size = inputs[input_idx]->dims[i].size / pc.dim[i];
      d.rect_data[i] = (part_idx % pc.dim[i]) * dim_size;
      d.rect_data[i + d.dim] = d.rect_data[i] + dim_size - 1;
      part_idx = part_idx / pc.dim[i];
    }
  } else {
    // Require data parallel when dims mismatch
    for (int i = 0; i < pc.nDims; i++) {
      if (i != pc.nDims - 2) {
        assert(pc.dim[i] == 1);
      }
    }
    for (int i = 0; i < d.dim - 1; i++) {
      int dim_size = inputs[input_idx]->dims[i].size;
      d.rect_data[i] = 0;
      d.rect_data[i + d.dim] = d.rect_data[i] + dim_size - 1;
    }
    // Assume an equal partitioning
    assert(inputs[input_idx]->dims[d.dim - 2].size % pc.dim[pc.nDims - 2] == 0);
    assert(part_idx < pc.dim[pc.nDims - 2]);
    int dim_size =
        inputs[input_idx]->dims[d.dim - 2].size / pc.dim[pc.nDims - 2];
    d.rect_data[d.dim - 1] = part_idx * dim_size;
    d.rect_data[2 * d.dim - 1] = d.rect_data[d.dim - 1] + dim_size - 1;
    part_idx = part_idx / pc.dim[pc.nDims - 1];
  }
  assert(part_idx == 0);
  return d;
}

Domain Op::get_weight_tensor_shape(ParallelConfig const &pc,
                                   int weight_idx,
                                   int part_idx) const {
  // Default data parallel weight replication
  assert(weight_idx < numWeights);
  Domain d;
  d.dim = weights[weight_idx]->num_dims;
  for (int i = 0; i < d.dim; i++) {
    d.rect_data[i] = 0;
    d.rect_data[i + d.dim] = weights[weight_idx]->dims[i].size /
                                 weights[weight_idx]->dims[i].degree -
                             1;
  }
  return d;
}

void Op::solve_parallel_dim_mappings(
    std::vector<ParallelDim const *> const &inputs,
    std::vector<ParallelDim *> const &weights,
    std::vector<ParallelDim *> const &outputs) const {
  FlexFlow::solve_parallel_dim_mappings(
      *this->parallel_dims_mapping, inputs, weights, outputs);
}

void solve_parallel_dim_mappings(
    std::vector<ParallelDimMappingRecord> const &mapping,
    std::vector<ParallelDim const *> const &inputs,
    std::vector<ParallelDim *> const &weights,
    std::vector<ParallelDim *> const &outputs) {
  for (ParallelDimMappingRecord const &record : mapping) {
    ParallelDim const &input_dim = inputs[record.input_idx][record.input_dim];

    switch (record.get_type()) {
      case MappingRecordType::INPUT_OUTPUT: {
        if (record.output_idx >= outputs.size() ||
            outputs[record.output_idx] == nullptr) {
          continue;
        }

        ParallelDim &output_dim = outputs[record.output_idx][record.output_dim];
        output_dim.degree = input_dim.degree;
        output_dim.parallel_idx = input_dim.parallel_idx;

        if (output_dim.is_replica_dim) {
          output_dim.size = input_dim.degree;
        }
      } break;
      case MappingRecordType::INPUT_WEIGHT: {
        if (record.weight_idx >= weights.size() ||
            weights[record.weight_idx] == nullptr) {
          continue;
        }

        ParallelDim &weight_dim = weights[record.weight_idx][record.weight_dim];
        weight_dim.degree = input_dim.degree;
        weight_dim.parallel_idx = input_dim.parallel_idx;

        if (weight_dim.is_replica_dim) {
          weight_dim.size = input_dim.degree;
        }
      } break;
    }
  }
}

std::unordered_map<int, int> output_to_input_mapping(
    std::vector<ParallelDimMappingRecord> const &mapping) {
  std::unordered_map<int, int> dim_mapping;
  for (ParallelDimMappingRecord const &record : mapping) {
    if (record.get_type() == MappingRecordType::INPUT_OUTPUT) {
      dim_mapping[record.output_dim] = record.input_dim;
    }
  }

  return dim_mapping;
}

std::unordered_map<int, int> input_to_output_mapping(
    std::vector<ParallelDimMappingRecord> const &mapping) {
  std::unordered_map<int, int> dim_mapping;
  for (ParallelDimMappingRecord const &record : mapping) {
    if (record.get_type() == MappingRecordType::INPUT_OUTPUT) {
      dim_mapping[record.input_dim] = record.output_dim;
    }
  }

  return dim_mapping;
}

#ifdef FF_USE_NCCL
ncclUniqueId
    Op::get_nccl_unique_id_task(Task const *task,
                                std::vector<PhysicalRegion> const &regions,
                                Context ctx,
                                Runtime *runtime) {
  ncclUniqueId ncclId;
  checkNCCL(ncclGetUniqueId(&ncclId));
  return ncclId;
}

ncclComm_t Op::init_nccl_comms_task(Task const *task,
                                    std::vector<PhysicalRegion> const &regions,
                                    Context ctx,
                                    Runtime *runtime) {
  // Must be an index space launch
  assert(task->is_index_space);
  ncclUniqueId ncclId = *((ncclUniqueId const *)task->args);
  int allRanks = task->index_domain.get_volume();
  assert(task->index_domain.contains(task->index_point));
  int myRank = 0;
  for (Domain::DomainPointIterator it(task->index_domain); it; it++, myRank++) {
    if (it.p == task->index_point) {
      break;
    }
  }
  ncclComm_t ncclComm;
  checkNCCL(ncclCommInitRank(&ncclComm, allRanks, ncclId, myRank));
  // fprintf(stderr, "ncclComm(%p) allRanks(%d) myRank(%d) ncclId(%p)\n",
  //     ncclComm, allRanks, myRank, ncclId);

  // Double check that we already enabled P2P access between all GPUs
  for (int i = 0; i < allRanks; i++) {
    if (i == myRank) {
      continue;
    }
    cudaError_t err = cudaDeviceEnablePeerAccess(i, 0);
    if (err == cudaSuccess) {
      printf("P2P access successfully enabled between GPU %d and GPU %d\n",
             myRank,
             i);
    } else if (err == cudaErrorPeerAccessAlreadyEnabled) {
      printf("P2P access is already enabled between GPU %d and GPU %d\n",
             myRank,
             i);
    } else {
      printf("Failed to enable P2P access between GPU %d and GPU %d: %s\n",
             myRank,
             i,
             cudaGetErrorString(err));
      assert(false && "Failed to enable P2P access");
    }
  }
  return ncclComm;
}

void Op::finish_nccl_comms_task(Task const *task,
                                std::vector<PhysicalRegion> const &regions,
                                Context ctx,
                                Runtime *runtime) {
  ncclComm_t comm = *((ncclComm_t *)task->local_args);
#if (NCCL_MAJOR == 2) && (NCCL_MINOR >= 14)
  checkNCCL(ncclCommFinalize(comm));
#endif
  checkNCCL(ncclCommDestroy(comm));
}
#endif

/**
 * @brief The ParallelDimMappingRecord class's constructor. It sets the object's
 * type field equal to the value passed as the constructor's argument, and
 * initializes all other fields to -1.
 *
 * @param[in]   type  The MappingRecordType to use to initialize the
 * ParallelDimMappingRecord.
 */
ParallelDimMappingRecord::ParallelDimMappingRecord(MappingRecordType type)
    : type(type), output_dim(-1), input_dim(-1), weight_dim(-1), output_idx(-1),
      input_idx(-1), weight_idx(-1) {}

/*static*/
/**
 * @brief Builds and initializes a ParallelDimMappingRecord object of
 * INPUT_OUTPUT MappingRecordType.
 *
 * This function should be used to create a ParallelDimMappingRecord to track an
 * operator's dimension relation between the input and the output tensor
 *
 * @param[in]   input_idx   The index of the input tensor (nonzero if there are
 * multiple inputs)
 * @param[in]   input_dim   The index of the input dimension part of the
 * dimension relation
 * @param[in]   output_idx  The index of the output tensor (nonzero if there are
 * multiple outputs)
 * @param[in]   output_dim  The index of the output dimension part of the
 * dimension relation
 */
ParallelDimMappingRecord ParallelDimMappingRecord::input_output_record(
    int input_idx,
    int input_dim,
    int output_idx,
    int output_dim,
    tl::optional<MappingOperation> operation) {
  ParallelDimMappingRecord r(MappingRecordType::INPUT_OUTPUT);
  r.operation = operation;

  assert(output_idx >= 0);
  assert(output_dim >= 0);
  assert(input_idx >= 0);
  assert(input_dim >= 0);

  r.output_idx = output_idx;
  r.output_dim = output_dim;
  r.input_idx = input_idx;
  r.input_dim = input_dim;

  return r;
}

/*static*/
/**
 * @brief Builds and initializes a ParallelDimMappingRecord object of
 * INPUT_WEIGHT MappingRecordType.
 *
 * This function should be used to create a ParallelDimMappingRecord to track an
 * operator's dimension relation between the input and the weights tensor
 *
 * @param[in]   input_idx   The index of the input tensor (nonzero if there are
 * multiple inputs)
 * @param[in]   input_dim   The index of the input dimension part of the
 * dimension relation
 * @param[in]   weight_idx  The index of the weight tensor (nonzero if there are
 * multiple weights)
 * @param[in]   weight_dim  The index of the weight dimension part of the
 * dimension relation
 */
ParallelDimMappingRecord ParallelDimMappingRecord::input_weight_record(
    int input_idx,
    int input_dim,
    int weight_idx,
    int weight_dim,
    tl::optional<MappingOperation> operation) {
  ParallelDimMappingRecord r(MappingRecordType::INPUT_WEIGHT);
  r.operation = operation;

  assert(input_idx >= 0);
  assert(input_dim >= 0);
  assert(weight_idx >= 0);
  assert(weight_dim >= 0);

  r.input_idx = input_idx;
  r.input_dim = input_dim;
  r.weight_idx = weight_idx;
  r.weight_dim = weight_dim;

  return r;
}

MappingRecordType ParallelDimMappingRecord::get_type() const {
  return this->type;
}

/*static*/
/** @brief A wrapper around the main version of the
 * construct_weight_parallel_dims function.
 *
 * This wrapper allows you to append multiple dimension relations at once to a
 * vector of ParallelDimMappingRecord entries. The relations must be between
 * dimensions of the same pair of input and weight tensors. Unlike the other
 * construct_weight_parallel_dims wrapper below, this function allows you to
 * specify the MappingOperation for each pair of dimensions for which you will
 * be creating a new ParallelDimMappingRecord.
 *
 * The function takes a vector of (int, MappingOperation, int) tuples, where the
 * int members represent the indexes of the two dimensions in a relation, and
 * the MappingOperation member specifies the type of mapping operation. Just
 * like the other wrapper, this function simply calls the main version of
 * construct_weight_parallel_dims for each pair, using the same values across
 * all calls for all other parameters.
 *
 * This function should NOT be used to track dimension relations between the
 * input and weights tensors; construct_weight_parallel_dims should be used
 * instead.
 *
 * @param[out]  records     The (potentially empty) vector of existing
 * ParallelDimMappingRecord entries
 * @param[in]   mappings    A vector of tuples, each including a pair of
 * integers (representing the indexes of the input and weight dimensions in a
 * relation), and a MappingOperation, specifying the mapping operation for the
 * pair of dimensions.
 * @param[in]   input_idx   The index of the input tensor (nonzero if there are
 * multiple inputs)
 * @param[in]   weight_idx  The index of the weight tensor (nonzero if there are
 * multiple weights)
 *
 */
void Op::construct_weight_parallel_dims(
    std::vector<ParallelDimMappingRecord> &records,
    std::vector<std::tuple<int, MappingOperation, int>> mappings,
    int input_idx,
    int weight_idx) {
  for (std::tuple<int, MappingOperation, int> const &mapping : mappings) {
    Op::construct_weight_parallel_dims(records,
                                       std::get<0>(mapping),
                                       std::get<2>(mapping),
                                       input_idx,
                                       weight_idx,
                                       std::get<1>(mapping));
  }
}

/*static*/
/** @brief A wrapper around the main version of the
 * construct_weight_parallel_dims function.
 *
 * This wrapper allows you to append multiple dimension relations at once to a
 * vector of ParallelDimMappingRecord entries. The relations must be between
 * dimensions of the same pair of input and weight tensors. The function takes a
 * vector of (input, weight) dimension index pairs and simply calls the main
 * version of construct_weight_parallel_dims for each such pair, using the same
 * values across all calls for all other parameters.
 *
 * This function should NOT be used to track dimension relations between the
 * input and weights tensors; construct_weight_parallel_dims should be used
 * instead.
 *
 * @param[out]  records     The (potentially empty) vector of existing
 * ParallelDimMappingRecord entries
 * @param[in]   mappings    A vector of integer pairs, each representing the
 * indexes of the input and weight dimensions in a relation.
 * @param[in]   input_idx   The index of the input tensor (nonzero if there are
 * multiple inputs)
 * @param[in]   weight_idx  The index of the weight tensor (nonzero if there are
 * multiple weights)
 *
 */
void Op::construct_weight_parallel_dims(
    std::vector<ParallelDimMappingRecord> &records,
    std::vector<std::pair<int, int>> mappings,
    int input_idx,
    int weight_idx) {
  for (std::pair<int, int> const &mapping : mappings) {
    Op::construct_weight_parallel_dims(
        records, mapping.first, mapping.second, input_idx, weight_idx);
  }
}

/*static*/
/**
 * @brief Creates a new ParallelDimMappingRecord (of the INPUT_WEIGHT
 * MappingRecordType flavor) and appends it to an existing vector of
 * ParallelDimMappingRecord entries.
 *
 * This function creates a new ParallelDimMappingRecord to track a dimension
 * relation between a dimension from the input tensor and a dimension from the
 * weight tensor. This function should NOT be used to track dimension relations
 * between the input and output tensors; construct_output_parallel_dims should
 * be used instead.
 *
 * @param[out]  records     The (potentially empty) vector of existing
 * ParallelDimMappingRecord entries
 * @param[in]   input_dim   The index of the input dimension part of the
 * dimension relation
 * @param[in]   weight_dim  The index of the weight dimension part of the
 * dimension relation
 * @param[in]   input_idx   The index of the input tensor (nonzero if there are
 * multiple inputs)
 * @param[in]   weight_idx  The index of the weight tensor (nonzero if there are
 * multiple weights)
 * @param[in]   operation   The parallelization operation (partition or
 * replication) associated with the dimension relation
 */
void Op::construct_weight_parallel_dims(
    std::vector<ParallelDimMappingRecord> &records,
    int input_dim,
    int weight_dim,
    int input_idx,
    int weight_idx,
    tl::optional<MappingOperation> operation) {
  records.push_back(ParallelDimMappingRecord::input_weight_record(
      input_idx, input_dim, weight_idx, weight_dim, operation));
}

/** @brief  Calls the corresponding version of construct_weight_parallel_dims,
 * and passes the Op class's parallel_dims_mapping vector, so that the resulting
 * ParallelDimMappingRecord are appended to it
 */
void Op::register_weight_parallel_dims(
    std::vector<std::pair<int, int>> mappings, int input_idx, int weight_idx) {
  Op::construct_weight_parallel_dims(
      *this->parallel_dims_mapping, mappings, input_idx, weight_idx);
}

/** @brief  Calls the corresponding version of construct_weight_parallel_dims,
 * and passes the Op class's parallel_dims_mapping vector, so that the resulting
 * ParallelDimMappingRecord are appended to it
 */
void Op::register_weight_parallel_dims(
    std::vector<std::tuple<int, MappingOperation, int>> mappings,
    int input_idx,
    int weight_idx) {
  Op::construct_weight_parallel_dims(
      *this->parallel_dims_mapping, mappings, input_idx, weight_idx);
}

/** @brief  Calls the corresponding version of construct_weight_parallel_dims,
 * and passes the Op class's parallel_dims_mapping vector, so that the resulting
 * ParallelDimMappingRecord are appended to it
 */
void Op::register_weight_parallel_dims(
    int input_dim,
    int weight_dim,
    int input_idx,
    int weight_idx,
    tl::optional<MappingOperation> operation) {
  Op::construct_weight_parallel_dims(*this->parallel_dims_mapping,
                                     input_dim,
                                     weight_dim,
                                     input_idx,
                                     weight_idx,
                                     operation);
}

/*static*/
/** @brief A wrapper around the main version of the
 * construct_output_parallel_dims function.
 *
 * This wrapper allows you to append multiple dimension relations at once to a
 * vector of ParallelDimMappingRecord entries. The relations must be between
 * dimensions of the same pair of input and output tensors. Unlike the other
 * construct_output_parallel_dims wrapper below, this function allows you to
 * specify the MappingOperation for each pair of dimensions for which you will
 * be creating a new ParallelDimMappingRecord.
 *
 * The function takes a vector of (int, MappingOperation, int) tuples, where the
 * int members represent the indexes of the two dimensions in a relation, and
 * the MappingOperation member specifies the type of mapping operation. Just
 * like the other wrapper, this function simply calls the main version of
 * construct_output_parallel_dims for each pair, using the same values across
 * all calls for all other parameters.
 *
 * This function should NOT be used to track dimension relations between the
 * input and weights tensors; construct_weight_parallel_dims should be used
 * instead.
 *
 * @param[out]  records     The (potentially empty) vector of existing
 * ParallelDimMappingRecord entries
 * @param[in]   mappings    A vector of tuples, each including a pair of
 * integers (representing the indexes of the input and output dimensions in a
 * relation), and a MappingOperation, specifying the mapping operation for the
 * pair of dimensions.
 * @param[in]   input_idx   The index of the input tensor (nonzero if there are
 * multiple inputs)
 * @param[in]   output_idx  The index of the output tensor (nonzero if there are
 * multiple outputs)
 *
 */
void Op::construct_output_parallel_dims(
    std::vector<ParallelDimMappingRecord> &records,
    std::vector<std::tuple<int, MappingOperation, int>> mappings,
    int input_idx,
    int output_idx) {
  for (std::tuple<int, MappingOperation, int> const &mapping : mappings) {
    Op::construct_output_parallel_dims(records,
                                       std::get<0>(mapping),
                                       std::get<2>(mapping),
                                       input_idx,
                                       output_idx,
                                       std::get<1>(mapping));
  }
}

/*static*/
/** @brief A wrapper around the main version of the
 * construct_output_parallel_dims function.
 *
 * This wrapper allows you to append multiple dimension relations at once to a
 * vector of ParallelDimMappingRecord entries. The relations must be between
 * dimensions of the same pair of input and output tensors. The function takes a
 * vector of (input, output) dimension index pairs and simply calls the main
 * version of construct_output_parallel_dims for each such pair, using the same
 * values across all calls for all other parameters.
 *
 * This function should NOT be used to track dimension relations between the
 * input and weights tensors; construct_weight_parallel_dims should be used
 * instead.
 *
 * @param[out]  records     The (potentially empty) vector of existing
 * ParallelDimMappingRecord entries
 * @param[in]   mappings    A vector of integer pairs, each representing the
 * indexes of the input and output dimensions in a relation.
 * @param[in]   input_idx   The index of the input tensor (nonzero if there are
 * multiple inputs)
 * @param[in]   output_idx  The index of the output tensor (nonzero if there are
 * multiple outputs)
 *
 */
void Op::construct_output_parallel_dims(
    std::vector<ParallelDimMappingRecord> &records,
    std::vector<std::pair<int, int>> mappings,
    int input_idx,
    int output_idx) {
  for (std::pair<int, int> const &mapping : mappings) {
    Op::construct_output_parallel_dims(
        records, mapping.first, mapping.second, input_idx, output_idx);
  }
}

/*static*/
/**
 * @brief Creates a new ParallelDimMappingRecord (of the INPUT_OUTPUT
 * MappingRecordType flavor) and appends it to an existing vector of
 * ParallelDimMappingRecord entries.
 *
 * This function creates a new ParallelDimMappingRecord to track a dimension
 * relation between a dimension from the input tensor and a dimension from the
 * output tensor. This function should NOT be used to track dimension relations
 * between the input and weights tensors; construct_weight_parallel_dims should
 * be used instead.
 *
 * @param[out]  records     The (potentially empty) vector of existing
 * ParallelDimMappingRecord entries
 * @param[in]   input_dim   The index of the input dimension part of the
 * dimension relation
 * @param[in]   output_dim  The index of the output dimension part of the
 * dimension relation
 * @param[in]   input_idx   The index of the input tensor (nonzero if there are
 * multiple inputs)
 * @param[in]   output_idx  The index of the output tensor (nonzero if there are
 * multiple outputs)
 * @param[in]   operation   The parallelization operation (partition or
 * replication) associated with the dimension relation
 */
void Op::construct_output_parallel_dims(
    std::vector<ParallelDimMappingRecord> &records,
    int input_dim,
    int output_dim,
    int input_idx,
    int output_idx,
    tl::optional<MappingOperation> operation) {
  records.push_back(ParallelDimMappingRecord::input_output_record(
      input_idx, input_dim, output_idx, output_dim, operation));
}

/** @brief  Calls the corresponding version of construct_output_parallel_dims,
 * and passes the Op class's parallel_dims_mapping vector, so that the resulting
 * ParallelDimMappingRecord are appended to it
 */
void Op::register_output_parallel_dims(
    std::vector<std::pair<int, int>> mappings, int input_idx, int output_idx) {
  Op::construct_output_parallel_dims(
      *this->parallel_dims_mapping, mappings, input_idx, output_idx);
}

/** @brief  Calls the corresponding version of construct_output_parallel_dims,
 * and passes the Op class's parallel_dims_mapping vector, so that the resulting
 * ParallelDimMappingRecord are appended to it
 */
void Op::register_output_parallel_dims(
    std::vector<std::tuple<int, MappingOperation, int>> mappings,
    int input_idx,
    int output_idx) {
  Op::construct_output_parallel_dims(
      *this->parallel_dims_mapping, mappings, input_idx, output_idx);
}

/** @brief  Calls the corresponding version of construct_output_parallel_dims,
 * and passes the Op class's parallel_dims_mapping vector, so that the resulting
 * ParallelDimMappingRecord are appended to it
 */
void Op::register_output_parallel_dims(
    int input_dim,
    int output_dim,
    int input_idx,
    int output_idx,
    tl::optional<MappingOperation> operation) {
  Op::construct_output_parallel_dims(*this->parallel_dims_mapping,
                                     input_dim,
                                     output_dim,
                                     input_idx,
                                     output_idx,
                                     operation);
}

int Op::get_output_to_input_dim_mapping(ParallelTensor const output,
                                        int output_dim,
                                        ParallelTensor const input) {
  int output_idx = -1, input_idx = -1;
  for (int i = 0; i < numOutputs; i++) {
    if (output == outputs[i]) {
      output_idx = i;
    }
  }
  for (int i = 0; i < numInputs; i++) {
    if (input == inputs[i]) {
      input_idx = i;
    }
  }
  assert(output_idx != -1);
  assert(input_idx != -1);
  for (size_t i = 0; i < parallel_dims_mapping->size(); i++) {
    if ((*parallel_dims_mapping)[i].output_idx != output_idx) {
      continue;
    }
    if ((*parallel_dims_mapping)[i].output_dim != output_dim) {
      continue;
    }
    if ((*parallel_dims_mapping)[i].input_idx != input_idx) {
      continue;
    }
    // Check validness
    assert((*parallel_dims_mapping)[i].weight_idx = -1);
    assert((*parallel_dims_mapping)[i].weight_dim = -1);
    return (*parallel_dims_mapping)[i].input_dim;
  }
  assert(false);
  return -1;
}

int Op::get_output_to_weight_dim_mapping(ParallelTensor const output,
                                         int output_dim,
                                         ParallelTensor const weight) {
  int output_idx = -1, weight_idx = -1;
  for (int i = 0; i < numOutputs; i++) {
    if (output == outputs[i]) {
      output_idx = i;
    }
  }
  for (int i = 0; i < numInputs; i++) {
    if (weight == weights[i]) {
      weight_idx = i;
    }
  }
  assert(output_idx != -1);
  assert(weight_idx != -1);
  for (size_t i = 0; i < parallel_dims_mapping->size(); i++) {
    if ((*parallel_dims_mapping)[i].output_idx != output_idx) {
      continue;
    }
    if ((*parallel_dims_mapping)[i].output_dim != output_dim) {
      continue;
    }
    if ((*parallel_dims_mapping)[i].weight_idx != weight_idx) {
      continue;
    }
    // Check validness
    assert((*parallel_dims_mapping)[i].input_idx = -1);
    assert((*parallel_dims_mapping)[i].input_dim = -1);
    return (*parallel_dims_mapping)[i].weight_dim;
  }
  assert(false);
  return -1;
}

bool Op::check_output_input_weight_parallel_dims(bool allocate_weights) const {
  // if (!allocate_weights) {
  //   assert(this->numWeights == 0);
  // }

  for (ParallelDimMappingRecord const &record : *parallel_dims_mapping) {
    assert(record.input_idx < this->numInputs);
    assert(record.input_dim < this->inputs[record.input_idx]->num_dims);
    ParallelDim const &input_dim =
        inputs[record.input_idx]->dims[record.input_dim];
    /* assert (input_dim.degree != ParallelDim::UNKNOWN_DEGREE); */
    /* assert (input_dim.parallel_idx != ParallelDim::UNKNOWN_INDEX); */

    ParallelDim other_dim;
    switch (record.get_type()) {
      case MappingRecordType::INPUT_OUTPUT:
        assert(record.output_idx < this->numOutputs);
        assert(record.output_dim < this->outputs[record.output_idx]->num_dims);
        other_dim = outputs[record.output_idx]->dims[record.output_dim];
        break;
      case MappingRecordType::INPUT_WEIGHT:
        if (!allocate_weights) {
          continue;
        }
        if (record.weight_idx >= this->numWeights) {
          // The case where some weights are not used (e.g., no bias for linear)
          continue;
        }
        assert(record.weight_dim < this->weights[record.weight_idx]->num_dims);
        other_dim = weights[record.weight_idx]->dims[record.weight_dim];
        break;
    }

    assert(other_dim.degree == input_dim.degree);
    assert(other_dim.parallel_idx == input_dim.parallel_idx);
  }
  return true;
}

bool Op::check_output_input_weight_same_parallel_is() const {
  assert(numOutputs > 0);
  IndexSpace parallel_is = outputs[0]->parallel_is;
  for (int i = 0; i < numOutputs; i++) {
    if (outputs[i]->parallel_is != parallel_is) {
      return false;
    }
  }
  for (int i = 0; i < numInputs; i++) {
    if (inputs[i]->parallel_is != parallel_is) {
      return false;
    }
  }
  for (int i = 0; i < numWeights; i++) {
    if (weights[i]->parallel_is != parallel_is) {
      return false;
    }
  }
  return true;
}

bool Op::check_output_input_weight_same_machine_view() const {
  assert(numOutputs > 0);
  MachineView machine_view = outputs[0]->machine_view;
  for (int i = 0; i < numOutputs; i++) {
    if (outputs[i]->machine_view != machine_view) {
      return false;
    }
  }
  for (int i = 0; i < numInputs; i++) {
    if (inputs[i]->machine_view != machine_view) {
      return false;
    }
  }
  for (int i = 0; i < numWeights; i++) {
    if (weights[i]->machine_view != machine_view) {
      return false;
    }
  }
  return true;
}

void Op::set_argumentmap_for_init(FFModel const &ff, ArgumentMap &argmap) {
  Context ctx = ff.config.lg_ctx;
  Runtime *runtime = ff.config.lg_hlr;
  Domain domain = runtime->get_index_space_domain(ctx, this->parallel_is);
  switch (domain.get_dim()) {
#ifdef FF_USE_NCCL
#define DIMFUNC(DIM)                                                           \
  case DIM: {                                                                  \
    Rect<DIM> rect = domain;                                                   \
    MachineView view = outputs[0]->machine_view;                               \
    int idx = 0;                                                               \
    for (PointInRectIterator<DIM> it(rect); it(); it++) {                      \
      FFHandler handle = ff.handlers[view.get_device_id(*it)];                 \
      if (ff.config.computationMode == COMP_MODE_TRAINING &&                   \
          op_type == OP_WEIGHT) {                                              \
        ncclComm_t *nccl_comms = ff.find_nccl_comms(view);                     \
        handle.ncclComm = nccl_comms[idx++];                                   \
      }                                                                        \
      argmap.set_point(*it, TaskArgument(&handle, sizeof(FFHandler)));         \
    }                                                                          \
    break;                                                                     \
  }
    LEGION_FOREACH_N(DIMFUNC)
#undef DIMFUNC
#else
#define DIMFUNC(DIM)                                                           \
  case DIM: {                                                                  \
    Rect<DIM> rect = domain;                                                   \
    MachineView view = outputs[0]->machine_view;                               \
    for (PointInRectIterator<DIM> it(rect); it(); it++) {                      \
      FFHandler handle = ff.handlers[view.get_device_id(*it)];                 \
      argmap.set_point(*it, TaskArgument(&handle, sizeof(FFHandler)));         \
    }                                                                          \
    break;                                                                     \
  }
    LEGION_FOREACH_N(DIMFUNC)
#undef DIMFUNC
#endif
    default:
      assert(false);
  }
}

void Op::set_argumentmap_for_init_inference(FFModel const &ff,
                                            ArgumentMap &argmap,
                                            ParallelTensor const output0) {
  Context ctx = ff.config.lg_ctx;
  Runtime *runtime = ff.config.lg_hlr;
  Domain domain = runtime->get_index_space_domain(ctx, this->parallel_is);
  MachineView const view = output0->machine_view;
  assert(ff.config.computationMode == COMP_MODE_INFERENCE);
  switch (domain.get_dim()) {
#ifdef FF_USE_NCCL
#define DIMFUNC(DIM)                                                           \
  case DIM: {                                                                  \
    Rect<DIM> rect = domain;                                                   \
    int idx = 0, num_devices = rect.volume();                                  \
    for (PointInRectIterator<DIM> it(rect); it(); it++) {                      \
      FFHandler handle = ff.handlers[view.get_device_id(*it)];                 \
      if (op_type == OP_ALLREDUCE) {                                           \
        ncclComm_t *nccl_comms = ff.find_nccl_comms(view);                     \
        handle.ncclComm = nccl_comms[idx];                                     \
        handle.num_devices = num_devices;                                      \
        handle.device_id = idx;                                                \
        idx++;                                                                 \
      }                                                                        \
      argmap.set_point(*it, TaskArgument(&handle, sizeof(FFHandler)));         \
    }                                                                          \
    break;                                                                     \
  }
    LEGION_FOREACH_N(DIMFUNC)
#undef DIMFUNC
#else
#define DIMFUNC(DIM)                                                           \
  case DIM: {                                                                  \
    Rect<DIM> rect = domain;                                                   \
    for (PointInRectIterator<DIM> it(rect); it(); it++) {                      \
      FFHandler handle = ff.handlers[view.get_device_id(*it)];                 \
      argmap.set_point(*it, TaskArgument(&handle, sizeof(FFHandler)));         \
    }                                                                          \
    break;                                                                     \
  }
    LEGION_FOREACH_N(DIMFUNC)
#undef DIMFUNC
#endif
    default:
      assert(false);
  }
}

void Op::set_opmeta_from_futuremap(FFModel const &ff, FutureMap const &fm) {
  Context ctx = ff.config.lg_ctx;
  Runtime *runtime = ff.config.lg_hlr;
  Domain domain = runtime->get_index_space_domain(ctx, parallel_is);
  switch (domain.get_dim()) {
#define DIMFUNC(DIM)                                                           \
  case DIM: {                                                                  \
    Rect<DIM> rect = domain;                                                   \
    int idx = 0;                                                               \
    for (PointInRectIterator<DIM> it(rect); it(); it++) {                      \
      meta[idx++] = fm.get_result<OpMeta *>(*it);                              \
    }                                                                          \
    break;                                                                     \
  }
    LEGION_FOREACH_N(DIMFUNC)
#undef DIMFUNC
    default:
      assert(false);
  }
}

void Op::set_opmeta_from_futuremap_inference(FFModel const &ff,
                                             FutureMap const &fm,
                                             ParallelTensor const output) {
  Context ctx = ff.config.lg_ctx;
  Runtime *runtime = ff.config.lg_hlr;
  Domain domain = runtime->get_index_space_domain(ctx, parallel_is);
  switch (domain.get_dim()) {
#define DIMFUNC(DIM)                                                           \
  case DIM: {                                                                  \
    Rect<DIM> rect = domain;                                                   \
    int idx = 0;                                                               \
    for (PointInRectIterator<DIM> it(rect); it(); it++) {                      \
      inference_meta[output][idx++] = fm.get_result<OpMeta *>(*it);            \
    }                                                                          \
    break;                                                                     \
  }
    LEGION_FOREACH_N(DIMFUNC)
#undef DIMFUNC
    default:
      assert(false);
  }
}

void Op::set_argumentmap_for_forward(FFModel const &ff, ArgumentMap &argmap) {
  Context ctx = ff.config.lg_ctx;
  Runtime *runtime = ff.config.lg_hlr;
  Domain domain = runtime->get_index_space_domain(ctx, parallel_is);
  switch (domain.get_dim()) {
#define DIMFUNC(DIM)                                                           \
  case DIM: {                                                                  \
    Rect<DIM> rect = domain;                                                   \
    int idx = 0;                                                               \
    for (PointInRectIterator<DIM> it(rect); it(); it++) {                      \
      OpMeta *mp = meta[idx++];                                                \
      argmap.set_point(*it, TaskArgument(&mp, sizeof(OpMeta *)));              \
    }                                                                          \
    break;                                                                     \
  }
    LEGION_FOREACH_N(DIMFUNC)
#undef DIMFUNC
    default:
      assert(false);
  }
}

void Op::set_argumentmap_for_inference(FFModel const &ff,
                                       ArgumentMap &argmap,
                                       ParallelTensor const output) {
  Context ctx = ff.config.lg_ctx;
  Runtime *runtime = ff.config.lg_hlr;
  Domain domain = runtime->get_index_space_domain(ctx, parallel_is);
  switch (domain.get_dim()) {
#define DIMFUNC(DIM)                                                           \
  case DIM: {                                                                  \
    Rect<DIM> rect = domain;                                                   \
    int idx = 0;                                                               \
    for (PointInRectIterator<DIM> it(rect); it(); it++) {                      \
      OpMeta *mp = inference_meta[output][idx++];                              \
      argmap.set_point(*it, TaskArgument(&mp, sizeof(OpMeta *)));              \
    }                                                                          \
    break;                                                                     \
  }
    LEGION_FOREACH_N(DIMFUNC)
#undef DIMFUNC
    default:
      assert(false);
  }
}

void Op::set_argumentmap_for_backward(FFModel const &ff, ArgumentMap &argmap) {
  Context ctx = ff.config.lg_ctx;
  Runtime *runtime = ff.config.lg_hlr;
  Domain domain = runtime->get_index_space_domain(ctx, parallel_is);
  switch (domain.get_dim()) {
#define DIMFUNC(DIM)                                                           \
  case DIM: {                                                                  \
    Rect<DIM> rect = domain;                                                   \
    int idx = 0;                                                               \
    for (PointInRectIterator<DIM> it(rect); it(); it++) {                      \
      OpMeta *mp = meta[idx++];                                                \
      argmap.set_point(*it, TaskArgument(&mp, sizeof(OpMeta *)));              \
    }                                                                          \
    break;                                                                     \
  }
    LEGION_FOREACH_N(DIMFUNC)
#undef DIMFUNC
    default:
      assert(false);
  }
}

bool Op::get_int_parameter(PMParameter para, int *value) const {
  switch (para) {
    case PM_OP_TYPE:
      *value = (int)op_type;
      return true;
    case PM_NUM_INPUTS:
      *value = numInputs;
      return true;
    case PM_NUM_OUTPUTS:
      *value = numOutputs;
      return true;
    default:
      return false;
  }
}

bool Op::get_tensor_parameter(TNParameter tnp,
                              DIMParameter dim,
                              int *value) const {
  if (tnp >= INPUT_0 && tnp <= INPUT_5) {
    return get_input_parameter(tnp, dim, value);
  }
  if (tnp >= WEIGHT_0 && tnp <= WEIGHT_5) {
    return get_weight_parameter(tnp, dim, value);
  }
  return false;
}

bool Op::get_input_parameter(TNParameter tnp,
                             DIMParameter dim,
                             int *value) const {
  int inputIdx = 0, dimIdx = 0;
  assert(tnp <= INPUT_5 && tnp >= INPUT_0);
  inputIdx = tnp - INPUT_0;
  if (inputIdx >= numInputs) {
    return false;
  }
  switch (dim) {
    case DIM_3:
      dimIdx++;
    case DIM_2:
      dimIdx++;
    case DIM_1:
      dimIdx++;
    case DIM_0:
      break;
    case DIM_ND:
      *value = inputs[inputIdx]->num_dims;
      return true;
    default:
      return false;
  }
  if (dimIdx >= inputs[inputIdx]->num_dims) {
    return false;
  }
  *value = inputs[inputIdx]->dims[dimIdx].size;
  return true;
}

bool Op::get_weight_parameter(TNParameter tnp,
                              DIMParameter dim,
                              int *value) const {
  int weightIdx = 0, dimIdx = 0;
  assert(tnp <= WEIGHT_5 && tnp >= WEIGHT_0);
  weightIdx = tnp - WEIGHT_0;
  if (weightIdx >= numWeights) {
    return false;
  }
  switch (dim) {
    case DIM_3:
      dimIdx++;
    case DIM_2:
      dimIdx++;
    case DIM_1:
      dimIdx++;
    case DIM_0:
      break;
    case DIM_ND:
      *value = weights[weightIdx]->num_dims;
      return true;
    default:
      return false;
  }
  if (dimIdx >= weights[weightIdx]->num_dims) {
    return false;
  }
  *value = weights[weightIdx]->dims[dimIdx].size;
  return true;
}

OpMeta::OpMeta(FFHandler _handle)
    : handle(_handle), profiling(false), inference_debugging(false) {
  for (int i = 0; i < MAX_NUM_INPUTS; i++) {
    trainableInputs[i] = true;
  }
  for (int i = 0; i < MAX_NUM_INPUTS; i++) {
    input_type[i] = DT_NONE;
  }
  for (int i = 0; i < MAX_NUM_WEIGHTS; i++) {
    weight_type[i] = DT_NONE;
  }
  for (int i = 0; i < MAX_NUM_OUTPUTS; i++) {
    output_type[i] = DT_NONE;
  }
  decoding_step = 0;
}

OpMeta::OpMeta(FFHandler _handle, Op const *op) : OpMeta(_handle) {
  for (int i = 0; i < op->numInputs; i++) {
    input_type[i] = op->inputs[i]->data_type;
  }
  for (int i = 0; i < op->numWeights; i++) {
    weight_type[i] = op->weights[i]->data_type;
  }
  for (int i = 0; i < op->numOutputs; i++) {
    output_type[i] = op->outputs[i]->data_type;
  }
  decoding_step = 0;
}

FFRuntime::FFRuntime(FFConfig &config) {
  Runtime *runtime = config.lg_hlr;
  Context ctx = config.lg_ctx;

  ArgumentMap argmap;
  Domain domain = runtime->get_index_space_domain(ctx, config.all_gpu_task_is);
  Rect<1> task_rect = domain;
  // int rank = 0;
  for (PointInRectIterator<1> it(task_rect); it(); it++) {
    FFInitInfo info;
    // info.myRank = rank++;
    // info.allRanks = config.workersPerNode * config.numNodes;
    info.workSpaceSize = config.workSpaceSize;
    info.offload_reserve_space_size =
        config.cpu_offload ? config.offload_reserve_space_size : 0;
    info.quantization_type = config.quantization_type;
    info.allowTensorOpMathConversion = config.allow_tensor_op_math_conversion;
    argmap.set_point(*it, TaskArgument(&info, sizeof(FFInitInfo)));
  }

  // Init CUDA library on each worker
  IndexLauncher initLauncher(FF_INIT_TASK_ID,
                             config.all_gpu_task_is,
                             TaskArgument(NULL, 0),
                             argmap,
                             Predicate::TRUE_PRED,
                             false /*must*/,
                             0 /*mapper_id*/,
                             FFConfig::DataParallelism_GPU);
  FutureMap fm = runtime->execute_index_space(ctx, initLauncher);
  fm.wait_all_results();
  int idx = 0;
  for (PointInRectIterator<1> it(task_rect); it(); it++) {
    handlers[idx++] = fm.get_result<FFHandler>(*it);
  }
}

FFRuntime *ffruntime_singleton = nullptr;

int FFModel::model_counter = 0;

FFModel::FFModel(FFConfig &_config, bool cpu_offload)
    : op_global_guid(OP_GUID_FIRST_VALID),
      layer_global_guid(LAYER_GUID_FIRST_VALID),
      tensor_global_guid(TENSOR_GUID_FIRST_VALID),
      parallel_tensor_global_guid(PARALLEL_TENSOR_GUID_FIRST_VALID),
      node_global_guid(NODE_GUID_FIRST_VALID), current_transformer_layer_id(0),
      config(_config), optimizer(NULL), loss_op(NULL), metrics_op(NULL),
      simulator(NULL) {
  this->search = new PCG::SearchHelper(this);
  this->graph_search = new PCG::GraphSearchHelper(this);
  this->cpu_offload = cpu_offload;

  if (ffruntime_singleton == nullptr) {
    ffruntime_singleton = new FFRuntime(_config);
  }

  Runtime *runtime = config.lg_hlr;
  Context ctx = config.lg_ctx;
  // Register machine views
  register_all_machine_views(config.numNodes,
                             config.workersPerNode,
                             config.cpusPerNode,
                             all_valid_views);
  metrics_input = -1;
  // Load strategy file
  // Create field space
  //{
  //  FieldAllocator allocator =
  //      runtime->create_field_allocator(ctx, config.field_space);
  //  allocator.allocate_field(sizeof(float), FID_DATA);
  //}
  // Build training dataset
  // if (config.datasetPath.length() == 0) {
  //  dataLoader = NULL;
  //} else {
  //  dataLoader = new DataLoader(config.datasetPath);
  //}
  for (int idx = 0; idx < config.workersPerNode * config.numNodes; idx++) {
    handlers[idx] = ffruntime_singleton->handlers[idx];
  }
  model_id = model_counter++;
}

#ifdef FF_USE_NCCL
void FFModel::finish_nccl_comms() {
  Context ctx = config.lg_ctx;
  Runtime *runtime = config.lg_hlr;
  for (auto const &comm : view_hash_to_nccl_comms) {
    // Find the machine view that has the hash
    MachineView view;
    for (size_t l = 0; l < operators.size(); l++) {
      view = operators[l]->outputs[0]->machine_view;
      if (view.hash() == comm.first) {
        break;
      }
    }
    assert(view.hash() == comm.first && "Cannot find the machine view");
    IndexSpace task_is = get_or_create_task_is(view);
    Domain domain = runtime->get_index_space_domain(ctx, task_is);
    ArgumentMap argmap;
    int idx = 0;
    for (Domain::DomainPointIterator it(domain); it; it++, idx++) {
      argmap.set_point(*it,
                       TaskArgument(&comm.second[idx], sizeof(ncclComm_t)));
    }
    IndexLauncher index_launcher(NCCL_FINISH_COMMS_TASK_ID,
                                 task_is,
                                 TaskArgument(nullptr, 0),
                                 argmap,
                                 Predicate::TRUE_PRED,
                                 false /*must*/,
                                 0 /*mapper_id*/,
                                 comm.first);
    FutureMap fm = runtime->execute_index_space(ctx, index_launcher);
    fm.wait_all_results();
  }
}
#endif

FFModel::~FFModel() {
  // Destroy nccl communication groups
#ifdef FF_USE_NCCL
  if (config.computationMode == COMP_MODE_TRAINING) {
    finish_nccl_comms();
  }
#endif
}

void FFModel::clear_graph_search_cache() {
  this->graph_search->clear_cache();
  this->search->clear_cache();
}

#ifdef FF_USE_NCCL
ncclComm_t *FFModel::find_nccl_comms(MachineView const &view) const {
  auto const &it = view_hash_to_nccl_comms.find(view.hash());
  if (it == view_hash_to_nccl_comms.end()) {
    assert(config.computationMode == COMP_MODE_INFERENCE);
    return nullptr;
  } else {
    return it->second;
  }
}
#endif

template <int NDIM>
Tensor FFModel::create_constant(int const dims[],
                                float value,
                                DataType data_type) {
  // FIXME: currently create gradients for constants since the current auto grad
  // algorithm computes gradients for all operators
  Tensor tensor = create_tensor<NDIM>(
      dims, data_type, NULL /*owner_op*/, false /*create_grad*/);
  tensor->initializer = new ConstantInitializer(value);
  return tensor;
#ifdef DEADCODE
  Context ctx = config.lg_ctx;
  Runtime *runtime = config.lg_hlr;
  assert(false);
  ArgumentMap argmap;
  IndexLauncher launcher(CONSTANT_INIT_TASK_ID,
                         tensor->parallel_is,
                         TaskArgument(init, sizeof(ConstantInitializer)),
                         argmap,
                         Predicate::TRUE_PRED,
                         false,
                         0,
                         tensor->machine_view.hash());
  launcher.add_region_requirement(RegionRequirement(tensor->part,
                                                    0 /*projection id*/,
                                                    WRITE_ONLY,
                                                    EXCLUSIVE,
                                                    tensor->region));
  launcher.add_field(0, FID_DATA);
  FutureMap fm = runtime->execute_index_space(ctx, launcher);
  fm.wait_all_results();
  return tensor;
#endif
}

PCG::Node FFModel::new_node(Op *op) {
  PCG::Node ret;
  ret.guid = this->node_global_guid++;
  ret.ptr = op;

  return ret;
}

Tensor FFModel::create_tensor(int numdim,
                              int const dims[],
                              DataType data_type,
                              Layer const *layer,
                              int idx,
                              bool create_grad) {
  switch (numdim) {
#define DIMFUNC(DIM)                                                           \
  case DIM:                                                                    \
    return create_tensor<DIM>(dims, data_type, layer, idx, create_grad);
    LEGION_FOREACH_N(DIMFUNC)
#undef DIMFUNC
    default:
      assert(false && "Unsupported dim!");
  }
}

ParallelTensor FFModel::create_parallel_tensor(int numdim,
                                               ParallelDim const dims[],
                                               DataType data_type,
                                               Op const *op,
                                               int idx,
                                               bool create_grad,
                                               size_t input_tensor_guid) {
  switch (numdim) {
#define DIMFUNC(DIM)                                                           \
  case DIM:                                                                    \
    return create_parallel_tensor<DIM>(                                        \
        dims, data_type, op, idx, create_grad, input_tensor_guid);
    LEGION_FOREACH_N(DIMFUNC)
#undef DIMFUNC
    default:
      assert(false && "Unsupported dim!");
  }
}

Tensor FFModel::create_tensor_legion_ordering(int numdim,
                                              int const dims[],
                                              DataType data_type,
                                              Layer const *layer,
                                              int idx,
                                              bool create_grad) {
  int c_dims[MAX_TENSOR_DIM];
  for (int i = 0; i < numdim; i++) {
    c_dims[i] = dims[numdim - 1 - i];
  }
  return create_tensor(numdim, c_dims, data_type, layer, idx, create_grad);
}

ParallelTensor
    FFModel::create_parallel_tensor_legion_ordering(int numdim,
                                                    ParallelDim const dims[],
                                                    DataType data_type,
                                                    Op const *op,
                                                    int idx,
                                                    bool create_grad,
                                                    size_t input_tensor_guid) {
  ParallelDim c_dims[MAX_TENSOR_DIM];
  for (int i = 0; i < numdim; i++) {
    c_dims[i] = dims[numdim - 1 - i];
  }
  return create_parallel_tensor(
      numdim, c_dims, data_type, op, idx, create_grad, input_tensor_guid);
}

template <int NDIM>
Tensor FFModel::create_tensor(int const dims[],
                              DataType data_type,
                              Layer const *owner_layer,
                              int owner_idx,
                              bool create_grad) {
  Tensor tensor = new TensorBase();
  tensor->tensor_guid = tensor_global_guid++;
  tensor->data_type = data_type;
  if (owner_layer == NULL) {
    Layer *input_layer = new Layer(this,
                                   OP_INPUT,
                                   data_type,
                                   "input",
                                   0 /*inputs*/,
                                   0 /*weight*/,
                                   1 /*outputs*/,
                                   NULL,
                                   NULL);
    input_layer->outputs[0] = tensor;
    layers.push_back(input_layer);
    tensor->owner_layer = input_layer;
    tensor->owner_idx = 0;
  } else {
    tensor->owner_layer = owner_layer;
    tensor->owner_idx = owner_idx;
  }
  tensor->create_gradients = create_grad;
  tensor->num_dims = NDIM;
  for (int i = 0; i < NDIM; i++) {
    tensor->dims[i] = dims[NDIM - 1 - i];
  }
  return tensor;
}

template <int NDIM>
ParallelTensor FFModel::create_parallel_tensor(ParallelDim const dims[],
                                               DataType data_type,
                                               Op const *owner_op,
                                               int owner_idx,
                                               bool create_grad,
                                               size_t input_tensor_guid) {
  ParallelTensor tensor = new ParallelTensorBase();
  tensor->parallel_tensor_guid = parallel_tensor_global_guid++;
  tensor->data_type = data_type;
  if (owner_op == nullptr) {
    NoOp *input_op = new NoOp(*this, OP_INPUT, input_tensor_guid, tensor);
    operators.push_back(input_op);
    tensor->owner_op = input_op;
    tensor->owner_idx = 0;
  } else {
    tensor->owner_op = owner_op;
    tensor->owner_idx = owner_idx;
  }
  tensor->create_gradients = create_grad;
  tensor->num_dims = NDIM;
  for (int i = 0; i < NDIM; i++) {
    tensor->dims[i] = dims[NDIM - 1 - i];
  }
  assert(tensor->check_valid());
  return tensor;
}

Parameter FFModel::create_weight_legion_ordering(int numdim,
                                                 int const dims[],
                                                 DataType data_type,
                                                 Layer const *layer,
                                                 bool create_grad,
                                                 Initializer *initializer,
                                                 ParameterSyncType sync_type) {
  int c_dims[MAX_TENSOR_DIM];
  for (int i = 0; i < numdim; i++) {
    c_dims[i] = dims[numdim - 1 - i];
  }
  return create_weight(
      numdim, c_dims, data_type, layer, create_grad, initializer, sync_type);
}

Parameter FFModel::create_weight(int numdim,
                                 int const dims[],
                                 DataType data_type,
                                 Layer const *owner_layer,
                                 bool create_grad,
                                 Initializer *initializer,
                                 ParameterSyncType sync_type) {
  Parameter p = new TensorBase();
  p->data_type = data_type;
  assert(owner_layer != NULL);
  if (owner_layer == NULL) {
    Layer *weight_layer = new Layer(this,
                                    OP_WEIGHT,
                                    data_type,
                                    NULL,
                                    0 /*inputs*/,
                                    0 /*weights*/,
                                    1 /*outputs*/,
                                    NULL /*in1*/,
                                    NULL /*in2*/);
    layers.push_back(weight_layer);
    p->owner_layer = weight_layer;
    p->owner_idx = 0;
  } else {
    p->owner_layer = owner_layer;
    p->owner_idx = 0;
  }
  p->create_gradients = create_grad;
  p->initializer = initializer;
  p->sync_type = sync_type;
  p->num_dims = numdim;
  for (int i = 0; i < numdim; i++) {
    p->dims[i] = dims[numdim - 1 - i];
  }
  assert(p->get_volume() > 0);
  return p;
}

template <int NDIM>
ParallelParameter FFModel::create_parallel_weight(ParallelDim const dims[],
                                                  DataType data_type,
                                                  Op const *owner_op,
                                                  bool create_grad,
                                                  Initializer *initializer,
                                                  ParameterSyncType sync_type) {
  ParallelParameter p = new ParallelTensorBase();
  p->parallel_tensor_guid = parallel_tensor_global_guid++;
  p->data_type = data_type;
  if (owner_op == NULL) {
    NoOp *weight_op = new NoOp(*this, OP_WEIGHT, p);
    operators.push_back(weight_op);
    p->owner_op = weight_op;
    p->owner_idx = 0;
  } else {
    p->owner_op = owner_op;
  }
  p->create_gradients = create_grad;
  p->initializer = initializer;
  p->sync_type = sync_type;
  p->num_dims = NDIM;
  for (int i = 0; i < NDIM; i++) {
    p->dims[i] = dims[NDIM - 1 - i];
  }

  assert(p->get_volume() > 0);
  assert(p->check_valid());
  return p;
}

ParallelParameter FFModel::create_parallel_weight(int numdim,
                                                  ParallelDim const dims[],
                                                  DataType data_type,
                                                  Op const *owner_op,
                                                  bool create_grad,
                                                  Initializer *initializer,
                                                  ParameterSyncType sync_type) {
  switch (numdim) {
#define DIMFUNC(DIM)                                                           \
  case DIM:                                                                    \
    return create_parallel_weight<DIM>(                                        \
        dims, data_type, owner_op, create_grad, initializer, sync_type);
    LEGION_FOREACH_N(DIMFUNC)
#undef DIMFUNC
    default:
      assert(false && "Unsupported dim!");
  }
}

ParallelParameter FFModel::create_parallel_weight_legion_ordering(
    int numdim,
    ParallelDim const dims[],
    DataType data_type,
    Op const *owner_op,
    bool create_grad,
    Initializer *initializer,
    ParameterSyncType sync_type) {
  ParallelDim c_dims[MAX_TENSOR_DIM];
  std::reverse_copy(dims, dims + numdim, c_dims);

  return this->create_parallel_weight(
      numdim, c_dims, data_type, owner_op, create_grad, initializer, sync_type);
}

void FFModel::map_tensor(ParallelTensor tensor, Op const *op) {
  switch (tensor->num_dims) {
#define DIMFUNC(NDIM)                                                          \
  case NDIM: {                                                                 \
    map_tensor_with_dim<NDIM>(tensor, op);                                     \
    break;                                                                     \
  }
    LEGION_FOREACH_N(DIMFUNC)
#undef DIMFUNC
    default: {
      // Unsupported dim
      assert(false);
    }
  }
}

// Map tensor using parallelization strategies described in parallel_op
template <int NDIM>
void FFModel::map_tensor_with_dim(ParallelTensor tensor,
                                  Op const *parallel_op) {
  tensor->parallel_is = get_or_create_task_is(tensor);
  assert(tensor->owner_op != NULL);
  Context ctx = config.lg_ctx;
  Runtime *runtime = config.lg_hlr;
  Domain task_domain =
      runtime->get_index_space_domain(ctx, tensor->parallel_is);
  switch (task_domain.get_dim()) {
#define DIMFUNC(TDIM)                                                          \
  case TDIM: {                                                                 \
    map_tensor_with_dim2<NDIM, TDIM>(tensor, parallel_op);                     \
    break;                                                                     \
  }
    LEGION_FOREACH_N(DIMFUNC)
#undef DIMFUNC
    default: {
      assert(false && "Unsupported Task Dim");
    }
  }
}

template <int NDIM, int TDIM>
void FFModel::map_tensor_with_dim2(ParallelTensor tensor,
                                   Op const *parallel_op) {
  // Step 0: check we are the owner or the owner is NULL
  // in which case set the owner to us
  if (tensor->owner_op == NULL) {
    tensor->owner_op = parallel_op;
    tensor->owner_idx = -1; // meaning tensor is not an output of op
  } else {
    // assert tensor->owner_op == parallel_op or parallel_op == nullptr,
    // which indicates the tensor is not parallelized
    assert(tensor->owner_op == parallel_op || parallel_op == nullptr);
  }
  // Step 1: create regions
  Context ctx = config.lg_ctx;
  Runtime *runtime = config.lg_hlr;

  FieldSpace fs = runtime->create_field_space(ctx);
  FieldAllocator allocator = runtime->create_field_allocator(ctx, fs);
  switch (tensor->data_type) {
    case DT_HALF:
      allocator.allocate_field(sizeof(half), FID_DATA);
      break;
    case DT_FLOAT:
      allocator.allocate_field(sizeof(float), FID_DATA);
      break;
    case DT_DOUBLE:
      allocator.allocate_field(sizeof(double), FID_DATA);
      break;
    case DT_INT32:
      allocator.allocate_field(sizeof(int32_t), FID_DATA);
      break;
    case DT_INT64:
      allocator.allocate_field(sizeof(int64_t), FID_DATA);
      break;
    case DT_INT4:
      allocator.allocate_field(sizeof(char), FID_DATA);
      break;
    case DT_INT8:
      allocator.allocate_field(sizeof(char), FID_DATA);
      break;
    default:
      assert(false);
  }

  Point<NDIM> hi;
  for (int i = 0; i < NDIM; i++) {
    hi[i] = tensor->dims[i].size - 1;
  }
  Rect<NDIM> rect(Point<NDIM>::ZEROES(), hi);
  IndexSpaceT<NDIM> is = runtime->create_index_space(ctx, rect);
  tensor->region = runtime->create_logical_region(ctx, is, fs);
  if (tensor->create_gradients &&
      config.computationMode == COMP_MODE_TRAINING) {
    tensor->region_grad = runtime->create_logical_region(ctx, is, fs);
  }

  // Step 2: create partitions if parallel_op != NULL
  if (parallel_op != NULL) {
    IndexSpaceT<TDIM> part_is =
        (IndexSpaceT<TDIM>)get_or_create_task_is(tensor);
    // Rect<TDIM> part_rect = runtime->get_index_space_domain(ctx, part_is);
    Transform<NDIM, TDIM> transform;
    Point<NDIM> ext_hi;
    for (int i = 0; i < NDIM; i++) {
      int nparts = tensor->dims[i].degree;
      ext_hi[i] = (rect.hi[i] - rect.lo[i] + nparts) / nparts - 1;
    }
    Rect<NDIM> extent(Point<NDIM>::ZEROES(), ext_hi);
    for (int i = 0; i < NDIM; i++) {
      for (int j = 0; j < TDIM; j++) {
        if (tensor->dims[i].parallel_idx == j) {
          transform[i][j] = extent.hi[i] - extent.lo[i] + 1;
        } else {
          transform[i][j] = 0;
        }
      }
    }
    IndexPartition ip = runtime->create_partition_by_restriction(
        ctx, is, part_is, transform, extent);
    assert(runtime->is_index_partition_disjoint(ctx, ip));
    assert(runtime->is_index_partition_complete(ctx, ip));
    tensor->part = runtime->get_logical_partition(ctx, tensor->region, ip);
    if (tensor->create_gradients &&
        config.computationMode == COMP_MODE_TRAINING) {
      tensor->part_grad =
          runtime->get_logical_partition(ctx, tensor->region_grad, ip);
    }
  }
  // Step 3: initialize the tensor; don't randomly initialize weights
  // for inference
  if (tensor->initializer != NULL &&
      config.computationMode == COMP_MODE_TRAINING) {
    tensor->initializer->init(this, tensor);
  }
}

void FFModel::map_weight(ParallelTensor weight, Op const *op) {
  switch (weight->num_dims) {
#define DIMFUNC(DIM)                                                           \
  case DIM: {                                                                  \
    map_weight_with_dim<DIM>(weight, op);                                      \
    break;                                                                     \
  }
    LEGION_FOREACH_N(DIMFUNC)
#undef DIMFUNC
    default: {
      // Unsupported dim
      assert(false);
    }
  }
}

template <int NDIM>
void FFModel::map_weight_with_dim(ParallelTensor weight,
                                  Op const *parallel_op) {
  // Step 0: check we are the owner or the owner is NULL
  // in which case set the owner to us
  if (weight->owner_op == NULL) {
    weight->owner_op = parallel_op;
    weight->owner_idx = -1; // meaning tensor is not an output of op
  } else {
    assert(weight->owner_op == parallel_op);
  }
  assert(parallel_op != NULL);
  int tdim = parallel_op->outputs[0]->num_dims;
  switch (parallel_op->op_type) {
    case OP_LINEAR:
    case OP_EMBEDDING:
    case OP_EXPERTS:
    case OP_MULTIHEAD_ATTENTION: {
      switch (tdim) {
#define DIMFUNC(TDIM)                                                          \
  case TDIM: {                                                                 \
    map_linear_weight<NDIM, TDIM>(weight, parallel_op);                        \
    break;                                                                     \
  }
        LEGION_FOREACH_N(DIMFUNC)
#undef DIMFUNC
        default: {
          assert(false);
        }
      }
      break;
    }
    case OP_CONV2D:
    case OP_BATCHNORM: {
      map_conv_weight<NDIM>(weight, parallel_op);
      break;
    }
    default: {
      fprintf(stderr,
              "FlexFlow currently does not support this weight"
              "type (%d). Report the error to the FlexFlow team.\n",
              parallel_op->op_type);
      assert(false && "Unsupported type for mapping weight");
    }
  }
}

bool FFModel::get_parallel_tensor_from_tensor(
    Tensor const tensor, ParallelTensor &parallel_tensor) const {
  // check if tensor->parallel_tensor is already set
  if (tensor->parallel_tensor != nullptr) {
    parallel_tensor = tensor->parallel_tensor;
    return true;
  }
  if (tensor->owner_layer != nullptr) {
    Op *mapped_op = nullptr;
    if (tensor->owner_layer->op_type == OP_INPUT) {
      // We use tensor_guid to match input operators
      size_t tensor_guid = tensor->owner_layer->outputs[0]->tensor_guid;
      for (auto const &op : operators) {
        if (op->op_type == OP_INPUT) {
          if (tensor_guid == ((NoOp *)op)->input_tensor_guid) {
            assert(mapped_op == nullptr);
            mapped_op = op;
          }
        }
      }
    } else {
      for (auto const &op : operators) {
        if (op->layer_guid == tensor->owner_layer->layer_guid) {
          assert(mapped_op == nullptr);
          mapped_op = op;
        }
      }
    }
    if (mapped_op != nullptr) {
      parallel_tensor = mapped_op->outputs[tensor->owner_idx];
      return true;
    }
  }
  assert(false);
  return true;
}

void FFModel::create_disjoint_partition(int num_dims,
                                        ParallelDim const dims[],
                                        IndexSpace const &part_is,
                                        LogicalRegion const &region,
                                        LogicalPartition &part) {
  Context ctx = config.lg_ctx;
  Runtime *runtime = config.lg_hlr;
  Domain task_domain = runtime->get_index_space_domain(ctx, part_is);
  switch ((num_dims - 1) * MAX_TENSOR_DIM + task_domain.get_dim() - 1) {
#define DIMFUNC(NDIM, TDIM)                                                    \
  case (NDIM - 1) * MAX_TENSOR_DIM + (TDIM - 1): {                             \
    IndexSpaceT<TDIM> part_is_t(part_is);                                      \
    return create_disjoint_partition_with_dim2<NDIM, TDIM>(                    \
        dims, part_is_t, region, part);                                        \
  }
    LEGION_FOREACH_NN(DIMFUNC)
#undef DIMFUNC
    default:
      assert(false && "Unsupported NDIM/TDIM");
  }
}

template <int NDIM, int TDIM>
void FFModel::create_disjoint_partition_with_dim2(
    ParallelDim const dims[],
    IndexSpaceT<TDIM> const &part_is,
    LogicalRegion const &region,
    LogicalPartition &part) {
  Context ctx = config.lg_ctx;
  Runtime *runtime = config.lg_hlr;
  // Rect<NDIM> part_rect = runtime->get_index_space_domain(ctx, part_is);
  Transform<NDIM, TDIM> transform;
  Point<NDIM> ext_hi;
  Rect<NDIM> rect =
      runtime->get_index_space_domain(ctx, region.get_index_space());
  for (int i = 0; i < NDIM; i++) {
    int nparts = dims[i].degree;
    ext_hi[i] = (rect.hi[i] - rect.lo[i] + nparts) / nparts - 1;
  }
  Rect<NDIM> extent(Point<NDIM>::ZEROES(), ext_hi);
  for (int i = 0; i < NDIM; i++) {
    for (int j = 0; j < TDIM; j++) {
      if (dims[i].parallel_idx == j) {
        transform[i][j] = extent.hi[i] - extent.lo[i] + 1;
      } else {
        transform[i][j] = 0;
      }
    }
  }
  IndexPartition ip = runtime->create_partition_by_restriction(
      ctx, region.get_index_space(), part_is, transform, extent);
  assert(runtime->is_index_partition_disjoint(ctx, ip));
  assert(runtime->is_index_partition_complete(ctx, ip));
  part = runtime->get_logical_partition(ctx, region, ip);
}

void FFModel::create_aliased_partition(int num_dims,
                                       ParallelDim const dims[],
                                       int aliased_dim,
                                       IndexSpace const &part_is,
                                       LogicalRegion const &region,
                                       LogicalPartition &part) {
  Context ctx = config.lg_ctx;
  Runtime *runtime = config.lg_hlr;
  Domain task_domain = runtime->get_index_space_domain(ctx, part_is);
  switch ((num_dims - 1) * MAX_TENSOR_DIM + task_domain.get_dim() - 1) {
#define DIMFUNC(NDIM, TDIM)                                                    \
  case (NDIM - 1) * MAX_TENSOR_DIM + (TDIM - 1): {                             \
    IndexSpaceT<TDIM> part_is_t(part_is);                                      \
    return create_aliased_partition_with_dim2<NDIM, TDIM>(                     \
        dims, aliased_dim, part_is_t, region, part);                           \
  }
    LEGION_FOREACH_NN(DIMFUNC)
#undef DIMFUNC
    default:
      assert(false && "Unsupported NDIM/TDIM");
  }
}

template <int NDIM, int TDIM>
void FFModel::create_aliased_partition_with_dim2(
    ParallelDim const dims[],
    int aliased_dim,
    IndexSpaceT<TDIM> const &part_is,
    LogicalRegion const &region,
    LogicalPartition &part) {
  Context ctx = config.lg_ctx;
  Runtime *runtime = config.lg_hlr;
  // Rect<NDIM> part_rect = runtime->get_index_space_domain(ctx, part_is);
  Transform<NDIM, TDIM> transform;
  Point<NDIM> ext_hi;
  Rect<NDIM> rect =
      runtime->get_index_space_domain(ctx, region.get_index_space());
  for (int i = 0; i < NDIM; i++) {
    int nparts = dims[i].degree;
    if (aliased_dim == i) {
      nparts = 1;
    }
    ext_hi[i] = (rect.hi[i] - rect.lo[i] + nparts) / nparts - 1;
  }
  Rect<NDIM> extent(Point<NDIM>::ZEROES(), ext_hi);
  for (int i = 0; i < NDIM; i++) {
    for (int j = 0; j < TDIM; j++) {
      if (dims[i].parallel_idx == j && i != aliased_dim) {
        transform[i][j] = extent.hi[i] - extent.lo[i] + 1;
      } else {
        transform[i][j] = 0;
      }
    }
  }
  IndexPartition ip = runtime->create_partition_by_restriction(
      ctx, region.get_index_space(), part_is, transform, extent);
  // assert(runtime->is_index_partition_disjoint(ctx, ip));
  assert(runtime->is_index_partition_complete(ctx, ip));
  part = runtime->get_logical_partition(ctx, region, ip);
}

template <int NDIM>
void FFModel::create_disjoint_partition(ParallelTensor const tensor,
                                        IndexSpaceT<NDIM> const &part_is,
                                        LogicalPartition &part_fwd,
                                        LogicalPartition &part_bwd) {
  Context ctx = config.lg_ctx;
  Runtime *runtime = config.lg_hlr;
  // Check that dimension sizes match
  {
    assert(tensor->num_dims == NDIM);
    Domain domain = runtime->get_index_space_domain(ctx, part_is);
    assert(domain.get_dim() == NDIM);
  }
  Rect<NDIM> rect =
      runtime->get_index_space_domain(ctx, tensor->region.get_index_space());
  Rect<NDIM> part_rect = runtime->get_index_space_domain(ctx, part_is);
  Transform<NDIM, NDIM> transform;
  Point<NDIM> ext_hi;
  for (int i = 0; i < NDIM; i++) {
    int nparts = part_rect.hi[i] - part_rect.lo[i] + 1;
    ext_hi[i] = (rect.hi[i] - rect.lo[i] + nparts) / nparts - 1;
  }
  Rect<NDIM> extent(Point<NDIM>::ZEROES(), ext_hi);
  for (int i = 0; i < NDIM; i++) {
    for (int j = 0; j < NDIM; j++) {
      if (i == j) {
        transform[i][j] = extent.hi[i] - extent.lo[i] + 1;
      } else {
        transform[i][j] = 0;
      }
    }
  }
  IndexPartition ip = runtime->create_partition_by_restriction(
      ctx, tensor->region.get_index_space(), part_is, transform, extent);
  assert(runtime->is_index_partition_disjoint(ctx, ip));
  assert(runtime->is_index_partition_complete(ctx, ip));
  part_fwd = runtime->get_logical_partition(ctx, tensor->region, ip);
  if (tensor->region_grad != LogicalRegion::NO_REGION) {
    // Current assume forward and grad share the same index space
    assert(tensor->region.get_index_space() ==
           tensor->region_grad.get_index_space());
    part_bwd = runtime->get_logical_partition(ctx, tensor->region_grad, ip);
  } else {
    part_bwd = LogicalPartition::NO_PART;
  }
}

template <int NDIM, int TDIM>
void FFModel::create_data_parallel_partition_with_diff_dims(
    ParallelTensor const tensor,
    IndexSpaceT<TDIM> const &part_is,
    LogicalPartition &part_fwd,
    LogicalPartition &part_bwd) {
  assert(tensor->num_dims == NDIM);
  if (config.computationMode == COMP_MODE_TRAINING) {
    // Current assume forward and grad share the same index space
    if (tensor->region_grad != LogicalRegion::NO_REGION) {
      assert(tensor->region.get_index_space() ==
             tensor->region_grad.get_index_space());
    }
  }
  Context ctx = config.lg_ctx;
  Runtime *runtime = config.lg_hlr;
  Rect<NDIM> rect =
      runtime->get_index_space_domain(ctx, tensor->region.get_index_space());
  Rect<TDIM> part_rect = runtime->get_index_space_domain(ctx, part_is);
  // Assume it is data parallel
  for (int i = 0; i < TDIM - 1; i++) {
    assert(part_rect.lo[i] == part_rect.hi[i]);
  }
  Transform<NDIM, TDIM> transform;
  Point<NDIM> ext_hi;
  for (int i = 0; i < NDIM; i++) {
    int nparts = 1;
    if (i == NDIM - 1) {
      nparts = part_rect.hi[TDIM - 1] - part_rect.lo[TDIM - 1] + 1;
    }
    ext_hi[i] = (rect.hi[i] - rect.lo[i] + nparts) / nparts - 1;
  }
  Rect<NDIM> extent(Point<NDIM>::ZEROES(), ext_hi);
  for (int i = 0; i < NDIM; i++) {
    for (int j = 0; j < TDIM; j++) {
      transform[i][j] = 0;
    }
  }
  transform[NDIM - 1][TDIM - 1] = extent.hi[NDIM - 1] - extent.lo[NDIM - 1] + 1;
  IndexPartition ip = runtime->create_partition_by_restriction(
      ctx, tensor->region.get_index_space(), part_is, transform, extent);
  assert(runtime->is_index_partition_disjoint(ctx, ip));
  assert(runtime->is_index_partition_complete(ctx, ip));
  part_fwd = runtime->get_logical_partition(ctx, tensor->region, ip);
  if (config.computationMode == COMP_MODE_TRAINING) {
    if (tensor->region_grad != LogicalRegion::NO_REGION) {
      part_bwd = runtime->get_logical_partition(ctx, tensor->region_grad, ip);
    }
  } else {
    part_bwd = LogicalPartition::NO_PART;
  }
}

// This function assumes:
// 1. the outer most dim of weight is channel out
// 2. partition is 2D (sample, channel_out)

template <int NDIM, int TDIM>
void FFModel::map_linear_weight(ParallelTensor weight, Op const *op) {
  assert(op->op_type == OP_LINEAR);
  std::string pcname = op->name;
  Context ctx = config.lg_ctx;
  Runtime *runtime = config.lg_hlr;
  Rect<TDIM> part_rect = runtime->get_index_space_domain(ctx, op->parallel_is);
  int num_parts[TDIM];
  for (int i = 0; i < TDIM; i++) {
    num_parts[i] = part_rect.hi[i] - part_rect.lo[i] + 1;
  }
  FieldSpace fs = runtime->create_field_space(ctx);
  FieldAllocator allocator = runtime->create_field_allocator(ctx, fs);
  switch (weight->data_type) {
    case DT_FLOAT:
      allocator.allocate_field(sizeof(float), FID_DATA);
      break;
    case DT_DOUBLE:
      allocator.allocate_field(sizeof(double), FID_DATA);
      break;
    case DT_INT32:
      allocator.allocate_field(sizeof(int), FID_DATA);
      break;
    default:
      assert(false);
  }
  int out_channels = weight->dims[weight->num_dims - 1].size;
  // Step 1: forward region and partition
  if (weight->sync_type == ParameterSyncType::PS) {
    Point<NDIM> hi;
    for (int i = 0; i < NDIM; i++) {
      hi[i] = weight->dims[i].size - 1;
    }
    Rect<NDIM> rect(Point<NDIM>::ZEROES(), hi);
    IndexSpaceT<NDIM> is = runtime->create_index_space(ctx, rect);
    weight->region = runtime->create_logical_region(ctx, is, fs);
    assert(out_channels % num_parts[0] == 0);
    hi[NDIM - 1] = out_channels / num_parts[0] - 1;
    Rect<NDIM> extent(Point<NDIM>::ZEROES(), hi);
    Transform<NDIM, TDIM> transform;
    for (int i = 0; i < NDIM; i++) {
      for (int j = 0; j < TDIM; j++) {
        transform[i][j] = 0;
      }
    }
    transform[NDIM - 1][0] = out_channels / num_parts[0];
    IndexPartition ip = runtime->create_partition_by_restriction(
        ctx, is, op->parallel_is, transform, extent);
    assert(runtime->is_index_partition_complete(ctx, ip));
    weight->part = runtime->get_logical_partition(ctx, weight->region, ip);
  } else if (weight->sync_type == ParameterSyncType::NCCL) {
    // FIXME: Currently only support the sample dimension for operators with
    // NCCL
    // for (int i = 0; i < TDIM-1; i++)
    //  assert(num_parts[i] == 1);
    Point<NDIM> hi;
    for (int i = 0; i < NDIM; i++) {
      hi[i] = weight->dims[i].size - 1;
    }
    int num_batches = 1;
    for (int i = 1; i < TDIM; i++) {
      num_batches *= num_parts[i];
    }
    hi[NDIM - 1] = num_batches * out_channels - 1;
    Rect<NDIM> rect(Point<NDIM>::ZEROES(), hi);
    IndexSpaceT<NDIM> is = runtime->create_index_space(ctx, rect);
    weight->region = runtime->create_logical_region(ctx, is, fs);
    hi[NDIM - 1] = out_channels / num_parts[0] - 1;
    Rect<NDIM> extent(Point<NDIM>::ZEROES(), hi);
    Transform<NDIM, TDIM> transform;
    for (int i = 0; i < NDIM; i++) {
      for (int j = 0; j < TDIM; j++) {
        transform[i][j] = 0;
      }
    }
    transform[NDIM - 1][0] = out_channels / num_parts[0];
    for (int i = 1; i < TDIM; i++) {
      transform[NDIM - 1][i] = transform[NDIM - 1][i - 1] * num_parts[i - 1];
    }
    IndexPartition ip = runtime->create_partition_by_restriction(
        ctx, is, op->parallel_is, transform, extent);
    assert(runtime->is_index_partition_complete(ctx, ip));
    assert(runtime->is_index_partition_disjoint(ctx, ip));
    weight->part = runtime->get_logical_partition(ctx, weight->region, ip);
  } else {
    assert(false);
  }
  // Step 2: initialize region
  if (weight->initializer == NULL) {
    assert(false); // add weight initializer should be set before
  } else {
    weight->initializer->init(this, weight);
  }
  // Step 3: backward region
  if (weight->create_gradients &&
      config.computationMode == COMP_MODE_TRAINING) {
    Point<NDIM> hi;
    for (int i = 0; i < NDIM; i++) {
      hi[i] = weight->dims[i].size - 1;
    }
    int num_batches = 1;
    for (int i = 1; i < TDIM; i++) {
      num_batches *= num_parts[i];
    }
    hi[NDIM - 1] = num_batches * out_channels - 1;
    Rect<NDIM> rect(Point<NDIM>::ZEROES(), hi);
    IndexSpaceT<NDIM> is = runtime->create_index_space(ctx, rect);
    weight->region_grad = runtime->create_logical_region(ctx, is, fs);
    hi[NDIM - 1] = out_channels / num_parts[0] - 1;
    Rect<NDIM> extent(Point<NDIM>::ZEROES(), hi);
    Transform<NDIM, TDIM> transform;
    for (int i = 0; i < NDIM; i++) {
      for (int j = 0; j < TDIM; j++) {
        transform[i][j] = 0;
      }
    }
    transform[NDIM - 1][0] = out_channels / num_parts[0];
    for (int i = 1; i < TDIM; i++) {
      transform[NDIM - 1][i] = transform[NDIM - 1][i - 1] * num_parts[i - 1];
    }
    IndexPartition ip = runtime->create_partition_by_restriction(
        ctx, is, op->parallel_is, transform, extent);
    assert(runtime->is_index_partition_complete(ctx, ip));
    assert(runtime->is_index_partition_disjoint(ctx, ip));
    weight->part_grad =
        runtime->get_logical_partition(ctx, weight->region_grad, ip);
  }
}

template <int NDIM>
void FFModel::map_conv_weight(ParallelTensor weight, Op const *op) {
  Context ctx = config.lg_ctx;
  Runtime *runtime = config.lg_hlr;
  Rect<4> part_rect = runtime->get_index_space_domain(ctx, op->parallel_is);
  int num_par_n = part_rect.hi[3] - part_rect.lo[3] + 1;
  int num_par_c = part_rect.hi[2] - part_rect.lo[2] + 1;
  int num_par_h = part_rect.hi[1] - part_rect.lo[1] + 1;
  int num_par_w = part_rect.hi[0] - part_rect.lo[0] + 1;
  // Currently assume we do not split over the channel dimension
  assert(num_par_c == 1);
  FieldSpace fs = runtime->create_field_space(ctx);
  FieldAllocator allocator = runtime->create_field_allocator(ctx, fs);
  switch (weight->data_type) {
    case DT_FLOAT:
      allocator.allocate_field(sizeof(float), FID_DATA);
      break;
    case DT_DOUBLE:
      allocator.allocate_field(sizeof(double), FID_DATA);
      break;
    case DT_INT32:
      allocator.allocate_field(sizeof(int), FID_DATA);
      break;
    default:
      assert(false);
  }
  // Step 1: forward region and partition
  int out_channels = weight->dims[weight->num_dims - 1].size;
  if (weight->sync_type == ParameterSyncType::PS) {
    Point<NDIM> hi;
    for (int i = 0; i < NDIM; i++) {
      hi[i] = weight->dims[i].size - 1;
    }
    Rect<NDIM> rect(Point<NDIM>::ZEROES(), hi);
    IndexSpaceT<NDIM> is = runtime->create_index_space(ctx, rect);
    weight->region = runtime->create_logical_region(ctx, is, fs);
    Transform<NDIM, 4> transform;
    for (int i = 0; i < NDIM; i++) {
      for (int j = 0; j < 4; j++) {
        transform[i][j] = 0;
      }
    }
    IndexPartition ip = runtime->create_partition_by_restriction(
        ctx, is, op->parallel_is, transform, rect);
    assert(runtime->is_index_partition_complete(ctx, ip));
    weight->part = runtime->get_logical_partition(ctx, weight->region, ip);
  } else if (weight->sync_type == ParameterSyncType::NCCL) {
    // Currently only support sample and attribute parallelism for NCCL
    // communication
    assert(num_par_c == 1);
    Point<NDIM> hi;
    for (int i = 0; i < NDIM; i++) {
      hi[i] = weight->dims[i].size - 1;
    }
    hi[NDIM - 1] = num_par_n * num_par_h * num_par_w * out_channels - 1;
    Rect<NDIM> rect(Point<NDIM>::ZEROES(), hi);
    IndexSpaceT<NDIM> is = runtime->create_index_space(ctx, rect);
    weight->region = runtime->create_logical_region(ctx, is, fs);
    hi[NDIM - 1] = out_channels - 1;
    Rect<NDIM> extent(Point<NDIM>::ZEROES(), hi);
    Transform<NDIM, 4> transform;
    for (int i = 0; i < NDIM; i++) {
      for (int j = 0; j < 4; j++) {
        transform[i][j] = 0;
      }
    }
    transform[NDIM - 1][0] = out_channels;
    transform[NDIM - 1][1] = out_channels * num_par_w;
    transform[NDIM - 1][2] = out_channels * num_par_w * num_par_h;
    transform[NDIM - 1][3] = out_channels * num_par_w * num_par_h * num_par_c;
    IndexPartition ip = runtime->create_partition_by_restriction(
        ctx, is, op->parallel_is, transform, extent);
    assert(runtime->is_index_partition_complete(ctx, ip));
    assert(runtime->is_index_partition_disjoint(ctx, ip));
    weight->part = runtime->get_logical_partition(ctx, weight->region, ip);
  } else {
    // Unsupported Parameter type
    assert(false);
  }
  // Step 2: initialize region
  if (weight->initializer == NULL) {
    assert(false); // add weight initializer should be set before
  } else {
    weight->initializer->init(this, weight);
  }
  // Step 3: backward regin and partition
  if (weight->create_gradients &&
      config.computationMode == COMP_MODE_TRAINING) {
    Point<NDIM> hi;
    for (int i = 0; i < NDIM; i++) {
      hi[i] = weight->dims[i].size - 1;
    }
    hi[NDIM - 1] = num_par_n * num_par_h * num_par_w * out_channels - 1;
    Rect<NDIM> rect(Point<NDIM>::ZEROES(), hi);
    IndexSpaceT<NDIM> is = runtime->create_index_space(ctx, rect);
    weight->region_grad = runtime->create_logical_region(ctx, is, fs);
    hi[NDIM - 1] = out_channels - 1;
    Rect<NDIM> extent(Point<NDIM>::ZEROES(), hi);
    Transform<NDIM, 4> transform;
    for (int i = 0; i < NDIM; i++) {
      for (int j = 0; j < 4; j++) {
        transform[i][j] = 0;
      }
    }
    transform[NDIM - 1][0] = out_channels;
    transform[NDIM - 1][1] = out_channels * num_par_w;
    transform[NDIM - 1][2] = out_channels * num_par_w * num_par_h;
    transform[NDIM - 1][3] = out_channels * num_par_w * num_par_h * num_par_c;
    IndexPartition ip = runtime->create_partition_by_restriction(
        ctx, is, op->parallel_is, transform, extent);
    assert(runtime->is_index_partition_complete(ctx, ip));
    assert(runtime->is_index_partition_disjoint(ctx, ip));
    weight->part_grad =
        runtime->get_logical_partition(ctx, weight->region_grad, ip);
  }
}

template <int NDIM, int TDIM>
ParallelTensor FFModel::create_linear_replica(int const dims[],
                                              IndexSpaceT<TDIM> const &task_is,
                                              DataType data_type) {
  // No need to create replica for INFERENCE
  assert(config.computationMode == COMP_MODE_TRAINING);
  Context ctx = config.lg_ctx;
  Runtime *runtime = config.lg_hlr;
  assert(NDIM >= 2);
  Rect<TDIM> part_rect = runtime->get_index_space_domain(ctx, task_is);
  int num_parts[TDIM];
  for (int i = 0; i < TDIM; i++) {
    num_parts[i] = part_rect.hi[i] - part_rect.lo[i] + 1;
  }
  ParallelTensor replica = new ParallelTensorBase();
  replica->parallel_tensor_guid = parallel_tensor_global_guid++;
  replica->num_dims = NDIM;
  replica->data_type = data_type;
  for (int i = 0; i < NDIM; i++) {
    replica->dims[i].size = dims[NDIM - 1 - i];
  }
  FieldSpace fs = runtime->create_field_space(ctx);
  FieldAllocator allocator = runtime->create_field_allocator(ctx, fs);
  switch (data_type) {
    case DT_FLOAT:
      allocator.allocate_field(sizeof(float), FID_DATA);
      break;
    case DT_DOUBLE:
      allocator.allocate_field(sizeof(double), FID_DATA);
      break;
    case DT_INT32:
      allocator.allocate_field(sizeof(int), FID_DATA);
      break;
    default:
      assert(false);
  }
  Point<NDIM> hi;
  for (int i = 0; i < NDIM; i++) {
    hi[i] = dims[NDIM - 1 - i] - 1;
  }
  Rect<NDIM> rect(Point<NDIM>::ZEROES(), hi);
  IndexSpaceT<NDIM> is = runtime->create_index_space(ctx, rect);
  replica->region_grad = runtime->create_logical_region(ctx, is, fs);
  assert(dims[0] == num_parts[0]);
  // assert(dims[1] % num_parts[1] == 0);
  hi[NDIM - 1] = dims[0] / num_parts[0] - 1;        // replication dim
  hi[NDIM - 2] = dims[1] / num_parts[TDIM - 1] - 1; // sample dim
  Rect<NDIM> extent(Point<NDIM>::ZEROES(), hi);
  Transform<NDIM, TDIM> transform;
  for (int i = 0; i < NDIM; i++) {
    for (int j = 0; j < TDIM; j++) {
      transform[i][j] = 0;
    }
  }
  transform[NDIM - 1][0] = hi[NDIM - 1] + 1;
  transform[NDIM - 2][TDIM - 1] = hi[NDIM - 2] + 1;
  // transform[NDIM-2][1] = dims[1] / num_parts[1];
  IndexPartition ip = runtime->create_partition_by_restriction(
      ctx, is, task_is, transform, extent);
  assert(runtime->is_index_partition_disjoint(ctx, ip));
  assert(runtime->is_index_partition_complete(ctx, ip));
  replica->part_grad =
      runtime->get_logical_partition(ctx, replica->region_grad, ip);
  return replica;
}

IndexSpace FFModel::get_task_is(MachineView const &view) const {
  auto const &iter = all_task_is.find(view);
  assert(iter != all_task_is.end());
  return iter->second;
}

IndexSpace FFModel::get_task_is(ParallelConfig const &pc) const {
  MachineView view;
  view.ndims = pc.nDims;
  for (int i = 0; i < view.ndims; i++) {
    view.dim[i] = pc.dim[i];
  }
  return get_task_is(view);
}

IndexSpace FFModel::get_or_create_task_is(ParallelTensor const tensor) {
  MachineView view;
  view.ndims = 0;
  for (int i = 0; i < tensor->num_dims; i++) {
    if (tensor->dims[i].parallel_idx >= 0) {
      view.dim[tensor->dims[i].parallel_idx] = tensor->dims[i].degree;
      view.ndims++;
    }
  }
  if (view.ndims == 0) {
    view.ndims = 1;
    view.dim[0] = 1;
  }
  return get_or_create_task_is(view);
}

IndexSpace FFModel::get_or_create_task_is(ParallelConfig const &pc) {
  MachineView view;
  view.ndims = pc.nDims;
  for (int i = 0; i < view.ndims; i++) {
    view.dim[i] = pc.dim[i];
  }
  return get_or_create_task_is(view);
}

IndexSpace FFModel::get_or_create_task_is(MachineView const &view) {
  if (all_task_is.find(view) != all_task_is.end()) {
    return all_task_is[view];
  }
  IndexSpace task_is;
  Context ctx = config.lg_ctx;
  Runtime *runtime = config.lg_hlr;
  switch (view.ndims) {
#define DIMFUNC(DIM)                                                           \
  case DIM: {                                                                  \
    Rect<DIM> task_rect;                                                       \
    for (int i = 0; i < DIM; i++) {                                            \
      task_rect.lo[i] = 0;                                                     \
      task_rect.hi[i] = view.dim[i] - 1;                                       \
    }                                                                          \
    task_is = runtime->create_index_space(ctx, task_rect);                     \
    break;                                                                     \
  }
    LEGION_FOREACH_N(DIMFUNC)
#undef DIMFUNC
    default:
      assert(false);
  }
  printf("ndim(%d) dims[%d %d %d %d]\n",
         view.ndims,
         view.dim[0],
         view.dim[1],
         view.dim[2],
         view.dim[3]);
  all_task_is[view] = task_is;
  return task_is;
}

IndexSpace FFModel::get_or_create_task_is(Domain const &domain) {
  MachineView view;
  view.ndims = domain.get_dim();
  for (int i = 0; i < view.ndims; i++) {
    view.dim[i] = domain.hi()[i] - domain.lo()[i] + 1;
  }
  return get_or_create_task_is(view);
}

/*
IndexSpace FFModel::get_or_create_task_is(int ndims, const std::string& pcname)
{
  ParallelConfig pc;
  bool result = config.find_parallel_config(ndims, pcname, pc);
  assert(result);
  return get_or_create_task_is(pc);
}

IndexSpace FFModel::get_task_is(int ndims, const std::string& pcname) const
{
  ParallelConfig pc;
  bool result = config.find_parallel_config(ndims, pcname, pc);
  assert(result);
  return get_task_is(pc);
}
*/

IndexSpace FFModel::get_task_is(Domain const &domain) const {
  MachineView view;
  view.ndims = domain.get_dim();
  for (int i = 0; i < view.ndims; i++) {
    view.dim[i] = domain.hi()[i] - domain.lo()[i] + 1;
  }
  auto const &iter = all_task_is.find(view);
  assert(iter != all_task_is.end());
  return iter->second;
}

void FFModel::reset_metrics() {
  Context ctx = config.lg_ctx;
  Runtime *runtime = config.lg_hlr;
  TaskLauncher launcher(UPDATE_METRICS_TASK_ID,
                        TaskArgument(metrics_op, sizeof(Metrics)));
  current_metrics = runtime->execute_task(ctx, launcher);
}

void FFModel::init_operators() {
  for (size_t i = 0; i < operators.size(); i++) {
    operators[i]->init(*this);
  }
}

void FFModel::forward(int seq_length) {
  iter_config.seq_length = seq_length;
  for (size_t i = 0; i < operators.size(); i++) {
    operators[i]->forward(*this);
  }
}

void FFModel::recompile_on_condition(RecompileState &r) {
  if (r.trigger()) {
    r.alter();
  }
}

void FFModel::compute_metrics() {
  Op *final_operator = get_final_operator();
  assert(final_operator->numOutputs == 1);
  metrics_op->compute(this, final_operator->outputs[0], parallel_label_tensor);
}

void FFModel::get_metrics() {
  metrics_input = operators.size() - 1;
}

void FFModel::backward(int seq_length) {
  iter_config.seq_length = seq_length;
  assert(config.computationMode == COMP_MODE_TRAINING);
  // Compute metrics
  compute_metrics();
  // Compute the gradients of the final operator wrt loss
  Op *final_operator = get_final_operator();
  assert(final_operator->numOutputs == 1);
  loss_op->backward(this, final_operator->outputs[0], parallel_label_tensor);
  // Perform backpropagation
  // std::set<LogicalRegion> resetedInputGrads;
  for (int l = operators.size() - 1; l >= 0; l--) {
#ifdef ENABLE_RESNET_INPUT_GRADIENT_OPTIMIZATION
    for (int i = 0; i < operators[l]->numInputs; i++) {
      if (resetedInputGrads.find(operators[l]->inputs[i]->region) ==
          resetedInputGrads.end()) {
        resetedInputGrads.insert(operators[l]->inputs[i]->region);
      } else {
        // This input's gradients has been reseted by other operators
        // So we should not do it again
        operators[l]->resetInputGrads[i] = false;
      }
    }
#endif
    // TODO: If operator serves for metrics and for further prop
    // if(l == metrics_input && metrics_input < (int)operators.size()-1)
    //  continue;
    operators[l]->backward(*this);
  }
}

void FFModel::update() {
  optimizer->next();
  for (size_t i = 0; i < parameters.size(); i++) {
    optimizer->update(parameters[i]);
  }
}

Op *FFModel::get_final_operator() const {
  int idx = operators.size() - 1;
  while (operators[idx]->op_type == OP_INPUT ||
         operators[idx]->op_type == OP_WEIGHT) {
    idx--;
  }
  // assert that the final operator has exactly one output
  assert(operators[idx]->numOutputs == 1);
  return operators[idx];
}

void FFModel::compile(Optimizer *_optimizer,
                      LossType loss_type,
                      std::vector<MetricsType> const &metrics,
                      CompMode comp_mode) {
  optimizer = _optimizer;
  compile(loss_type, metrics, comp_mode);
}

bool FFModel::apply_fusion(
    std::vector<Op *> const &operators,
    std::vector<Op *> &new_operators,
    std::unordered_map<ParallelTensor, std::vector<ParallelTensor>>
        *parallel_tensor_mapping) {
  // Context ctx = config.lg_ctx;
  // Runtime* runtime = config.lg_hlr;
  for (size_t l = 1; l < operators.size() - 1; l++) {
    // don't fuse input and weight operator since they don't involve any
    // forward/backward task launches
    if (operators[l]->op_type == OP_INPUT ||
        operators[l]->op_type == OP_WEIGHT) {
      continue;
    }
    // don't fuse parallel op except allReduce since they have different
    // parallel_is in forward/backward
    if (operators[l]->is_parallel_op() &&
        operators[l]->op_type != OP_ALLREDUCE) {
      continue;
    }
    size_t start = 0;
    {
      Op *opl = operators[l];
      for (int idx = 0; idx < opl->numInputs; idx++) {
        bool found = false;
        for (size_t i = 0; i < l; i++) {
          if (opl->inputs[idx]->owner_op == operators[i]) {
            assert(!found);
            found = true;
            if (i > start) {
              start = i;
            }
          }
        }
        assert(found || (opl->inputs[idx]->owner_op == NULL));
      }
    }
    for (size_t i = start; i < l; i++) {
      // Domain d1 =
      // runtime->get_index_space_domain(operators[l]->outputs[0]->parallel_is);
      // Domain d2 =
      // runtime->get_index_space_domain(operators[i]->outputs[0]->parallel_is);
      MachineView view1 = operators[l]->outputs[0]->machine_view;
      MachineView view2 = operators[i]->outputs[0]->machine_view;
      if (view1 == view2) {
        FusedOp *fused_op = nullptr;
        bool allocate_new_fused_op = false;
        if (operators[i]->op_type == OP_FUSED) {
          fused_op = (FusedOp *)operators[i];
        } else {
          //  cannot be an in-place operator
          if (operators[i]->has_inplace_output()) {
            continue;
          }
          // don't fuse input and weight operator since they don't involve any
          // forward/backward kernels
          if (operators[i]->op_type == OP_INPUT ||
              operators[i]->op_type == OP_WEIGHT) {
            continue;
          }
          // don't fuse parallel op except allReduce since they have different
          // parallel_is in forward/backward
          if (operators[i]->is_parallel_op() &&
              operators[i]->op_type != OP_ALLREDUCE) {
            continue;
          }
          fused_op = new FusedOp(*this, operators[i]);
          allocate_new_fused_op = true;
        }
        if (fused_op->add_operator(
                *this, operators[l], parallel_tensor_mapping)) {
          // Construct new operators
          new_operators.clear();
          for (size_t j = 0; j < i; j++) {
            new_operators.push_back(operators[j]);
          }
          new_operators.push_back(fused_op);
          for (size_t j = i + 1; j < operators.size(); j++) {
            if (j == l) {
              continue; // l and i are fused
            }
            Op *op = operators[j];
            // Update input tensors that belong to operator[l] or operator[i]
            for (int idx = 0; idx < op->numInputs; idx++) {
              if ((op->inputs[idx]->owner_op == operators[l]) ||
                  (op->inputs[idx]->owner_op == operators[i])) {
                int found = -1;
                for (int k = 0; k < fused_op->numOutputs; k++) {
                  if (fused_op->use_same_regions(fused_op->outputs[k],
                                                 op->inputs[idx],
                                                 parallel_tensor_mapping)) {
                    assert(found == -1);
                    found = k;
                  }
                }
                assert(found >= 0);
                op->inputs[idx] = fused_op->outputs[found];
              }
            }
            // Insert op
            new_operators.push_back(op);
          }
          // We are exact one operator fewer than the original
          assert(new_operators.size() + 1 == operators.size());
          return true;
        } else {
          if (allocate_new_fused_op) {
            delete fused_op;
          }
          continue;
        }
      }
    }
  }
  return false;
}

Op *FFModel::create_operator_from_layer(
    Layer *layer, std::vector<ParallelTensor> const &inputs) {
  switch (layer->op_type) {
    case OP_INPUT: {
      // Input op cannot have an input
      assert(inputs.size() == 0);
      // Current assume we add one dimension before each tensor
      Tensor tensor = layer->outputs[0];
      int num_dims = tensor->num_dims;
      ParallelDim dims[MAX_TENSOR_DIM];
      for (int j = 0; j < num_dims; j++) {
        dims[j].size = tensor->dims[j];
        dims[j].degree = 1;
        dims[j].parallel_idx = -1;
        dims[j].is_replica_dim = false;
      }
      dims[num_dims].size = 1;
      dims[num_dims].degree = 1;
      dims[num_dims].parallel_idx = -1;
      dims[num_dims].is_replica_dim = true;
      if (config.computationMode == COMP_MODE_INFERENCE &&
          config.tensor_parallelism_degree > 1) {
        dims[num_dims].size *= config.tensor_parallelism_degree;
        dims[num_dims].degree *= config.tensor_parallelism_degree;
        dims[num_dims].parallel_idx = 0;
      }
      // create_parallel_tensor adds an NoOp into operators
      ParallelTensor pt =
          create_parallel_tensor_legion_ordering(num_dims + 1,
                                                 dims,
                                                 tensor->data_type,
                                                 nullptr,
                                                 0,
                                                 true /*gradients*/,
                                                 tensor->tensor_guid);
      assert(pt->get_shape().is_valid());
      // assert that this tensor hasn't been mapped before
      assert(tensor->parallel_tensor == nullptr);
      tensor->parallel_tensor = pt;
      // start from data parllel tensor
      if (config.only_data_parallel &&
          config.computationMode == COMP_MODE_TRAINING) {
        Repartition *part = new Repartition(
            *this, pt, num_dims - 1, config.numNodes * config.workersPerNode);
        operators.push_back(part);
      }
      return operators[operators.size() - 1];
    }
    case OP_MULTIHEAD_ATTENTION: {
      Op *op =
          MultiHeadAttention::create_operator_from_layer(*this, layer, inputs);
      operators.push_back(op);
      return op;
    }
    case OP_SPEC_INC_MULTIHEAD_SELF_ATTENTION: {
      Op *op = SpecIncMultiHeadSelfAttention::create_operator_from_layer(
          *this, layer, inputs);
      operators.push_back(op);
      return op;
    }
    case OP_INC_MULTIHEAD_SELF_ATTENTION: {
      Op *op = IncMultiHeadSelfAttention::create_operator_from_layer(
          *this, layer, inputs);
      operators.push_back(op);
      return op;
    }
    case OP_TREE_INC_MULTIHEAD_SELF_ATTENTION: {
      Op *op = TreeIncMultiHeadSelfAttention::create_operator_from_layer(
          *this, layer, inputs);
      operators.push_back(op);
      return op;
    }
    case OP_BATCHMATMUL: {
      Op *op = BatchMatmul::create_operator_from_layer(*this, layer, inputs);
      operators.push_back(op);
      return op;
    }
    case OP_CAST: {
      Op *op = Cast::create_operator_from_layer(*this, layer, inputs);
      operators.push_back(op);
      return op;
    }
    case OP_CONCAT: {
      Op *op = Concat::create_operator_from_layer(*this, layer, inputs);
      operators.push_back(op);
      return op;
    }
    case OP_CONV2D: {
      Op *op = Conv2D::create_operator_from_layer(*this, layer, inputs);
      operators.push_back(op);
      return op;
    }
    case OP_DROPOUT: {
      Op *op = Dropout::create_operator_from_layer(*this, layer, inputs);
      operators.push_back(op);
      return op;
    }
    case OP_EMBEDDING: {
      Op *op = Embedding::create_operator_from_layer(*this, layer, inputs);
      operators.push_back(op);
      return op;
    }
    case OP_EW_ADD:
    case OP_EW_SUB:
    case OP_EW_MUL:
    case OP_EW_DIV:
    case OP_EW_MAX:
    case OP_EW_MIN: {
      Op *op = ElementBinary::create_operator_from_layer(*this, layer, inputs);
      operators.push_back(op);
      return op;
    }
    case OP_EXP:
    case OP_SIN:
    case OP_COS:
    case OP_SCALAR_MULTIPLY:
    case OP_SCALAR_ADD:
    case OP_SCALAR_SUB:
    case OP_SCALAR_TRUE_DIV:
    case OP_POW:
    case OP_RELU:
    case OP_SIGMOID:
    case OP_TANH:
    case OP_IDENTITY:
    case OP_GELU:
    case OP_RSQRT:
    case OP_ELU: {
      Op *op = ElementUnary::create_operator_from_layer(*this, layer, inputs);
      operators.push_back(op);
      return op;
    }
    case OP_FLAT: {
      Op *op = Flat::create_operator_from_layer(*this, layer, inputs);
      operators.push_back(op);
      return op;
    }
    case OP_GATHER: {
      Op *op = Gather::create_operator_from_layer(*this, layer, inputs);
      operators.push_back(op);
      return op;
    }
    case OP_LAYERNORM: {
      Op *op = LayerNorm::create_operator_from_layer(*this, layer, inputs);
      operators.push_back(op);
      return op;
    }
    case OP_RESIDUAL_LAYERNORM: {
      Op *op =
          ResidualLayerNorm::create_operator_from_layer(*this, layer, inputs);
      operators.push_back(op);
      return op;
    }
    case OP_ADD_BIAS_RESIDUAL_LAYERNORM: {
      Op *op = AddBiasResidualLayerNorm::create_operator_from_layer(
          *this, layer, inputs);
      operators.push_back(op);
      return op;
    }
    case OP_SIGMOID_SILU_MULTI: {
      Op *op =
          SigmoidSiluMulti::create_operator_from_layer(*this, layer, inputs);
      operators.push_back(op);
      return op;
    }
    case OP_RMS_NORM: {
      Op *op = RMSNorm::create_operator_from_layer(*this, layer, inputs);
      operators.push_back(op);
      return op;
    }
    case OP_RESIDUAL_RMS_NORM: {
      Op *op =
          ResidualRMSNorm::create_operator_from_layer(*this, layer, inputs);
      operators.push_back(op);
      return op;
    }
    case OP_LINEAR: {
      Op *op = Linear::create_operator_from_layer(*this, layer, inputs);
      operators.push_back(op);
      return op;
    }
    case OP_POOL2D: {
      Op *op = Pool2D::create_operator_from_layer(*this, layer, inputs);
      operators.push_back(op);
      return op;
    }
    case OP_REDUCE_SUM: {
      Op *op = Reduce::create_operator_from_layer(*this, layer, inputs);
      operators.push_back(op);
      return op;
    }
    case OP_RESHAPE: {
      Op *op = Reshape::create_operator_from_layer(*this, layer, inputs);
      operators.push_back(op);
      return op;
    }
    case OP_SOFTMAX: {
      Op *op = Softmax::create_operator_from_layer(*this, layer, inputs);
      operators.push_back(op);
      return op;
    }
    case OP_SPLIT: {
      Op *op = Split::create_operator_from_layer(*this, layer, inputs);
      operators.push_back(op);
      return op;
    }
    case OP_TRANSPOSE: {
      Op *op = Transpose::create_operator_from_layer(*this, layer, inputs);
      operators.push_back(op);
      return op;
    }
    case OP_TOPK: {
      Op *op = TopK::create_operator_from_layer(*this, layer, inputs);
      operators.push_back(op);
      return op;
    }
    case OP_GUMBEL_TOPK: {
      Op *op = GumbelTopK::create_operator_from_layer(*this, layer, inputs);
      operators.push_back(op);
      return op;
    }
    case OP_ARG_TOPK: {
      Op *op = ArgTopK::create_operator_from_layer(*this, layer, inputs);
      operators.push_back(op);
      return op;
    }
    // case OP_BEAM_TOPK: {
    //   Op *op = BeamTopK::create_operator_from_layer(*this, layer, inputs);
    //   operators.push_back(op);
    //   return op;
    // }
    case OP_SAMPLING: {
      Op *op = Sampling::create_operator_from_layer(*this, layer, inputs);
      operators.push_back(op);
      return op;
    }
    case OP_ARGMAX: {
      Op *op = ArgMax::create_operator_from_layer(*this, layer, inputs);
      operators.push_back(op);
      return op;
    }
    case OP_GROUP_BY: {
      Op *op = Group_by::create_operator_from_layer(*this, layer, inputs);
      operators.push_back(op);
      return op;
    }
    case OP_AGGREGATE: {
      Op *op = Aggregate::create_operator_from_layer(*this, layer, inputs);
      operators.push_back(op);
      return op;
    }
    case OP_AGG_SPEC: {
      Op *op = Aggregate::create_operator_from_layer(*this, layer, inputs);
      operators.push_back(op);
      return op;
    }
    case OP_EXPERTS: {
      Op *op = Experts::create_operator_from_layer(*this, layer, inputs);
      operators.push_back(op);
      return op;
    }
    default:
      assert(false);
  }
}

bool FFModel::is_mlp_block(int layer_idx) const {
  auto const &l = layers[layer_idx];
  // standard opt relu
  if (l->op_type == OP_LINEAR && layer_idx >= 2 &&
      layers[layer_idx - 1]->op_type == OP_RELU &&
      layers[layer_idx - 2]->op_type == OP_LINEAR) {
    return true;
  }
  // mlp layer with relu embedded in first dense layer
  if (l->op_type == OP_LINEAR && layer_idx >= 1 &&
      layers[layer_idx - 1]->op_type == OP_LINEAR) {
    long long value;
    layers[layer_idx - 1]->get_int_property("activation", value);
    ActiMode activation = (ActiMode)value;
    if (activation == AC_MODE_RELU) {
      return true;
    }
  }
  return false;
}

void FFModel::create_operators_from_layers() {
  std::map<Tensor const, ParallelTensor> tensors_to_parallel_tensors;
  // for (auto const &l : layers) {
  for (int layer_idx = 0; layer_idx < layers.size(); layer_idx++) {
    auto const &l = layers[layer_idx];
    std::vector<ParallelTensor> inputs;
    for (int i = 0; i < l->numInputs; i++) {
      // create new input tensors
      assert(tensors_to_parallel_tensors.find(l->inputs[i]) !=
             tensors_to_parallel_tensors.end());
      inputs.push_back(tensors_to_parallel_tensors[l->inputs[i]]);
    }
    Op *op = nullptr;
    // add a combine before arg_topk
    // if (config.computationMode == COMP_MODE_INFERENCE &&
    //     config.tensor_parallelism_degree > 1 &&
    //     (l->op_type == OP_ARG_TOPK || l->op_type == OP_SOFTMAX ||
    //      l->op_type == OP_ARGMAX || l->op_type == OP_GUMBEL_TOPK)) {
    if (config.computationMode == COMP_MODE_INFERENCE &&
        config.tensor_parallelism_degree > 1 &&
        (l->op_type == OP_SOFTMAX || l->op_type == OP_ARGMAX ||
         l->op_type == OP_GUMBEL_TOPK)) {
      std::vector<ParallelTensor> partitioned_inputs;
      assert(inputs.size() == 1);
      Combine *comb = new Combine(*this,
                                  inputs[0],
                                  0 /*inner most dim*/,
                                  config.tensor_parallelism_degree);
      partitioned_inputs.push_back(comb->outputs[0]);
      operators.push_back(comb);
      op = create_operator_from_layer(l, partitioned_inputs);
    } else {
      op = create_operator_from_layer(l, inputs);
    }
    // add replicate operators after op if needed
    if (config.computationMode == COMP_MODE_INFERENCE &&
        config.tensor_parallelism_degree > 1 && l->op_type == OP_EMBEDDING) {
      assert(op->numOutputs == 1);
      // Replicate *repl = new Replicate(*this,
      //                                 op->outputs[0],
      //                                 op->outputs[0]->num_dims - 1,
      //                                 config.tensor_parallelism_degree);
      // operators.push_back(repl);
      // op = repl;
    } else if (config.computationMode == COMP_MODE_INFERENCE &&
               config.tensor_parallelism_degree > 1 &&
               (l->op_type == OP_INC_MULTIHEAD_SELF_ATTENTION ||
                l->op_type == OP_TREE_INC_MULTIHEAD_SELF_ATTENTION ||
                l->op_type == OP_SPEC_INC_MULTIHEAD_SELF_ATTENTION ||
                // mlp layer
                is_mlp_block(layer_idx) ||
                // llama mlp layer
                (l->op_type == OP_LINEAR && layer_idx >= 2 &&
                 layers[layer_idx - 1]->op_type == OP_GELU &&
                 layers[layer_idx - 2]->op_type == OP_LINEAR) ||
                // LLAMA without element-wise operator fusion
                (l->op_type == OP_LINEAR && layer_idx >= 5 &&
                 layers[layer_idx - 1]->op_type == OP_EW_MUL &&
                 layers[layer_idx - 2]->op_type == OP_EW_MUL &&
                 layers[layer_idx - 3]->op_type == OP_SIGMOID &&
                 layers[layer_idx - 4]->op_type == OP_LINEAR &&
                 layers[layer_idx - 5]->op_type == OP_LINEAR) ||
                // LLAMA with element-wise operator fusion
                (l->op_type == OP_LINEAR && layer_idx >= 3 &&
                 layers[layer_idx - 1]->op_type == OP_SIGMOID_SILU_MULTI &&
                 layers[layer_idx - 2]->op_type == OP_LINEAR &&
                 layers[layer_idx - 3]->op_type == OP_LINEAR))) {
      assert(op->numOutputs == 1);
      AllReduce *allreduce =
          new AllReduce(*this, op->outputs[0], op->outputs[0]->num_dims - 1);
      operators.push_back(allreduce);
      op = allreduce;
    }
    assert(op->numOutputs == l->numOutputs);
    for (int i = 0; i < op->numOutputs; i++) {
      tensors_to_parallel_tensors[l->outputs[i]] = op->outputs[i];
    }
  }
}

void FFModel::compile(LossType loss_type,
                      std::vector<MetricsType> const &metrics,
                      CompMode comp_mode) {
  if (metrics_input == -1) {
    metrics_input = operators.size() - 1;
  }
  Context ctx = config.lg_ctx;
  Runtime *runtime = config.lg_hlr;
  config.computationMode = comp_mode;
  // if (config.import_strategy_file.length() > 0) {
  //   load_strategies_from_file(config.import_strategy_file,
  //   config.strategies);
  // }
  //  Construct operators from layers
  if (config.only_data_parallel) {
    fprintf(stderr,
            "Note: only_data_parallel is specified, FlexFlow compiles a "
            "data-parallel PCG.\n");
  }
  create_operators_from_layers();
  // Launch the graph optimize task
  {
    FFModel *model = this;
    TaskLauncher launcher(GRAPH_OPTIMIZE_TASK_ID,
                          TaskArgument(&model, sizeof(FFModel *)));
    Future future = runtime->execute_task(ctx, launcher);

    PCG::GraphOptimalViewSerialized ret =
        future.get_result<PCG::GraphOptimalViewSerialized>();
    Deserializer dez(ret.data, ret.total_bytes);
    // Reconstruct operators
    PCG::Graph *best_graph = new PCG::Graph(this);
    std::unordered_map<PCG::Node, MachineView> optimal_views;
    deserialize_graph_optimal_view(dez, best_graph, optimal_views);
    operators.clear();
    convert_graph_to_operators(best_graph, optimal_views);
    best_graph->print_dot();
    delete best_graph;
    for (auto const &layer : layers) {
      // map inputs to parallel tensor
      if (layer->op_type == OP_INPUT) {
        Tensor tensor = layer->outputs[0];
        ParallelTensor parallel_tensor = nullptr;
        for (auto const &op : operators) {
          if (op->op_type == OP_INPUT) {
            NoOp *noop = (NoOp *)op;
            if (noop->input_tensor_guid == tensor->tensor_guid) {
              parallel_tensor = op->outputs[0];
            }
          }
        }
        assert(parallel_tensor != nullptr);
        tensor->parallel_tensor = parallel_tensor;
      }
      // map weights to parallel_tensor
      for (int i = 0; i < layer->numWeights; i++) {
        assert(layer->weights[i] != nullptr);
        Tensor weight = layer->weights[i];
        ParallelTensor parallel_weight = nullptr;
        for (auto const &op : operators) {
          if (op->layer_guid == layer->layer_guid) {
            std::cout << "opopop: " << op->name << "\n";
            assert(op->op_type == layer->op_type);
            assert(op->numWeights == layer->numWeights);
            parallel_weight = op->weights[i];
          }
        }
        assert(parallel_weight != nullptr);
        weight->parallel_tensor = parallel_weight;
      }
    }
  }

  bool repl_labels = (operators[operators.size() - 1]->op_type == OP_AGG_SPEC);
  loss_op = new Loss(loss_type, repl_labels);
  metrics_op = new Metrics(loss_type, metrics);

  // Init performance metrics
  TaskLauncher launcher(UPDATE_METRICS_TASK_ID,
                        TaskArgument(metrics_op, sizeof(Metrics)));
  current_metrics = runtime->execute_task(ctx, launcher);

  // Perform inplace optimizations
  if (config.enable_inplace_optimizations) {
    for (size_t l = 1; l < operators.size(); l++) {
      if (operators[l]->can_inplace_output()) {
        // Assume outputs[0] is inplace with inputs[0]
        assert(operators[l]->numOutputs == 1);
        if (operators[l]->inputs[0]->owner_op != NULL) {
          // int dim1 = operators[l]->outputs[0]->num_dims;
          // int dim2 = operators[l]->inputs[0]->num_dims;
          MachineView view1 = operators[l]->outputs[0]->machine_view;
          MachineView view2 = operators[l]->inputs[0]->machine_view;
          if (view1 == view2) {
            // Check no others also need operators[l]->inputs[0]
            bool found = false;
            for (size_t i = 0; i < operators.size(); i++) {
              if (i == l) {
                continue;
              }
              for (int j = 0; j < operators[i]->numInputs; j++) {
                if ((operators[i]->inputs[j]->owner_op ==
                     operators[l]->inputs[0]->owner_op) &&
                    (operators[i]->inputs[j]->owner_idx ==
                     operators[l]->inputs[0]->owner_idx)) {
                  found = true;
                }
              }
            }
            if (!found) {
              // Perform inplace
              operators[l]->do_inplace_output();
            }
          }
        }
      }
    }
  }

  for (size_t l = 0; l < operators.size(); l++) {
    Op *op = operators[l];

    for (int i = 0; i < op->numInputs; i++) {
      assert(op->inputs[i]->owner_op != NULL);
    }
    for (int i = 0; i < op->numWeights; i++) {
      assert(op->weights[i]->owner_op != NULL);
      assert(op->weights[i]->region != LogicalRegion::NO_REGION);
      parameters.push_back(op->weights[i]);
    }

    op->map_output_tensors(*this);
    // for (int i = 0; i < op->numOutputs; i++) {
    //   // Output tensor
    //   map_tensor(op->outputs[i], op);
    // }
    if (config.computationMode == COMP_MODE_TRAINING) {
      if (op->is_parallel_op()) {
        ((ParallelOp *)op)->create_input_partition(*this);
      }
    }
    // op->map_output_tensors(*this);
  }

  // Check correctness
  for (size_t l = 0; l < operators.size(); l++) {
    Op *op = operators[l];
    for (int i = 0; i < op->numOutputs; i++) {
      assert(op->outputs[i]->owner_op == op);
      assert(op->outputs[i]->owner_idx == i);
      assert(op->outputs[i]->parallel_tensor_guid != 0);
    }
  }

  // If an operator's input is training data
  // No need to compute its gradients
  for (size_t l = 0; l < operators.size(); l++) {
    Op *op = operators[l];
    for (int i = 0; i < op->numInputs; i++) {
      assert(op->inputs[i]->owner_op != nullptr);
      if (op->inputs[i]->owner_op->op_type == OP_INPUT) {
        op->trainableInputs[i] = false;
      }
    }
  }

  // Perform fusion optimizations
  if (config.perform_fusion) {
    fprintf(stderr, "Applying fusion optimizations during compilation...\n");
    fprintf(stderr, "%zu operators before fusion...\n", operators.size());
    std::vector<Op *> new_operators;
    std::vector<Op *> old_operators = operators;
    while (apply_fusion(operators, new_operators)) {
      for (size_t i = 0; i < new_operators.size(); i++) {
        for (int idx = 0; idx < new_operators[i]->numInputs; idx++) {
          for (size_t j = i + 1; j < new_operators.size(); j++) {
            if (new_operators[i]->inputs[idx]->owner_op == new_operators[j]) {
              assert(false);
            }
          }
        }
      }
      operators = new_operators;
    }
    assert(check_operators_integrity(old_operators));
    fprintf(stderr, "%zu operators after fusion...\n", operators.size());
    for (size_t i = 0; i < operators.size(); i++) {
      Op *op = operators[i];
      printf("operator[%zu]: type(%s) guid(%lu)\n",
             i,
             get_operator_type_name(operators[i]->op_type).c_str(),
             operators[i]->op_guid);
      for (int j = 0; j < op->numInputs; j++) {
        LogicalRegion handle = op->inputs[j]->region;
        printf("\tinputs[%d] region(%d,%d,%d)\n",
               j,
               handle.get_index_space().get_id(),
               handle.get_field_space().get_id(),
               handle.get_tree_id());
      }
      for (int j = 0; j < op->numOutputs; j++) {
        LogicalRegion handle = op->outputs[j]->region;
        printf("\toutputs[%d] region(%d,%d,%d)\n",
               j,
               handle.get_index_space().get_id(),
               handle.get_field_space().get_id(),
               handle.get_tree_id());
      }
      for (int j = 0; j < op->numWeights; j++) {
        LogicalRegion handle = op->weights[j]->region;
        printf("\tweights[%d] region(%d,%d,%d)\n",
               j,
               handle.get_index_space().get_id(),
               handle.get_field_space().get_id(),
               handle.get_tree_id());
      }
    }
  }
  Op *final_operator = get_final_operator();
  // FIXME: currently assume the final operator has exactly one output
  assert(final_operator->numOutputs == 1);
  for (size_t i = 0; i < operators.size(); i++) {
    Op *op = operators[i];
    log_model.print("operator[%zu]: type(%d)", i, operators[i]->op_type);
    for (int j = 0; j < op->numInputs; j++) {
      LogicalRegion handle = op->inputs[j]->region;
      log_model.print("\tinputs[%d] region(%d,%d,%d)",
                      j,
                      handle.get_index_space().get_id(),
                      handle.get_field_space().get_id(),
                      handle.get_tree_id());
    }
    for (int j = 0; j < op->numOutputs; j++) {
      LogicalRegion handle = op->outputs[j]->region;
      log_model.print("\toutputs[%d] region(%d,%d,%d)",
                      j,
                      handle.get_index_space().get_id(),
                      handle.get_field_space().get_id(),
                      handle.get_tree_id());
    }
  }
  // assert(final_operator->outputs[0].num_dims == 2);
  ParallelDim p_dims[MAX_TENSOR_DIM];
  int dims[MAX_TENSOR_DIM];
  int num_p_dims = final_operator->outputs[0]->num_dims;
  int num_dims = 0;
  // FIXME: Currently assume 1st input for 1st operator = batch_size
  for (int i = 0; i < num_p_dims; i++) {
    p_dims[i] = final_operator->outputs[0]->dims[i];
    if (!p_dims[i].is_replica_dim) {
      dims[num_dims++] = p_dims[i].size;
    }
  }
  DataType label_type = DT_FLOAT;
  if (loss_type == LOSS_SPARSE_CATEGORICAL_CROSSENTROPY) {
    // assign dims[num_dims-1] = 1 for sparse categorical labels
    assert(p_dims[0].degree == 1);
    p_dims[0].size = 1;
    dims[0] = 1;
    label_type = DT_INT32;
  }
  // create label tensor
  switch (num_dims) {
#define DIMFUNC(DIM)                                                           \
  case DIM: {                                                                  \
    label_tensor = create_tensor_legion_ordering(                              \
        num_dims, dims, label_type, NULL, 0 /*idx*/, false /*create_grad*/);   \
    parallel_label_tensor = create_parallel_tensor_legion_ordering(            \
        num_p_dims, p_dims, label_type);                                       \
    label_tensor->parallel_tensor = parallel_label_tensor;                     \
    parallel_label_tensor->machine_view =                                      \
        final_operator->outputs[0]->machine_view;                              \
    map_tensor(parallel_label_tensor, parallel_label_tensor->owner_op);        \
    break;                                                                     \
  }
    LEGION_FOREACH_N(DIMFUNC)
#undef DIMFUNC
    default: {
      assert(false && "Unsupported dim");
    }
  }
  if (config.computationMode == COMP_MODE_TRAINING) {
    // init optimizer
    assert(optimizer != NULL);
    optimizer->init();
  }

#ifdef FF_USE_NCCL
  for (size_t l = 0; l < operators.size(); l++) {
    // Only create nccl for weights in training
    if ((operators[l]->op_type == OP_WEIGHT &&
         config.computationMode == COMP_MODE_TRAINING)) {
      MachineView view = operators[l]->outputs[0]->machine_view;
      if (view_hash_to_nccl_comms.find(view.hash()) ==
          view_hash_to_nccl_comms.end()) {
        TaskLauncher launcher(NCCL_GETUNIQUEID_TASK_ID, TaskArgument(NULL, 0));
        Future future = runtime->execute_task(ctx, launcher);
        ncclUniqueId ncclId = future.get_result<ncclUniqueId>();
        IndexSpace task_is = get_or_create_task_is(view);
        ArgumentMap argmap;
        IndexLauncher index_launcher(
            NCCL_INIT_COMMS_TASK_ID,
            task_is,
            TaskArgument(&ncclId, sizeof(ncclUniqueId)),
            argmap,
            Predicate::TRUE_PRED,
            false /*must*/,
            0 /*mapper_id*/,
            view.hash() /*MappingTagID*/);
        index_launcher.concurrent = true;
        FutureMap fm = runtime->execute_index_space(ctx, index_launcher);
        fm.wait_all_results();
        int idx = 0;
        Domain task_domain = runtime->get_index_space_domain(ctx, task_is);
        ncclComm_t *nccl_comms =
            (ncclComm_t *)malloc(sizeof(ncclComm_t) * task_domain.get_volume());
        for (Domain::DomainPointIterator it(task_domain); it; it++, idx++) {
          nccl_comms[idx] = fm.get_result<ncclComm_t>(*it);
        }
        view_hash_to_nccl_comms[view.hash()] = nccl_comms;
      }
    }
  }
#endif
}

bool FFModel::check_operators_integrity(
    std::vector<Op *> const &old_operators,
    std::unordered_map<ParallelTensor, std::vector<ParallelTensor>>
        *pt_mapping) {
  // Check integrity
  for (size_t l = 0; l < operators.size(); l++) {
    if (operators[l]->op_type == OP_FUSED) {
      FusedOp *fused = (FusedOp *)operators[l];
      int ioff = 0, woff = 0, ooff = 0;
      for (int op = 0; op < fused->numOperators; op++) {
        Op *old_op = fused->operators[op];
        for (int i = 0; i < fused->op_num_inputs[op]; i++) {
          int my_off = fused->op_input_idx[i + ioff];
          if (fused->op_input_source[i + ioff] == FusedOp::SOURCE_INPUT) {
            assert(FusedOp::use_same_regions(
                fused->inputs[my_off], old_op->inputs[i], pt_mapping));
          } else if (fused->op_input_source[i + ioff] ==
                     FusedOp::SOURCE_OUTPUT) {
            assert(FusedOp::use_same_regions(
                fused->outputs[my_off], old_op->inputs[i], pt_mapping));
          } else {
            assert(false);
          }
        }
        for (int i = 0; i < fused->op_num_weights[op]; i++) {
          int my_off = fused->op_weight_idx[i + woff];
          assert(fused->op_weight_source[i + woff] == FusedOp::SOURCE_WEIGHT);
          assert(fused->weights[my_off]->region == old_op->weights[i]->region);
        }
        for (int i = 0; i < fused->op_num_outputs[op]; i++) {
          int my_off = fused->op_output_idx[i + ooff];
          assert(fused->op_output_source[i + ooff] == FusedOp::SOURCE_OUTPUT);
          assert(FusedOp::use_same_regions(
              fused->outputs[my_off], old_op->outputs[i], pt_mapping));
        }
        ioff += fused->op_num_inputs[op];
        woff += fused->op_num_weights[op];
        ooff += fused->op_num_outputs[op];
      }
    } else {
      bool found = false;
      for (size_t i = 0; i < old_operators.size(); i++) {
        if (old_operators[i] == operators[l]) {
          assert(!found);
          found = true;
        }
      }
      assert(found);
    }
  }
  return true;
}

struct PropagationEdgeInfo {
  Op *dstOp;
  size_t size;
};

float randf() {
  return static_cast<float>(std::rand()) / static_cast<float>(RAND_MAX);
}

#ifdef FF_USE_PROPAGATE
void FFModel::propagate(std::map<Op *, ParallelConfig> const &current,
                        std::map<Op *, ParallelConfig> &next) const {
  next = current;
  size_t opId = std::rand() % (operators.size() - 1);
  // TODO: need to make sure opId is not an output operator of the model
  assert(opId != operators.size() - 1);

  std::vector<PropagationEdgeInfo> choosable_edges;
  std::unordered_set<Op *> opsSeen;

  auto bwd_edge_map = this->get_bwd_edge_map();

  Op *selected_op = this->operators[opId];
  do {
    opsSeen.insert(selected_op);
    choosable_edges.clear();
    for (int i = 0; i < selected_op->numInputs; i++) {
      auto const &input = selected_op->inputs[i];
      if (opsSeen.find(input.owner_op) == opsSeen.end()) {
        PropagationEdgeInfo edgeInfo;
        edgeInfo.dstOp = selected_op->inputs[i].owner_op;
        if (edgeInfo.dstOp == NULL) {
          continue;
        }
        if (!edgeInfo.dstOp->is_adoptable_parallel_config(
                *this, next.at(selected_op))) {
          continue;
        }
        assert(edgeInfo.dstOp != NULL);
        edgeInfo.size = selected_op->inputs[i].get_volume();
        choosable_edges.push_back(edgeInfo);
      }
    }
    if (bwd_edge_map.find(selected_op) != bwd_edge_map.end()) {
      for (auto const &kv : bwd_edge_map.at(selected_op)) {
        if (opsSeen.find(kv.first) == opsSeen.end()) {
          PropagationEdgeInfo edgeInfo;
          edgeInfo.dstOp = kv.first;
          assert(edgeInfo.dstOp != NULL);
          if (!edgeInfo.dstOp->is_adoptable_parallel_config(
                  *this, next.at(selected_op))) {
            continue;
          }
          edgeInfo.size = kv.second;
          choosable_edges.push_back(edgeInfo);
        }
      }
    }

    if (choosable_edges.size() == 0) {
      break;
    }

    float avg_edge_size = 0.0f;
    for (auto const &edge : choosable_edges) {
      avg_edge_size += edge.size;
    }
    avg_edge_size /= choosable_edges.size();
    std::vector<float> edge_weights;
    for (auto const &edge : choosable_edges) {
      edge_weights.push_back(FFModel::PROPAGATION_SIZE_WEIGHT * edge.size +
                             avg_edge_size *
                                 (1 - FFModel::PROPAGATION_SIZE_WEIGHT));
    }
    assert(edge_weights.size() == choosable_edges.size());
    PropagationEdgeInfo chosenEdgeInfo =
        select_random(choosable_edges, edge_weights);

    auto const &dstOp = chosenEdgeInfo.dstOp;
    if (next.at(selected_op).is_data_parallel()) {
      next[dstOp] =
          next.at(selected_op)
              .change_data_parallel_dimensionality(dstOp->get_dimension());
      assert(dstOp->is_valid_parallel_config(*this, next.at(dstOp)));
    }
    selected_op = chosenEdgeInfo.dstOp;
  } while (randf() < FFModel::CONTINUE_PROPAGATION_CHANCE);
}
#endif

void FFModel::rewrite(std::map<Op const *, ParallelConfig> const &current,
                      std::map<Op const *, ParallelConfig> &next,
                      bool use_propagation) const {
  next = current;
  float propagate_chance;
  if (use_propagation) {
    propagate_chance = FFModel::PROPAGATION_CHANCE;
  } else {
    propagate_chance = 0.0f;
  }

  if (randf() < propagate_chance) {
#ifdef FF_USE_PROPAGATE
    this->propagate(current, next);
#endif
  } else {
    size_t opId = std::rand() % operators.size();
    // TODO: need to make sure opId is not an output operator of the model
    if (opId == operators.size() - 1) {
      return;
    }
    next[operators[opId]] = operators[opId]->get_random_parallel_config(*this);
  }
}

void FFModel::mcmc_optimize(std::map<Op const *, ParallelConfig> &best,
                            size_t budget,
                            float alpha,
                            CompMode comp_mode,
                            bool use_propagation) const {
  // Start from data parallel
  std::map<Op const *, ParallelConfig> current, next;
  float best_runtime = simulator->simulate_runtime(this, best, comp_mode);
  current = best;
  float current_runtime = best_runtime;
  size_t reset_span = budget / 100, last_reset_iter = 0;
  if (reset_span == 0) {
    reset_span = 1;
  }
  if (reset_span > 1000) {
    reset_span = 1000;
  }
  for (size_t iter = 0; iter <= budget; iter++) {
    // Reset the current strategy to be the best strategy
    if (iter - last_reset_iter >= reset_span) {
      current = best;
      current_runtime = best_runtime;
      last_reset_iter = iter;
    }
    rewrite(current, next, use_propagation);
    float next_runtime = simulator->simulate_runtime(this, next, comp_mode);
    if (iter % 1000 == 0) {
      printf("iteration(%zu) current_strategy(%.4lf) best_strategy(%.4lf)\n",
             iter,
             current_runtime,
             best_runtime);
    }
    float rn = static_cast<float>(std::rand()) / static_cast<float>(RAND_MAX);
    // float ratio = (next_runtime - current_runtime) / current_runtime;
    float diff = (next_runtime - current_runtime);
    if (next_runtime < best_runtime) {
      best_runtime = next_runtime;
      best = next;
    }
    if (next_runtime < current_runtime) {
      current = next;
      current_runtime = next_runtime;
    } else if (rn < std::exp(-alpha * diff)) {
      current = next;
      current_runtime = next_runtime;
    }
  }
  printf("=========== Best Discovered Strategy ==========\n");
  simulator->simulate_runtime(
      this, best, comp_mode, this->config.export_strategy_task_graph_file);
  std::map<Op const *, ParallelConfig>::const_iterator it;
  for (it = best.begin(); it != best.end(); it++) {
    printf("[%s] num_dims(%d) dims[", it->first->name, it->second.nDims);
    for (int i = 0; i < it->second.nDims; i++) {
      if (i < it->second.nDims - 1) {
        printf("%d,", it->second.dim[i]);
      } else {
        printf("%d", it->second.dim[i]);
      }
    }
    printf("] device_ids[");
    for (int i = 0; i < it->second.num_parts(); i++) {
      if (i < it->second.num_parts() - 1) {
        printf("%d,", it->second.device_ids[i]);
      } else {
        printf("%d", it->second.device_ids[i]);
      }
    }
    printf("]\n");
  }
  printf("============= MCMC Search Finished ============\n\n");
}

void FFModel::zero_gradients(void) {
  for (int l = operators.size() - 1; l >= 0; l--) {
    operators[l]->zero_grad(*this);
  }
}

void FFModel::print_layers(int id) {
  if (id == -1) {
    for (size_t i = 0; i < layers.size(); i++) {
      layers[i]->print();
    }
  } else {
    layers[id]->print();
  }
}

std::unordered_map<Op *, std::vector<std::pair<Op *, int>>>
    FFModel::get_bwd_edge_map() const {
  std::unordered_map<Op *, std::vector<std::pair<Op *, int>>> bwd_edge_map;
  for (auto const &op : this->operators) {
    for (int i = 0; i < op->numInputs; i++) {
      Op *src = (Op *)op->inputs[i]->owner_op;
      bwd_edge_map[src].push_back({op, op->inputs[i]->get_volume()});
    }
  }

  return bwd_edge_map;
};

PerfMetrics
    FFModel::update_metrics_task(Task const *task,
                                 std::vector<PhysicalRegion> const &regions,
                                 Context ctx,
                                 Runtime *runtime) {
  Metrics *m = (Metrics *)task->args;
  if (task->futures.size() == 0) {
    // Create an empty future
    PerfMetrics perf;
    return perf;
  }
  assert(task->futures.size() > 1);
  PerfMetrics all_metrics = task->futures[0].get_result<PerfMetrics>();
  for (size_t i = 1; i < task->futures.size(); i++) {
    PerfMetrics one_metrics = task->futures[i].get_result<PerfMetrics>();
    all_metrics.update(one_metrics);
  }
  all_metrics.print(m);
  // fprintf(stderr, "acc_train_loss: %.4lf train_accuracy: %.2lf%%(%d/%d)\n",
  //         all_metrics.train_loss / all_metrics.train_all,
  //         all_metrics.train_correct * 100.0f / all_metrics.train_all,
  //         all_metrics.train_correct, all_metrics.train_all);
  return all_metrics;
}

// TODO: Move to an appropriate place
template <>
std::tuple<> get_input_shape(std::tuple<> const &) {
  return std::tuple<>();
}

template <>
std::tuple<ParallelTensorShape, ParallelTensorShape, ParallelTensorShape>
    get_input_shape(
        std::tuple<ParallelTensor, ParallelTensor, ParallelTensor> const
            &inputs) {
  return std::make_tuple(std::get<0>(inputs)->get_shape(),
                         std::get<1>(inputs)->get_shape(),
                         std::get<2>(inputs)->get_shape());
}

template <>
ParallelTensorShape get_input_shape(ParallelTensor const &input) {
  return input->get_shape();
}

template <>
std::pair<ParallelTensorShape, ParallelTensorShape>
    get_input_shape(std::pair<ParallelTensor, ParallelTensor> const &inputs) {
  return std::make_pair(inputs.first->get_shape(), inputs.second->get_shape());
}

template <>
std::vector<ParallelTensorShape>
    get_input_shape(std::vector<ParallelTensor> const &inputs) {
  std::vector<ParallelTensorShape> shapes;
  for (auto const &input : inputs) {
    shapes.push_back(input->get_shape());
  }
  return shapes;
}

void Op::prefetch(FFModel const &ff) {
  // TODO: perform prefetch for performance imporvement
}

// ========================================================
// class FFIterationConfig
// ========================================================
FFIterationConfig::FFIterationConfig() {
  seq_length = -1;
}

void FFIterationConfig::reset() {
  seq_length = -1;
}

// ========================================================
// class FFConfig
// ========================================================

// Default Config Parameters
struct DefaultConfig {
  static int const epochs = 1;
  // const static int iterations = 1;
  static int const batchSize = 64;
  static bool const log_instance_creation = false;
  static bool const profiling = false;
  static bool const benchmarking = false;
  static bool const inference_debugging = false;
  constexpr static float learningRate = 0.01f;
  constexpr static float weightDecay = 0.0001f;
  static size_t const workSpaceSize = (size_t)128 * 1024 * 1024; // 128 MB
  static int const numNodes = 1;
  static int const workersPerNode = 0;
  static int const cpusPerNode = 0;
  static size_t const searchBudget = -1;
  static size_t const simulatorWorkSpaceSize =
      (size_t)2 * 1024 * 1024 * 1024; // 2 GB
  constexpr static float searchAlpha = 1.2f;
  static bool const searchOverlapBackwardUpdate = false;
  static size_t const offloadReserveSpaceSize =
      (size_t)8 * 1024 * 1024 * 1024; // 8 GB
  static bool const cpuOffload = false;
  static bool const onlyDataParallel = true;
  static bool const enableSampleParallel = true;
  static bool const enableParameterParallel = false;
  static bool const enableAttributeParallel = false;
  static bool const enableInplaceOptimizations = false;
  static bool const allowTensorOpMathConversion = false;
  static int const machine_model_version = 0;
  static int const simulator_segment_size = 16777216; // 16 MB
  static int const simulator_max_num_segments = 1;
  static int const base_optimize_threshold = 10;
  static bool const enable_control_replication = true;
  // The default python data loader type is 2 to enable control replication
  static int const python_data_loader_type = 2;
};

FFConfig::FFConfig() {
  epochs = DefaultConfig::epochs;
  // iterations = DefaultConfig::iterations;
  batchSize = DefaultConfig::batchSize;
  profiling = DefaultConfig::profiling;
  log_instance_creation = DefaultConfig::log_instance_creation;
  benchmarking = DefaultConfig::benchmarking;
  inference_debugging = DefaultConfig::inference_debugging;
  learningRate = DefaultConfig::learningRate;
  weightDecay = DefaultConfig::weightDecay;
  workSpaceSize = DefaultConfig::workSpaceSize;
  numNodes = DefaultConfig::numNodes;
  cpusPerNode = DefaultConfig::cpusPerNode;
  workersPerNode = DefaultConfig::workersPerNode;
  simulator_work_space_size = DefaultConfig::simulatorWorkSpaceSize;
  search_budget = DefaultConfig::searchBudget;
  search_alpha = DefaultConfig::searchAlpha;
  search_overlap_backward_update = DefaultConfig::searchOverlapBackwardUpdate;
  computationMode = COMP_MODE_TRAINING;
  cpu_offload = DefaultConfig::cpuOffload;
  offload_reserve_space_size = DefaultConfig::offloadReserveSpaceSize;
  quantization_type = DT_NONE;
  only_data_parallel = DefaultConfig::onlyDataParallel;
  data_parallelism_degree = 1;
  tensor_parallelism_degree = 1;
  pipeline_parallelism_degree = 1;
  enable_sample_parallel = DefaultConfig::enableSampleParallel;
  enable_parameter_parallel = DefaultConfig::enableParameterParallel;
  enable_attribute_parallel = DefaultConfig::enableAttributeParallel;
  enable_inplace_optimizations = DefaultConfig::enableInplaceOptimizations;
  allow_tensor_op_math_conversion = DefaultConfig::allowTensorOpMathConversion;
  machine_model_version = DefaultConfig::machine_model_version;
  simulator_segment_size = DefaultConfig::simulator_segment_size;
  simulator_max_num_segments = DefaultConfig::simulator_max_num_segments;
  enable_control_replication = DefaultConfig::enable_control_replication;
  python_data_loader_type = DefaultConfig::python_data_loader_type;
  machine_model_file = "";
  import_strategy_file = "";
  export_strategy_file = "";
  export_strategy_task_graph_file = "";
  include_costs_dot_graph = false;
  export_strategy_computation_graph_file = "";
  dataset_path = "";
  substitution_json_path = tl::nullopt;
  benchmarking = false;
  perform_fusion = false;
  base_optimize_threshold = DefaultConfig::base_optimize_threshold;
  perform_memory_search = false;

  // Parse input arguments
  {
    InputArgs const &command_args = HighLevelRuntime::get_input_args();
    char **argv = command_args.argv;
    int argc = command_args.argc;
    parse_args(argv, argc);
  }
  // Use Real::Machine to obtain resource information
  Realm::Machine machine = Realm::Machine::get_machine();
  numNodes = machine.get_address_space_count();
  workersPerNode = Machine::ProcessorQuery(machine)
                       .local_address_space()
                       .only_kind(Processor::TOC_PROC)
                       .count();
  cpusPerNode = Machine::ProcessorQuery(machine)
                    .local_address_space()
                    .only_kind(Processor::LOC_PROC)
                    .count();

  Runtime *runtime = Runtime::get_runtime();
  lg_hlr = runtime;
  lg_ctx = Runtime::get_context();
  Rect<1> task_rect(Point<1>(0), Point<1>(workersPerNode * numNodes - 1));
  // Create an index space for tasks running on all GPUs
  all_gpu_task_is = runtime->create_index_space(lg_ctx, task_rect);

  // field_space = runtime->create_field_space(lg_ctx);
}

void FFConfig::parse_args(char **argv, int argc) {
  for (int i = 1; i < argc; i++) {
    if ((!strcmp(argv[i], "-e")) || (!strcmp(argv[i], "--epochs"))) {
      epochs = atoi(argv[++i]);
      continue;
    }
    // if ((!strcmp(argv[i], "-i")) || (!strcmp(argv[i], "--iterations"))) {
    //   iterations = atoi(argv[++i]);
    //   continue;
    // }
    if ((!strcmp(argv[i], "-b")) || (!strcmp(argv[i], "--batch-size"))) {
      batchSize = atoi(argv[++i]);
      continue;
    }
    if ((!strcmp(argv[i], "--lr")) || (!strcmp(argv[i], "--learning-rate"))) {
      learningRate = atof(argv[++i]);
      continue;
    }
    if ((!strcmp(argv[i], "--wd")) || (!strcmp(argv[i], "--weight-decay"))) {
      weightDecay = atof(argv[++i]);
      continue;
    }
    if ((!strcmp(argv[i], "-p")) || (!strcmp(argv[i], "--print-freq"))) {
      printFreq = atoi(argv[++i]);
      continue;
    }
    if ((!strcmp(argv[i], "-d")) || (!strcmp(argv[i], "--dataset"))) {
      dataset_path = std::string(argv[++i]);
      continue;
    }
    if ((!strcmp(argv[i], "--budget")) ||
        (!strcmp(argv[i], "--search-budget"))) {
      search_budget = (size_t)atoll(argv[++i]);
      continue;
    }
    if ((!strcmp(argv[i], "--alpha")) || (!strcmp(argv[i], "--search-alpha"))) {
      search_alpha = atof(argv[++i]);
      continue;
    }
    if (!strcmp(argv[i], "--simulator-workspace-size")) {
      simulator_work_space_size = atoll(argv[++i]);
      continue;
    }
    if ((!strcmp(argv[i], "--import")) ||
        (!strcmp(argv[i], "--import-strategy"))) {
      import_strategy_file = std::string(argv[++i]);
      continue;
    }
    if ((!strcmp(argv[i], "--export")) ||
        (!strcmp(argv[i], "--export-strategy"))) {
      export_strategy_file = std::string(argv[++i]);
      continue;
    }
    if ((!strcmp(argv[i], "-offload"))) {
      cpu_offload = true;
      continue;
    }
    if (!strcmp(argv[i], "-offload-reserve-space-size")) {
      offload_reserve_space_size = atoll(argv[++i]) * 1024 * 1024;
      continue;
    }
    if ((!strcmp(argv[i], "--4bit-quantization"))) {
      quantization_type = DT_INT4;
      continue;
    }
    if ((!strcmp(argv[i], "--8bit-quantization"))) {
      quantization_type = DT_INT8;
      continue;
    }
    if ((!strcmp(argv[i], "--only-data-parallel"))) {
      only_data_parallel = true;
      continue;
    }
    // data parallelism degree
    if (!strcmp(argv[i], "-data-parallelism-degree")) {
      data_parallelism_degree = std::stoi(argv[++i]);
      continue;
    }
    // tensor parallelism degree
    if (!strcmp(argv[i], "-tensor-parallelism-degree")) {
      tensor_parallelism_degree = std::stoi(argv[++i]);
      continue;
    }
    // pipeline parallelism degree
    if (!strcmp(argv[i], "-pipeline-parallelism-degree")) {
      pipeline_parallelism_degree = std::stoi(argv[++i]);
      continue;
    }
    if ((!strcmp(argv[i], "--enable-parameter-parallel"))) {
      enable_parameter_parallel = true;
      continue;
    }
    if ((!strcmp(argv[i], "--enable-attribute-parallel"))) {
      enable_parameter_parallel = true;
      continue;
    }
    if (!strcmp(argv[i], "-ll:gpu")) {
      workersPerNode = atoi(argv[++i]);
      continue;
    }
    if (!strcmp(argv[i], "-ll:fsize")) {
      device_mem = atoi(argv[++i]);
      continue;
    }
    if (!strcmp(argv[i], "--nodes")) {
      fprintf(stderr,
              "[Warning] --nodes is deprecated. "
              "FlexFlow will automatically detect the number of nodes.\n");
      numNodes = atoi(argv[++i]);
      continue;
    }
    if (!strcmp(argv[i], "-ll:cpu")) {
      cpusPerNode = atoi(argv[++i]);
      continue;
    }
    if ((!strcmp(argv[i], "--log-instance-creation"))) {
      log_instance_creation = true;
      continue;
    }
    if (!strcmp(argv[i], "--profiling")) {
      profiling = true;
      continue;
    }
    if (!strcmp(argv[i], "--benchmarking")) {
      benchmarking = true;
      continue;
    }
    if (!strcmp(argv[i], "--inference-debugging")) {
      inference_debugging = true;
      continue;
    }
    if (!strcmp(argv[i], "--allow-tensor-op-math-conversion")) {
      allow_tensor_op_math_conversion = true;
      continue;
    }
    if (!strcmp(argv[i], "--fusion")) {
      perform_fusion = true;
      continue;
    }
    if (!strcmp(argv[i], "--overlap")) {
      search_overlap_backward_update = true;
      continue;
    }
    if (!strcmp(argv[i], "--taskgraph")) {
      export_strategy_task_graph_file = std::string(argv[++i]);
      continue;
    }
    if (!strcmp(argv[i], "--include-costs-dot-graph")) {
      include_costs_dot_graph = true;
      continue;
    }
    if (!strcmp(argv[i], "--compgraph")) {
      export_strategy_computation_graph_file = std::string(argv[++i]);
      continue;
    }
    if (!strcmp(argv[i], "--machine-model-version")) {
      machine_model_version = atoi(argv[++i]);
      continue;
    }
    if (!strcmp(argv[i], "--machine-model-file")) {
      machine_model_file = std::string(argv[++i]);
      continue;
    }
    if (!strcmp(argv[i], "--simulator-segment-size")) {
      simulator_segment_size = atoi(argv[++i]);
      continue;
    }
    if (!strcmp(argv[i], "--simulator-max-num-segments")) {
      simulator_max_num_segments = atoi(argv[++i]);
      continue;
    }
    if (!strcmp(argv[i], "--enable-propagation")) {
      enable_propagation = true;
      continue;
    }
    if (!strcmp(argv[i], "--enable-inplace-optimizations")) {
      enable_inplace_optimizations = true;
      continue;
    }
    if (!strcmp(argv[i], "--search-num-nodes")) {
      search_num_nodes = atoi(argv[++i]);
      continue;
    }
    if (!strcmp(argv[i], "--search-num-workers")) {
      search_num_workers = atoi(argv[++i]);
      continue;
    }
    if (!strcmp(argv[i], "--base-optimize-threshold")) {
      base_optimize_threshold = atoi(argv[++i]);
    }
    if (!strcmp(argv[i], "--disable-control-replication")) {
      enable_control_replication = false;
      continue;
    }
    if (!strcmp(argv[i], "--python-data-loader-type")) {
      python_data_loader_type = atoi(argv[++i]);
      continue;
    }
    if (!strcmp(argv[i], "--substitution-json")) {
      substitution_json_path = std::string(argv[++i]);
      continue;
    }
    if (!strcmp(argv[i], "--memory-search")) {
      perform_memory_search = true;
      continue;
    }
  }
}

void register_flexflow_internal_tasks(Runtime *runtime,
                                      bool pre_register,
                                      bool enable_control_replication) {
  if (!pre_register) {
    assert(runtime != NULL);
  }
  // CNN_INIT_TASK
  {
    TaskVariantRegistrar registrar(FF_INIT_TASK_ID, "cuda_init_task");
    registrar.add_constraint(ProcessorConstraint(Processor::TOC_PROC));
    registrar.set_leaf();
    if (pre_register) {
      Runtime::preregister_task_variant<FFHandler,
                                        UtilityTasks::init_cuda_task>(
          registrar, "cuda_init_task");
    } else {
      if (enable_control_replication) {
        registrar.global_registration = false;
      }
      runtime->register_task_variant<FFHandler, UtilityTasks::init_cuda_task>(
          registrar);
    }
  }
  // RequestManager load_tokens
  {
    TaskVariantRegistrar registrar(RM_LOAD_TOKENS_TASK_ID,
                                   "RequestManager Load Tokens");
    registrar.add_constraint(ProcessorConstraint(Processor::TOC_PROC));
    registrar.set_leaf();
    if (pre_register) {
      Runtime::preregister_task_variant<RequestManager::load_tokens_task>(
          registrar, "RequestManager Load Tokens Task");
    } else {
      if (enable_control_replication) {
        registrar.global_registration = false;
      }
      runtime->register_task_variant<RequestManager::load_tokens_task>(
          registrar);
    }
  }
  // RequestManager load position tokens
  {
    TaskVariantRegistrar registrar(RM_LOAD_POSITION_TASK_ID,
                                   "RequestManager Load Position tokens");
    registrar.add_constraint(ProcessorConstraint(Processor::TOC_PROC));
    registrar.set_leaf();
    if (pre_register) {
      Runtime::preregister_task_variant<RequestManager::load_positions_task>(
          registrar, "RequestManager Load Position Tokens Task");
    } else {
      if (enable_control_replication) {
        registrar.global_registration = false;
      }
      runtime->register_task_variant<RequestManager::load_positions_task>(
          registrar);
    }
  }
  // RequestManager load metadata
  {
    TaskVariantRegistrar registrar(RM_LOAD_BATCH_CONFIG_TASK_ID,
                                   "RequestManager Load meta data");
    registrar.add_constraint(ProcessorConstraint(Processor::TOC_PROC));
    registrar.set_leaf();
    if (pre_register) {
      Runtime::preregister_task_variant<RequestManager::load_batch_config_task>(
          registrar, "RequestManager Load metadata Task");
    } else {
      if (enable_control_replication) {
        registrar.global_registration = false;
      }
      runtime->register_task_variant<RequestManager::load_batch_config_task>(
          registrar);
    }
  }
  // RequestMang get_next_batch_config
  {
    TaskVariantRegistrar registrar(RM_GET_NEXT_BATCH_CONFIG_TASK_ID,
                                   "RequestManager Get Next Batch Config");
    registrar.add_constraint(ProcessorConstraint(Processor::LOC_PROC));
    registrar.set_leaf();
    if (pre_register) {
      Runtime::preregister_task_variant<
          BatchConfig,
          RequestManager::get_next_batch_config_task>(
          registrar, "RequestManager Get Next Batch Config Task");
    } else {
      if (enable_control_replication) {
        registrar.global_registration = false;
      }
      runtime
          ->register_task_variant<BatchConfig,
                                  RequestManager::get_next_batch_config_task>(
              registrar);
    }
  }
  // RequestManager background serving task
  {
    TaskVariantRegistrar registrar(RM_BACKGROUND_SERVING_TASK_ID,
                                   "RequestManager Background Serving Task");
    registrar.add_constraint(ProcessorConstraint(Processor::LOC_PROC));
    // registrar.set_leaf();
    if (pre_register) {
      Runtime::preregister_task_variant<
          RequestManager::background_serving_task>(
          registrar, "RequestManager Background Serving Task");
    } else {
      if (enable_control_replication) {
        registrar.global_registration = false;
      }
      runtime->register_task_variant<RequestManager::background_serving_task>(
          registrar);
    }
  }
  {
<<<<<<< HEAD
    TaskVariantRegistrar registrar(LOAD_WEIGHT_TASK_ID, "load_weight_task");
    registrar.add_constraint(ProcessorConstraint(Processor::LOC_PROC));
    if (pre_register) {
      Runtime::preregister_task_variant<FileDataLoader::load_weight_task>(
          registrar, "load_weight_task");
=======
    TaskVariantRegistrar registrar(LOAD_FLOAT_WEIGHT_TASK_ID,
                                   "load_float_weight_task");
    registrar.add_constraint(ProcessorConstraint(Processor::LOC_PROC));
    if (pre_register) {
      Runtime::preregister_task_variant<FileDataLoader::load_float_weight_task>(
          registrar, "load_float_weight_task");
>>>>>>> 9e062be7
    } else {
      if (enable_control_replication) {
        registrar.global_registration = false;
      }
<<<<<<< HEAD
      runtime->register_task_variant<FileDataLoader::load_weight_task>(
=======
      runtime->register_task_variant<FileDataLoader::load_float_weight_task>(
          registrar);
    }
  }
  {
    TaskVariantRegistrar registrar(LOAD_HALF_WEIGHT_TASK_ID,
                                   "load_half_weight_task");
    registrar.add_constraint(ProcessorConstraint(Processor::LOC_PROC));
    if (pre_register) {
      Runtime::preregister_task_variant<FileDataLoader::load_half_weight_task>(
          registrar, "load_half_weight_task");
    } else {
      if (enable_control_replication) {
        registrar.global_registration = false;
      }
      runtime->register_task_variant<FileDataLoader::load_half_weight_task>(
          registrar);
    }
  }
  {
    TaskVariantRegistrar registrar(LOAD_QUANT_WEIGHT_TASK_ID,
                                   "load_quant_weight_task");
    registrar.add_constraint(ProcessorConstraint(Processor::LOC_PROC));
    if (pre_register) {
      Runtime::preregister_task_variant<FileDataLoader::load_quant_weight_task>(
          registrar, "load_quant_weight_task");
    } else {
      if (enable_control_replication) {
        registrar.global_registration = false;
      }
      runtime->register_task_variant<FileDataLoader::load_quant_weight_task>(
>>>>>>> 9e062be7
          registrar);
    }
  }
  // ElementUnary task
  {
    TaskVariantRegistrar registrar(ELEMENTUNARY_INIT_TASK_ID,
                                   "ElementWiseUnary Init");
    registrar.add_constraint(ProcessorConstraint(Processor::TOC_PROC));
    registrar.set_leaf();
    if (pre_register) {
      Runtime::preregister_task_variant<OpMeta *, ElementUnary::init_task>(
          registrar, "ElementWiseUnary Init Task");
    } else {
      if (enable_control_replication) {
        registrar.global_registration = false;
      }
      runtime->register_task_variant<OpMeta *, ElementUnary::init_task>(
          registrar);
    }
  }
  {
    TaskVariantRegistrar registrar(ELEMENTUNARY_INF_TASK_ID,
                                   "ElementWiseUnary Inference");
    registrar.add_constraint(ProcessorConstraint(Processor::TOC_PROC));
    registrar.set_leaf();
    if (pre_register) {
      Runtime::preregister_task_variant<ElementUnary::inference_task>(
          registrar, "ElementWiseUnary Inference Task");
    } else {
      if (enable_control_replication) {
        registrar.global_registration = false;
      }
      runtime->register_task_variant<ElementUnary::inference_task>(registrar);
    }
  }
  {
    TaskVariantRegistrar registrar(ELEMENTUNARY_FWD_TASK_ID,
                                   "ElementWiseUnary Forward");
    registrar.add_constraint(ProcessorConstraint(Processor::TOC_PROC));
    registrar.set_leaf();
    if (pre_register) {
      Runtime::preregister_task_variant<ElementUnary::forward_task>(
          registrar, "ElementWiseUnary Forward Task");
    } else {
      if (enable_control_replication) {
        registrar.global_registration = false;
      }
      runtime->register_task_variant<ElementUnary::forward_task>(registrar);
    }
  }
  {
    TaskVariantRegistrar registrar(ELEMENTUNARY_BWD_TASK_ID,
                                   "ElementWiseUnary Backward");
    registrar.add_constraint(ProcessorConstraint(Processor::TOC_PROC));
    registrar.set_leaf();
    if (pre_register) {
      Runtime::preregister_task_variant<ElementUnary::backward_task>(
          registrar, "ElementWiseUnary Backward Task");
    } else {
      if (enable_control_replication) {
        registrar.global_registration = false;
      }
      runtime->register_task_variant<ElementUnary::backward_task>(registrar);
    }
  }
  // ElementBinary task
  {
    TaskVariantRegistrar registrar(ELEMENTBINARY_INIT_TASK_ID,
                                   "ElementWiseBinary Init");
    registrar.add_constraint(ProcessorConstraint(Processor::TOC_PROC));
    registrar.set_leaf();
    if (pre_register) {
      Runtime::preregister_task_variant<OpMeta *, ElementBinary::init_task>(
          registrar, "ElementWiseBinary Init Task");
    } else {
      if (enable_control_replication) {
        registrar.global_registration = false;
      }
      runtime->register_task_variant<OpMeta *, ElementBinary::init_task>(
          registrar);
    }
  }
  {
    TaskVariantRegistrar registrar(ELEMENTBINARY_INF_TASK_ID,
                                   "ElementWiseBinary Inference");
    registrar.add_constraint(ProcessorConstraint(Processor::TOC_PROC));
    registrar.set_leaf();
    if (pre_register) {
      Runtime::preregister_task_variant<ElementBinary::inference_task>(
          registrar, "ElementWiseBinary Inference Task");
    } else {
      if (enable_control_replication) {
        registrar.global_registration = false;
      }
      runtime->register_task_variant<ElementBinary::inference_task>(registrar);
    }
  }
  {
    TaskVariantRegistrar registrar(ELEMENTBINARY_FWD_TASK_ID,
                                   "ElementWiseBinary Forward");
    registrar.add_constraint(ProcessorConstraint(Processor::TOC_PROC));
    registrar.set_leaf();
    if (pre_register) {
      Runtime::preregister_task_variant<ElementBinary::forward_task>(
          registrar, "ElementWiseBinary Forward Task");
    } else {
      if (enable_control_replication) {
        registrar.global_registration = false;
      }
      runtime->register_task_variant<ElementBinary::forward_task>(registrar);
    }
  }
  {
    TaskVariantRegistrar registrar(ELEMENTBINARY_BWD_TASK_ID,
                                   "ElementWiseBinary Backward");
    registrar.add_constraint(ProcessorConstraint(Processor::TOC_PROC));
    registrar.set_leaf();
    if (pre_register) {
      Runtime::preregister_task_variant<ElementBinary::backward_task>(
          registrar, "ElementWiseBinary Backward Task");
    } else {
      if (enable_control_replication) {
        registrar.global_registration = false;
      }
      runtime->register_task_variant<ElementBinary::backward_task>(registrar);
    }
  }
  // Experts
  {
    TaskVariantRegistrar registrar(EXPERTS_INIT_TASK_ID, "Experts Init");
    registrar.add_constraint(ProcessorConstraint(Processor::TOC_PROC));
    registrar.set_leaf();
    if (pre_register) {
      Runtime::preregister_task_variant<OpMeta *, Experts::init_task>(
          registrar, "Experts Init Task");
    } else {
      if (enable_control_replication) {
        registrar.global_registration = false;
      }
      runtime->register_task_variant<OpMeta *, Experts::init_task>(registrar);
    }
  }
  {
    TaskVariantRegistrar registrar(EXPERTS_FWD_TASK_ID, "Experts Forward");
    registrar.add_constraint(ProcessorConstraint(Processor::TOC_PROC));
    registrar.set_leaf();
    if (pre_register) {
      Runtime::preregister_task_variant<Experts::forward_task>(
          registrar, "Experts Forward Task");
    } else {
      if (enable_control_replication) {
        registrar.global_registration = false;
      }
      runtime->register_task_variant<Experts::forward_task>(registrar);
    }
  }
  {
    TaskVariantRegistrar registrar(EXPERTS_BWD_TASK_ID, "Experts Backward");
    registrar.add_constraint(ProcessorConstraint(Processor::TOC_PROC));
    registrar.set_leaf();
    if (pre_register) {
      Runtime::preregister_task_variant<Experts::backward_task>(
          registrar, "Experts Backward Task");
    } else {
      if (enable_control_replication) {
        registrar.global_registration = false;
      }
      runtime->register_task_variant<Experts::backward_task>(registrar);
    }
  }
  {
    TaskVariantRegistrar registrar(EXPERTS_INF_TASK_ID, "Experts Inference");
    registrar.add_constraint(ProcessorConstraint(Processor::TOC_PROC));
    registrar.set_leaf();
    if (pre_register) {
      Runtime::preregister_task_variant<Experts::inference_task>(
          registrar, "Experts Inference Task");
    } else {
      if (enable_control_replication) {
        registrar.global_registration = false;
      }
      runtime->register_task_variant<Experts::inference_task>(registrar);
    }
  }
  // Cast
  {
    TaskVariantRegistrar registrar(CAST_INIT_TASK_ID, "Cast Init");
    registrar.add_constraint(ProcessorConstraint(Processor::TOC_PROC));
    registrar.set_leaf();
    if (pre_register) {
      Runtime::preregister_task_variant<OpMeta *, Cast::init_task>(
          registrar, "Cast Init Task");
    } else {
      if (enable_control_replication) {
        registrar.global_registration = false;
      }
      runtime->register_task_variant<OpMeta *, Cast::init_task>(registrar);
    }
  }
  {
    TaskVariantRegistrar registrar(CAST_FWD_TASK_ID, "Cast Forward");
    registrar.add_constraint(ProcessorConstraint(Processor::TOC_PROC));
    registrar.set_leaf();
    if (pre_register) {
      Runtime::preregister_task_variant<Cast::forward_task>(
          registrar, "Cast Forward Task");
    } else {
      if (enable_control_replication) {
        registrar.global_registration = false;
      }
      runtime->register_task_variant<Cast::forward_task>(registrar);
    }
  }
  {
    TaskVariantRegistrar registrar(CAST_BWD_TASK_ID, "Cast Backward");
    registrar.add_constraint(ProcessorConstraint(Processor::TOC_PROC));
    registrar.set_leaf();
    if (pre_register) {
      Runtime::preregister_task_variant<Cast::backward_task>(
          registrar, "Cast Backward Task");
    } else {
      if (enable_control_replication) {
        registrar.global_registration = false;
      }
      runtime->register_task_variant<Cast::backward_task>(registrar);
    }
  }
  // Conv2D task
  {
    TaskVariantRegistrar registrar(CONV2D_INIT_TASK_ID, "Conv2D Init");
    registrar.add_constraint(ProcessorConstraint(Processor::TOC_PROC));
    registrar.set_leaf();
    if (pre_register) {
      Runtime::preregister_task_variant<OpMeta *, Conv2D::init_task>(
          registrar, "Conv2D Init Task");
    } else {
      if (enable_control_replication) {
        registrar.global_registration = false;
      }
      runtime->register_task_variant<OpMeta *, Conv2D::init_task>(registrar);
    }
  }
  {
    TaskVariantRegistrar registrar(CONV2D_FWD_TASK_ID, "Conv2D Forward");
    registrar.add_constraint(ProcessorConstraint(Processor::TOC_PROC));
    registrar.set_leaf();
    if (pre_register) {
      Runtime::preregister_task_variant<Conv2D::forward_task>(
          registrar, "Conv2D Forward Task");
    } else {
      if (enable_control_replication) {
        registrar.global_registration = false;
      }
      runtime->register_task_variant<Conv2D::forward_task>(registrar);
    }
  }
  {
    TaskVariantRegistrar registrar(CONV2D_BWD_TASK_ID, "Conv2D Backward");
    registrar.add_constraint(ProcessorConstraint(Processor::TOC_PROC));
    registrar.set_leaf();
    if (pre_register) {
      Runtime::preregister_task_variant<Conv2D::backward_task>(
          registrar, "Conv2D Backward Task");
    } else {
      if (enable_control_replication) {
        registrar.global_registration = false;
      }
      runtime->register_task_variant<Conv2D::backward_task>(registrar);
    }
  }
  //{
  //  TaskVariantRegistrar registrar(CONV2D_UPD_TASK_ID, "Conv2D Update");
  //  registrar.add_constraint(ProcessorConstraint(Processor::TOC_PROC));
  //  registrar.set_leaf();
  //  Runtime::preregister_task_variant<Conv2D::update_task>(
  //     registrar, "Conv2D Update Task");
  //}
  // Dropout task
  {
    TaskVariantRegistrar registrar(DROPOUT_INIT_TASK_ID, "Dropout Init");
    registrar.add_constraint(ProcessorConstraint(Processor::TOC_PROC));
    registrar.set_leaf();
    if (pre_register) {
      Runtime::preregister_task_variant<OpMeta *, Dropout::init_task>(
          registrar, "Dropout Init Task");
    } else {
      if (enable_control_replication) {
        registrar.global_registration = false;
      }
      runtime->register_task_variant<OpMeta *, Dropout::init_task>(registrar);
    }
  }
  {
    TaskVariantRegistrar registrar(DROPOUT_FWD_TASK_ID, "Dropout Forward");
    registrar.add_constraint(ProcessorConstraint(Processor::TOC_PROC));
    registrar.set_leaf();
    if (pre_register) {
      Runtime::preregister_task_variant<Dropout::forward_task>(
          registrar, "Dropout Forward Task");
    } else {
      if (enable_control_replication) {
        registrar.global_registration = false;
      }
      runtime->register_task_variant<Dropout::forward_task>(registrar);
    }
  }
  {
    TaskVariantRegistrar registrar(DROPOUT_BWD_TASK_ID, "Dropout Backward");
    registrar.add_constraint(ProcessorConstraint(Processor::TOC_PROC));
    registrar.set_leaf();
    if (pre_register) {
      Runtime::preregister_task_variant<Dropout::backward_task>(
          registrar, "Dropout Backward Task");
    } else {
      if (enable_control_replication) {
        registrar.global_registration = false;
      }
      runtime->register_task_variant<Dropout::backward_task>(registrar);
    }
  }
  // Embedding task GPU
  {
    TaskVariantRegistrar registrar(EMBED_INIT_TASK_ID, "Embedding Init");
    registrar.add_constraint(ProcessorConstraint(Processor::TOC_PROC));
    registrar.set_leaf();
    if (pre_register) {
      Runtime::preregister_task_variant<OpMeta *, Embedding::init_task>(
          registrar, "Embedding Init Task");
    } else {
      if (enable_control_replication) {
        registrar.global_registration = false;
      }
      runtime->register_task_variant<OpMeta *, Embedding::init_task>(registrar);
    }
  }
  {
    TaskVariantRegistrar registrar(EMBED_FWD_TASK_ID, "Embedding Forward");
    registrar.add_constraint(ProcessorConstraint(Processor::TOC_PROC));
    registrar.set_leaf();
    if (pre_register) {
      Runtime::preregister_task_variant<Embedding::forward_task>(
          registrar, "Embedding Forward Task");
    } else {
      if (enable_control_replication) {
        registrar.global_registration = false;
      }
      runtime->register_task_variant<Embedding::forward_task>(registrar);
    }
  }
  {
    TaskVariantRegistrar registrar(EMBED_INF_TASK_ID, "Embedding Inference");
    registrar.add_constraint(ProcessorConstraint(Processor::TOC_PROC));
    registrar.set_leaf();
    if (pre_register) {
      Runtime::preregister_task_variant<Embedding::inference_task>(
          registrar, "Embedding Inference Task");
    } else {
      if (enable_control_replication) {
        registrar.global_registration = false;
      }
      runtime->register_task_variant<Embedding::inference_task>(registrar);
    }
  }
  {
    TaskVariantRegistrar registrar(EMBED_BWD_TASK_ID, "Embedding Backward");
    registrar.add_constraint(ProcessorConstraint(Processor::TOC_PROC));
    registrar.set_leaf();
    if (pre_register) {
      Runtime::preregister_task_variant<Embedding::backward_task>(
          registrar, "Embedding Backward Task");
    } else {
      if (enable_control_replication) {
        registrar.global_registration = false;
      }
      runtime->register_task_variant<Embedding::backward_task>(registrar);
    }
  }
  // Embedding task CPU
  /* {
    TaskVariantRegistrar registrar(EMBED_FWD_TASK_ID, "Embedding Forward");
    registrar.add_constraint(ProcessorConstraint(Processor::LOC_PROC));
    registrar.set_leaf();
    Runtime::preregister_task_variant<Embedding::forward_task_cpu>(
        registrar, "Embedding Forward Task");
  }
  {
    TaskVariantRegistrar registrar(EMBED_BWD_TASK_ID, "Embedding Backward");
    registrar.add_constraint(ProcessorConstraint(Processor::LOC_PROC));
    registrar.set_leaf();
    Runtime::preregister_task_variant<Embedding::backward_task_cpu>(
        registrar, "Embedding Backward Task");
  }*/
  // Gather task
  {
    TaskVariantRegistrar registrar(GATHER_INIT_TASK_ID, "Gather Init");
    registrar.add_constraint(ProcessorConstraint(Processor::TOC_PROC));
    registrar.set_leaf();
    if (pre_register) {
      Runtime::preregister_task_variant<OpMeta *, Gather::init_task>(
          registrar, "Gather Init Task");
    } else {
      if (enable_control_replication) {
        registrar.global_registration = false;
      }
      runtime->register_task_variant<OpMeta *, Gather::init_task>(registrar);
    }
  }
  {
    TaskVariantRegistrar registrar(GATHER_FWD_TASK_ID, "Gather Forward");
    registrar.add_constraint(ProcessorConstraint(Processor::TOC_PROC));
    registrar.set_leaf();
    if (pre_register) {
      Runtime::preregister_task_variant<Gather::forward_task>(
          registrar, "Gather Forward Task");
    } else {
      if (enable_control_replication) {
        registrar.global_registration = false;
      }
      runtime->register_task_variant<Gather::forward_task>(registrar);
    }
  }
  {
    TaskVariantRegistrar registrar(GATHER_BWD_TASK_ID, "Gather Backward");
    registrar.add_constraint(ProcessorConstraint(Processor::TOC_PROC));
    registrar.set_leaf();
    if (pre_register) {
      Runtime::preregister_task_variant<Gather::backward_task>(
          registrar, "Gather Backward Task");
    } else {
      if (enable_control_replication) {
        registrar.global_registration = false;
      }
      runtime->register_task_variant<Gather::backward_task>(registrar);
    }
  }

  // Cache task CPU
  {
    TaskVariantRegistrar registrar(CACHE_INIT_TASK_ID, "Cache Init");
    registrar.add_constraint(ProcessorConstraint(Processor::TOC_PROC));
    registrar.set_leaf();
    if (pre_register) {
      Runtime::preregister_task_variant<OpMeta *, Cache::init_task>(
          registrar, "Cache Init Task");
    } else {
      if (enable_control_replication) {
        registrar.global_registration = false;
      }
      runtime->register_task_variant<OpMeta *, Cache::init_task>(registrar);
    }
  }
  {
    TaskVariantRegistrar registrar(CACHE_FWD_TASK_ID, "Cache Forward");
    registrar.add_constraint(ProcessorConstraint(Processor::TOC_PROC));
    registrar.set_leaf();
    if (pre_register) {
      Runtime::preregister_task_variant<Cache::forward_task>(
          registrar, "Cache Forward Task");
    } else {
      if (enable_control_replication) {
        registrar.global_registration = false;
      }
      runtime->register_task_variant<Cache::forward_task>(registrar);
    }
  }
  {
    TaskVariantRegistrar registrar(CACHE_UPDATE_TASK_ID, "Cache Update");
    registrar.add_constraint(ProcessorConstraint(Processor::TOC_PROC));
    registrar.set_leaf();
    if (pre_register) {
      Runtime::preregister_task_variant<float, Cache::update_task>(
          registrar, "Cache Update Task");
    } else {
      if (enable_control_replication) {
        registrar.global_registration = false;
      }
      runtime->register_task_variant<float, Cache::update_task>(registrar);
    }
  }
  // Group by task CPU
  {
    TaskVariantRegistrar registrar(GROUP_BY_INIT_TASK_ID, "Group_by Init");
    registrar.add_constraint(ProcessorConstraint(Processor::TOC_PROC));
    registrar.set_leaf();
    if (pre_register) {
      Runtime::preregister_task_variant<OpMeta *, Group_by::init_task>(
          registrar, "Group_by Init Task");
    } else {
      if (enable_control_replication) {
        registrar.global_registration = false;
      }
      runtime->register_task_variant<OpMeta *, Group_by::init_task>(registrar);
    }
  }
  {
    TaskVariantRegistrar registrar(GROUP_BY_FWD_TASK_ID, "Group_by Forward");
    registrar.add_constraint(ProcessorConstraint(Processor::TOC_PROC));
    registrar.set_leaf();
    if (pre_register) {
      Runtime::preregister_task_variant<Group_by::forward_task>(
          registrar, "Group_by Forward Task");
    } else {
      if (enable_control_replication) {
        registrar.global_registration = false;
      }
      runtime->register_task_variant<Group_by::forward_task>(registrar);
    }
  }
  {
    TaskVariantRegistrar registrar(GROUP_BY_BWD_TASK_ID, "Group_by Backward");
    registrar.add_constraint(ProcessorConstraint(Processor::TOC_PROC));
    registrar.set_leaf();
    if (pre_register) {
      Runtime::preregister_task_variant<Group_by::backward_task>(
          registrar, "Group_by Backward Task");
    } else {
      if (enable_control_replication) {
        registrar.global_registration = false;
      }
      runtime->register_task_variant<Group_by::backward_task>(registrar);
    }
  }

  // Aggregate task CPU
  {
    TaskVariantRegistrar registrar(AGGREGATE_INIT_TASK_ID, "Aggregate Init");
    registrar.add_constraint(ProcessorConstraint(Processor::TOC_PROC));
    registrar.set_leaf();
    if (pre_register) {
      Runtime::preregister_task_variant<OpMeta *, Aggregate::init_task>(
          registrar, "Aggregate Init Task");
    } else {
      if (enable_control_replication) {
        registrar.global_registration = false;
      }
      runtime->register_task_variant<OpMeta *, Aggregate::init_task>(registrar);
    }
  }
  {
    TaskVariantRegistrar registrar(AGGREGATE_FWD_TASK_ID, "Aggregate Forward");
    registrar.add_constraint(ProcessorConstraint(Processor::TOC_PROC));
    registrar.set_leaf();
    if (pre_register) {
      Runtime::preregister_task_variant<Aggregate::forward_task>(
          registrar, "Aggregate Forward Task");
    } else {
      if (enable_control_replication) {
        registrar.global_registration = false;
      }
      runtime->register_task_variant<Aggregate::forward_task>(registrar);
    }
  }
  {
    TaskVariantRegistrar registrar(AGGREGATE_BWD_TASK_ID, "Aggregate Backward");
    registrar.add_constraint(ProcessorConstraint(Processor::TOC_PROC));
    registrar.set_leaf();
    if (pre_register) {
      Runtime::preregister_task_variant<Aggregate::backward_task>(
          registrar, "Aggregate Backward Task");
    } else {
      if (enable_control_replication) {
        registrar.global_registration = false;
      }
      runtime->register_task_variant<Aggregate::backward_task>(registrar);
    }
  }

  // AggregateSpec task CPU
  {
    TaskVariantRegistrar registrar(AGG_SPEC_INIT_TASK_ID,
                                   "Aggregate specification Init");
    registrar.add_constraint(ProcessorConstraint(Processor::TOC_PROC));
    registrar.set_leaf();
    if (pre_register) {
      Runtime::preregister_task_variant<OpMeta *, AggregateSpec::init_task>(
          registrar, "Aggregate specification Init Task");
    } else {
      if (enable_control_replication) {
        registrar.global_registration = false;
      }
      runtime->register_task_variant<OpMeta *, AggregateSpec::init_task>(
          registrar);
    }
  }
  {
    TaskVariantRegistrar registrar(AGG_SPEC_FWD_TASK_ID,
                                   "Aggregate specification Forward");
    registrar.add_constraint(ProcessorConstraint(Processor::TOC_PROC));
    registrar.set_leaf();
    if (pre_register) {
      Runtime::preregister_task_variant<AggregateSpec::forward_task>(
          registrar, "Aggregate specification Forward Task");
    } else {
      if (enable_control_replication) {
        registrar.global_registration = false;
      }
      runtime->register_task_variant<AggregateSpec::forward_task>(registrar);
    }
  }
  {
    TaskVariantRegistrar registrar(AGG_SPEC_BWD_TASK_ID,
                                   "Aggregate specification Backward");
    registrar.add_constraint(ProcessorConstraint(Processor::TOC_PROC));
    registrar.set_leaf();
    if (pre_register) {
      Runtime::preregister_task_variant<AggregateSpec::backward_task>(
          registrar, "Aggregate specification Backward Task");
    } else {
      if (enable_control_replication) {
        registrar.global_registration = false;
      }
      runtime->register_task_variant<AggregateSpec::backward_task>(registrar);
    }
  }

  // Pool2D task
  {
    TaskVariantRegistrar registrar(POOL2D_INIT_TASK_ID, "pool2d_init_task");
    registrar.add_constraint(ProcessorConstraint(Processor::TOC_PROC));
    registrar.set_leaf();
    if (pre_register) {
      Runtime::preregister_task_variant<OpMeta *, Pool2D::init_task>(
          registrar, "pool2d_init_task");
    } else {
      if (enable_control_replication) {
        registrar.global_registration = false;
      }
      runtime->register_task_variant<OpMeta *, Pool2D::init_task>(registrar);
    }
  }
  {
    TaskVariantRegistrar registrar(POOL2D_FWD_TASK_ID, "pool2d_fwd_task");
    registrar.add_constraint(ProcessorConstraint(Processor::TOC_PROC));
    registrar.set_leaf();
    if (pre_register) {
      Runtime::preregister_task_variant<Pool2D::forward_task>(
          registrar, "pool2d_fwd_task");
    } else {
      if (enable_control_replication) {
        registrar.global_registration = false;
      }
      runtime->register_task_variant<Pool2D::forward_task>(registrar);
    }
  }
  {
    TaskVariantRegistrar registrar(POOL2D_BWD_TASK_ID, "pool2d_bwd_task");
    registrar.add_constraint(ProcessorConstraint(Processor::TOC_PROC));
    registrar.set_leaf();
    if (pre_register) {
      Runtime::preregister_task_variant<Pool2D::backward_task>(
          registrar, "pool2d_bwd_task");
    } else {
      if (enable_control_replication) {
        registrar.global_registration = false;
      }
      runtime->register_task_variant<Pool2D::backward_task>(registrar);
    }
  }
  // BatchNorm task
  {
    TaskVariantRegistrar registrar(BATCHNORM_INIT_TASK_ID, "bn_init_task");
    registrar.add_constraint(ProcessorConstraint(Processor::TOC_PROC));
    registrar.set_leaf();
    if (pre_register) {
      Runtime::preregister_task_variant<OpMeta *, BatchNorm::init_task>(
          registrar, "bn_init_task");
    } else {
      if (enable_control_replication) {
        registrar.global_registration = false;
      }
      runtime->register_task_variant<OpMeta *, BatchNorm::init_task>(registrar);
    }
  }
  {
    TaskVariantRegistrar registrar(BATCHNORM_FWD_TASK_ID, "bn_fwd_task");
    registrar.add_constraint(ProcessorConstraint(Processor::TOC_PROC));
    registrar.set_leaf();
    if (pre_register) {
      Runtime::preregister_task_variant<BatchNorm::forward_task>(registrar,
                                                                 "bn_fwd_task");
    } else {
      if (enable_control_replication) {
        registrar.global_registration = false;
      }
      runtime->register_task_variant<BatchNorm::forward_task>(registrar);
    }
  }
  {
    TaskVariantRegistrar registrar(BATCHNORM_BWD_TASK_ID, "bn_bwd_task");
    registrar.add_constraint(ProcessorConstraint(Processor::TOC_PROC));
    registrar.set_leaf();
    if (pre_register) {
      Runtime::preregister_task_variant<BatchNorm::backward_task>(
          registrar, "bn_bwd_task");
    } else {
      if (enable_control_replication) {
        registrar.global_registration = false;
      }
      runtime->register_task_variant<BatchNorm::backward_task>(registrar);
    }
  }
  // BatchMatmul task
  {
    TaskVariantRegistrar registrar(BATCHMATMUL_INIT_TASK_ID,
                                   "BatchMatmul Init");
    registrar.add_constraint(ProcessorConstraint(Processor::TOC_PROC));
    registrar.set_leaf();
    if (pre_register) {
      Runtime::preregister_task_variant<OpMeta *, BatchMatmul::init_task>(
          registrar, "BatchMatmul Init Task");
    } else {
      if (enable_control_replication) {
        registrar.global_registration = false;
      }
      runtime->register_task_variant<OpMeta *, BatchMatmul::init_task>(
          registrar);
    }
  }
  {
    TaskVariantRegistrar registrar(BATCHMATMUL_FWD_TASK_ID,
                                   "BatchMatmul Forward");
    registrar.add_constraint(ProcessorConstraint(Processor::TOC_PROC));
    registrar.set_leaf();
    if (pre_register) {
      Runtime::preregister_task_variant<BatchMatmul::forward_task>(
          registrar, "BatchMatmul Forward Task");
    } else {
      if (enable_control_replication) {
        registrar.global_registration = false;
      }
      runtime->register_task_variant<BatchMatmul::forward_task>(registrar);
    }
  }
  {
    TaskVariantRegistrar registrar(BATCHMATMUL_BWD_TASK_ID,
                                   "BatchMatmul Backward");
    registrar.add_constraint(ProcessorConstraint(Processor::TOC_PROC));
    registrar.set_leaf();
    if (pre_register) {
      Runtime::preregister_task_variant<BatchMatmul::backward_task>(
          registrar, "BatchMatmul Backward Task");
    } else {
      if (enable_control_replication) {
        registrar.global_registration = false;
      }
      runtime->register_task_variant<BatchMatmul::backward_task>(registrar);
    }
  }
  // LayerNorm task
  {
    TaskVariantRegistrar registrar(LAYERNORM_INIT_TASK_ID,
                                   "layernorm_init_task");
    registrar.add_constraint(ProcessorConstraint(Processor::TOC_PROC));
    registrar.set_leaf();
    if (pre_register) {
      Runtime::preregister_task_variant<OpMeta *, LayerNorm::init_task>(
          registrar, "layernorm_init_task");
    } else {
      if (enable_control_replication) {
        registrar.global_registration = false;
      }
      runtime->register_task_variant<OpMeta *, LayerNorm::init_task>(registrar);
    }
  }
  {
    TaskVariantRegistrar registrar(LAYERNORM_INF_TASK_ID,
                                   "LayerNorm Inference");
    registrar.add_constraint(ProcessorConstraint(Processor::TOC_PROC));
    registrar.set_leaf();
    if (pre_register) {
      Runtime::preregister_task_variant<LayerNorm::inference_task>(
          registrar, "LayerNorm Inference Task");
    } else {
      if (enable_control_replication) {
        registrar.global_registration = false;
      }
      runtime->register_task_variant<LayerNorm::inference_task>(registrar);
    }
  }
  {
    TaskVariantRegistrar registrar(LAYERNORM_FWD_TASK_ID, "layernorm_fwd_task");
    registrar.add_constraint(ProcessorConstraint(Processor::TOC_PROC));
    registrar.set_leaf();
    if (pre_register) {
      Runtime::preregister_task_variant<LayerNorm::forward_task>(
          registrar, "layernorm_fwd_task");
    } else {
      if (enable_control_replication) {
        registrar.global_registration = false;
      }
      runtime->register_task_variant<LayerNorm::forward_task>(registrar);
    }
  }
  // ResidualLayerNorm task
  {
    TaskVariantRegistrar registrar(RESIDUAL_LAYERNORM_INIT_TASK_ID,
                                   "residual_layernorm_init_task");
    registrar.add_constraint(ProcessorConstraint(Processor::TOC_PROC));
    registrar.set_leaf();
    if (pre_register) {
      Runtime::preregister_task_variant<OpMeta *, ResidualLayerNorm::init_task>(
          registrar, "residual_layernorm_init_task");
    } else {
      if (enable_control_replication) {
        registrar.global_registration = false;
      }
      runtime->register_task_variant<OpMeta *, ResidualLayerNorm::init_task>(
          registrar);
    }
  }
  {
    TaskVariantRegistrar registrar(RESIDUAL_LAYERNORM_INF_TASK_ID,
                                   "residual_layernorm_fwd_task");
    registrar.add_constraint(ProcessorConstraint(Processor::TOC_PROC));
    registrar.set_leaf();
    if (pre_register) {
      Runtime::preregister_task_variant<ResidualLayerNorm::inference_task>(
          registrar, "residual_layernorm_inference_task");
    } else {
      if (enable_control_replication) {
        registrar.global_registration = false;
      }
      runtime->register_task_variant<ResidualLayerNorm::inference_task>(
          registrar);
    }
  }
  // AddBiasResidualLayerNorm task
  {
    TaskVariantRegistrar registrar(ADD_BIAS_RESIDUAL_LAYERNORM_INIT_TASK_ID,
                                   "add_bias_residual_layernorm_init_task");
    registrar.add_constraint(ProcessorConstraint(Processor::TOC_PROC));
    registrar.set_leaf();
    if (pre_register) {
      Runtime::preregister_task_variant<OpMeta *,
                                        AddBiasResidualLayerNorm::init_task>(
          registrar, "add_bias_residual_layernorm_init_task");
    } else {
      if (enable_control_replication) {
        registrar.global_registration = false;
      }
      runtime->register_task_variant<OpMeta *,
                                     AddBiasResidualLayerNorm::init_task>(
          registrar);
    }
  }
  {
    TaskVariantRegistrar registrar(ADD_BIAS_RESIDUAL_LAYERNORM_INF_TASK_ID,
                                   "add_bias_residual_layernorm_fwd_task");
    registrar.add_constraint(ProcessorConstraint(Processor::TOC_PROC));
    registrar.set_leaf();
    if (pre_register) {
      Runtime::preregister_task_variant<
          AddBiasResidualLayerNorm::inference_task>(
          registrar, "add_bias_residual_layernorm_inference_task");
    } else {
      if (enable_control_replication) {
        registrar.global_registration = false;
      }
      runtime->register_task_variant<AddBiasResidualLayerNorm::inference_task>(
          registrar);
    }
  }
  // SigmoidSiluMulti task
  {
    TaskVariantRegistrar registrar(SIGMOID_SILU_MULTI_INIT_TASK_ID,
                                   "SigmoidSiluMulti Init");
    registrar.add_constraint(ProcessorConstraint(Processor::TOC_PROC));
    registrar.set_leaf();
    if (pre_register) {
      Runtime::preregister_task_variant<OpMeta *, SigmoidSiluMulti::init_task>(
          registrar, "SigmoidSiluMulti Init Task");
    } else {
      if (enable_control_replication) {
        registrar.global_registration = false;
      }
      runtime->register_task_variant<OpMeta *, SigmoidSiluMulti::init_task>(
          registrar);
    }
  }
  {
    TaskVariantRegistrar registrar(SIGMOID_SILU_MULTI_INF_TASK_ID,
                                   "SigmoidSiluMulti Inference");
    registrar.add_constraint(ProcessorConstraint(Processor::TOC_PROC));
    registrar.set_leaf();
    if (pre_register) {
      Runtime::preregister_task_variant<SigmoidSiluMulti::inference_task>(
          registrar, "SigmoidSiluMulti Inference Task");
    } else {
      if (enable_control_replication) {
        registrar.global_registration = false;
      }
      runtime->register_task_variant<SigmoidSiluMulti::inference_task>(
          registrar);
    }
  }
  // rms norm task
  {
    TaskVariantRegistrar registrar(RMSNORM_INIT_TASK_ID, "rmsnorm_init_task");
    registrar.add_constraint(ProcessorConstraint(Processor::TOC_PROC));
    registrar.set_leaf();
    if (pre_register) {
      Runtime::preregister_task_variant<OpMeta *, RMSNorm::init_task>(
          registrar, "rmsnorm_init_task");
    } else {
      if (enable_control_replication) {
        registrar.global_registration = false;
      }
      runtime->register_task_variant<OpMeta *, RMSNorm::init_task>(registrar);
    }
  }
  {
    TaskVariantRegistrar registrar(RMSNORM_FWD_TASK_ID, "rmsnorm_fwd_task");
    registrar.add_constraint(ProcessorConstraint(Processor::TOC_PROC));
    registrar.set_leaf();
    if (pre_register) {
      Runtime::preregister_task_variant<RMSNorm::forward_task>(
          registrar, "rmsnorm_fwd_task");
    } else {
      if (enable_control_replication) {
        registrar.global_registration = false;
      }
      runtime->register_task_variant<RMSNorm::forward_task>(registrar);
    }
  }
  {
    TaskVariantRegistrar registrar(RMSNORM_INF_TASK_ID, "RMS Norm Inference");
    registrar.add_constraint(ProcessorConstraint(Processor::TOC_PROC));
    registrar.set_leaf();
    if (pre_register) {
      Runtime::preregister_task_variant<RMSNorm::inference_task>(
          registrar, "RMS Norm Inference Task");
    } else {
      if (enable_control_replication) {
        registrar.global_registration = false;
      }
      runtime->register_task_variant<RMSNorm::inference_task>(registrar);
    }
  }
  // rms norm task
  {
    TaskVariantRegistrar registrar(RESIDUAL_RMSNORM_INIT_TASK_ID,
                                   "Residual RMS Norm Init");
    registrar.add_constraint(ProcessorConstraint(Processor::TOC_PROC));
    registrar.set_leaf();
    if (pre_register) {
      Runtime::preregister_task_variant<OpMeta *, ResidualRMSNorm::init_task>(
          registrar, "Residual RMS Norm Init");
    } else {
      if (enable_control_replication) {
        registrar.global_registration = false;
      }
      runtime->register_task_variant<OpMeta *, ResidualRMSNorm::init_task>(
          registrar);
    }
  }
  {
    TaskVariantRegistrar registrar(RESIDUAL_RMSNORM_INF_TASK_ID,
                                   "Residual RMS Norm Inference");
    registrar.add_constraint(ProcessorConstraint(Processor::TOC_PROC));
    registrar.set_leaf();
    if (pre_register) {
      Runtime::preregister_task_variant<ResidualRMSNorm::inference_task>(
          registrar, "RMS Norm Inference Task");
    } else {
      if (enable_control_replication) {
        registrar.global_registration = false;
      }
      runtime->register_task_variant<ResidualRMSNorm::inference_task>(
          registrar);
    }
  }
  {
    TaskVariantRegistrar registrar(LAYERNORM_BWD_TASK_ID, "layernorm_bwd_task");
    registrar.add_constraint(ProcessorConstraint(Processor::TOC_PROC));
    registrar.set_leaf();
    if (pre_register) {
      Runtime::preregister_task_variant<LayerNorm::backward_task>(
          registrar, "layernorm_bwd_task");
    } else {
      if (enable_control_replication) {
        registrar.global_registration = false;
      }
      runtime->register_task_variant<LayerNorm::backward_task>(registrar);
    }
  }
  // Linear task
  {
    TaskVariantRegistrar registrar(LINEAR_INIT_TASK_ID, "Linear Init");
    registrar.add_constraint(ProcessorConstraint(Processor::TOC_PROC));
    registrar.set_leaf();
    if (pre_register) {
      Runtime::preregister_task_variant<OpMeta *, Linear::init_task>(
          registrar, "Linear Init Task");
    } else {
      if (enable_control_replication) {
        registrar.global_registration = false;
      }
      runtime->register_task_variant<OpMeta *, Linear::init_task>(registrar);
    }
  }
  {
    TaskVariantRegistrar registrar(LINEAR_INF_TASK_ID, "Linear Inference");
    registrar.add_constraint(ProcessorConstraint(Processor::TOC_PROC));
    registrar.set_leaf();
    if (pre_register) {
      Runtime::preregister_task_variant<Linear::inference_task>(
          registrar, "Linear Inference Task");
    } else {
      if (enable_control_replication) {
        registrar.global_registration = false;
      }
      runtime->register_task_variant<Linear::inference_task>(registrar);
    }
  }
  {
    TaskVariantRegistrar registrar(LINEAR_FWD_TASK_ID, "Linear Forward");
    registrar.add_constraint(ProcessorConstraint(Processor::TOC_PROC));
    registrar.set_leaf();
    if (pre_register) {
      Runtime::preregister_task_variant<Linear::forward_task>(
          registrar, "Linear Forward Task");
    } else {
      if (enable_control_replication) {
        registrar.global_registration = false;
      }
      runtime->register_task_variant<Linear::forward_task>(registrar);
    }
  }
  {
    TaskVariantRegistrar registrar(LINEAR_BWD_TASK_ID, "Linear Backward");
    registrar.add_constraint(ProcessorConstraint(Processor::TOC_PROC));
    registrar.set_leaf();
    if (pre_register) {
      Runtime::preregister_task_variant<Linear::backward_task>(
          registrar, "Linear Backward Task");
    } else {
      if (enable_control_replication) {
        registrar.global_registration = false;
      }
      runtime->register_task_variant<Linear::backward_task>(registrar);
    }
  }
  // Flat task
  {
    TaskVariantRegistrar registrar(FLAT_INIT_TASK_ID, "flat_init_task");
    registrar.add_constraint(ProcessorConstraint(Processor::TOC_PROC));
    registrar.set_leaf();
    if (pre_register) {
      Runtime::preregister_task_variant<OpMeta *, Flat::init_task>(
          registrar, "flat_init_task");
    } else {
      if (enable_control_replication) {
        registrar.global_registration = false;
      }
      runtime->register_task_variant<OpMeta *, Flat::init_task>(registrar);
    }
  }
  {
    TaskVariantRegistrar registrar(FLAT_FWD_TASK_ID, "flat_fwd_task");
    registrar.add_constraint(ProcessorConstraint(Processor::TOC_PROC));
    registrar.set_leaf();
    if (pre_register) {
      Runtime::preregister_task_variant<Flat::forward_task>(registrar,
                                                            "flat_fwd_task");
    } else {
      if (enable_control_replication) {
        registrar.global_registration = false;
      }
      runtime->register_task_variant<Flat::forward_task>(registrar);
    }
  }
  {
    TaskVariantRegistrar registrar(FLAT_BWD_TASK_ID, "flat_bwd_task");
    registrar.add_constraint(ProcessorConstraint(Processor::TOC_PROC));
    registrar.set_leaf();
    if (pre_register) {
      Runtime::preregister_task_variant<Flat::backward_task>(registrar,
                                                             "flat_bwd_task");
    } else {
      if (enable_control_replication) {
        registrar.global_registration = false;
      }
      runtime->register_task_variant<Flat::backward_task>(registrar);
    }
  }
  // Softmax task
  {
    TaskVariantRegistrar registrar(SOFTMAX_INIT_TASK_ID, "softmax_init_task");
    registrar.add_constraint(ProcessorConstraint(Processor::TOC_PROC));
    registrar.set_leaf();
    if (pre_register) {
      Runtime::preregister_task_variant<OpMeta *, Softmax::init_task>(
          registrar, "softmax_init_task");
    } else {
      if (enable_control_replication) {
        registrar.global_registration = false;
      }
      runtime->register_task_variant<OpMeta *, Softmax::init_task>(registrar);
    }
  }
  {
    TaskVariantRegistrar registrar(SOFTMAX_FWD_TASK_ID, "softmax_fwd_task");
    registrar.add_constraint(ProcessorConstraint(Processor::TOC_PROC));
    registrar.set_leaf();
    if (pre_register) {
      Runtime::preregister_task_variant<Softmax::forward_task>(
          registrar, "softmax_fwd_task");
    } else {
      if (enable_control_replication) {
        registrar.global_registration = false;
      }
      runtime->register_task_variant<Softmax::forward_task>(registrar);
    }
  }
  {
    TaskVariantRegistrar registrar(SOFTMAX_BWD_TASK_ID, "softmax_bwd_task");
    registrar.add_constraint(ProcessorConstraint(Processor::TOC_PROC));
    registrar.set_leaf();
    if (pre_register) {
      Runtime::preregister_task_variant<Softmax::backward_task>(
          registrar, "softmax_bwd_task");
    } else {
      if (enable_control_replication) {
        registrar.global_registration = false;
      }
      runtime->register_task_variant<Softmax::backward_task>(registrar);
    }
  }
  {
    TaskVariantRegistrar registrar(SOFTMAX_INF_TASK_ID, "Softmax Inference");
    registrar.add_constraint(ProcessorConstraint(Processor::TOC_PROC));
    registrar.set_leaf();
    if (pre_register) {
      Runtime::preregister_task_variant<Softmax::inference_task>(
          registrar, "Softmax Inference Task");
    } else {
      if (enable_control_replication) {
        registrar.global_registration = false;
      }
      runtime->register_task_variant<Softmax::inference_task>(registrar);
    }
  }
  // compute Loss
  {
    TaskVariantRegistrar registrar(LOSS_BWD_TASK_ID, "Loss Backward");
    registrar.add_constraint(ProcessorConstraint(Processor::TOC_PROC));
    registrar.set_leaf();
    if (pre_register) {
      Runtime::preregister_task_variant<Loss::backward_task>(
          registrar, "Loss Backward Task");
    } else {
      if (enable_control_replication) {
        registrar.global_registration = false;
      }
      runtime->register_task_variant<Loss::backward_task>(registrar);
    }
  }
  // compute Metrics
  {
    TaskVariantRegistrar registrar(METRICS_COMP_TASK_ID, "Metrics Compute");
    registrar.add_constraint(ProcessorConstraint(Processor::TOC_PROC));
    registrar.set_leaf();
    if (pre_register) {
      Runtime::preregister_task_variant<PerfMetrics, Metrics::compute_task>(
          registrar, "Metrics Compute Task");
    } else {
      if (enable_control_replication) {
        registrar.global_registration = false;
      }
      runtime->register_task_variant<PerfMetrics, Metrics::compute_task>(
          registrar);
    }
  }
  // MSELoss
  //{
  //  TaskVariantRegistrar registrar(MSELOSS_BWD_TASK_ID, "MSELoss Backward");
  //  registrar.add_constraint(ProcessorConstraint(Processor::TOC_PROC));
  //  registrar.set_leaf();
  //  Runtime::preregister_task_variant<PerfMetrics, MSELoss::backward_task>(
  //      registrar, "MSELoss Backward Task");
  //}
  // update metrics
  {
    TaskVariantRegistrar registrar(UPDATE_METRICS_TASK_ID, "Update Metrics");
    registrar.add_constraint(ProcessorConstraint(Processor::LOC_PROC));
    registrar.set_leaf();
    if (pre_register) {
      Runtime::preregister_task_variant<PerfMetrics,
                                        FFModel::update_metrics_task>(
          registrar, "Update Metrics Task");
    } else {
      if (enable_control_replication) {
        registrar.global_registration = false;
      }
      runtime->register_task_variant<PerfMetrics, FFModel::update_metrics_task>(
          registrar);
    }
  }
  // Concat task
  {
    TaskVariantRegistrar registrar(CONCAT_INIT_TASK_ID, "Concat Init");
    registrar.add_constraint(ProcessorConstraint(Processor::TOC_PROC));
    registrar.set_leaf();
    if (pre_register) {
      Runtime::preregister_task_variant<OpMeta *, Concat::init_task>(
          registrar, "Concat Init Task");
    } else {
      if (enable_control_replication) {
        registrar.global_registration = false;
      }
      runtime->register_task_variant<OpMeta *, Concat::init_task>(registrar);
    }
  }
  {
    TaskVariantRegistrar registrar(CONCAT_FWD_TASK_ID, "Concat Forward");
    registrar.add_constraint(ProcessorConstraint(Processor::TOC_PROC));
    registrar.set_leaf();
    if (pre_register) {
      Runtime::preregister_task_variant<Concat::forward_task>(
          registrar, "Concat Forward Task");
    } else {
      if (enable_control_replication) {
        registrar.global_registration = false;
      }
      runtime->register_task_variant<Concat::forward_task>(registrar);
    }
  }
  {
    TaskVariantRegistrar registrar(CONCAT_BWD_TASK_ID, "Concat Backward");
    registrar.add_constraint(ProcessorConstraint(Processor::TOC_PROC));
    registrar.set_leaf();
    if (pre_register) {
      Runtime::preregister_task_variant<Concat::backward_task>(
          registrar, "Concat Backward Task");
    } else {
      if (enable_control_replication) {
        registrar.global_registration = false;
      }
      runtime->register_task_variant<Concat::backward_task>(registrar);
    }
  }
  // Split task
  {
    TaskVariantRegistrar registrar(SPLIT_INIT_TASK_ID, "Split Init");
    registrar.add_constraint(ProcessorConstraint(Processor::TOC_PROC));
    registrar.set_leaf();
    if (pre_register) {
      Runtime::preregister_task_variant<OpMeta *, Split::init_task>(
          registrar, "Split Init Task");
    } else {
      if (enable_control_replication) {
        registrar.global_registration = false;
      }
      runtime->register_task_variant<OpMeta *, Split::init_task>(registrar);
    }
  }
  {
    TaskVariantRegistrar registrar(SPLIT_FWD_TASK_ID, "Split Forward");
    registrar.add_constraint(ProcessorConstraint(Processor::TOC_PROC));
    registrar.set_leaf();
    if (pre_register) {
      Runtime::preregister_task_variant<Split::forward_task>(
          registrar, "Split Forward Task");
    } else {
      if (enable_control_replication) {
        registrar.global_registration = false;
      }
      runtime->register_task_variant<Split::forward_task>(registrar);
    }
  }
  {
    TaskVariantRegistrar registrar(SPLIT_BWD_TASK_ID, "Split Backward");
    registrar.add_constraint(ProcessorConstraint(Processor::TOC_PROC));
    registrar.set_leaf();
    if (pre_register) {
      Runtime::preregister_task_variant<Split::backward_task>(
          registrar, "Split Backward Task");
    } else {
      if (enable_control_replication) {
        registrar.global_registration = false;
      }
      runtime->register_task_variant<Split::backward_task>(registrar);
    }
  }
  // Reduce task
  {
    TaskVariantRegistrar registrar(REDUCE_INIT_TASK_ID, "Reduce Init");
    registrar.add_constraint(ProcessorConstraint(Processor::TOC_PROC));
    registrar.set_leaf();
    if (pre_register) {
      Runtime::preregister_task_variant<OpMeta *, Reduce::init_task>(
          registrar, "Reduce Init Task");
    } else {
      if (enable_control_replication) {
        registrar.global_registration = false;
      }
      runtime->register_task_variant<OpMeta *, Reduce::init_task>(registrar);
    }
  }
  {
    TaskVariantRegistrar registrar(REDUCE_FWD_TASK_ID, "Reduce Forward");
    registrar.add_constraint(ProcessorConstraint(Processor::TOC_PROC));
    registrar.set_leaf();
    if (pre_register) {
      Runtime::preregister_task_variant<Reduce::forward_task>(
          registrar, "Reduce Forward Task");
    } else {
      if (enable_control_replication) {
        registrar.global_registration = false;
      }
      runtime->register_task_variant<Reduce::forward_task>(registrar);
    }
  }
  {
    TaskVariantRegistrar registrar(REDUCE_BWD_TASK_ID, "Reduce Backward");
    registrar.add_constraint(ProcessorConstraint(Processor::TOC_PROC));
    registrar.set_leaf();
    if (pre_register) {
      Runtime::preregister_task_variant<Reduce::backward_task>(
          registrar, "Reduce Backward Task");
    } else {
      if (enable_control_replication) {
        registrar.global_registration = false;
      }
      runtime->register_task_variant<Reduce::backward_task>(registrar);
    }
  }
  // Reshape task
  {
    TaskVariantRegistrar registrar(RESHAPE_INIT_TASK_ID, "Reshape Init");
    registrar.add_constraint(ProcessorConstraint(Processor::TOC_PROC));
    registrar.set_leaf();
    if (pre_register) {
      Runtime::preregister_task_variant<OpMeta *, Reshape::init_task>(
          registrar, "Reshape Init Task");
    } else {
      if (enable_control_replication) {
        registrar.global_registration = false;
      }
      runtime->register_task_variant<OpMeta *, Reshape::init_task>(registrar);
    }
  }
  {
    TaskVariantRegistrar registrar(RESHAPE_FWD_TASK_ID, "Reshape Forward");
    registrar.add_constraint(ProcessorConstraint(Processor::TOC_PROC));
    registrar.set_leaf();
    if (pre_register) {
      Runtime::preregister_task_variant<Reshape::forward_task>(
          registrar, "Reshape Forward Task");
    } else {
      if (enable_control_replication) {
        registrar.global_registration = false;
      }
      runtime->register_task_variant<Reshape::forward_task>(registrar);
    }
  }
  {
    TaskVariantRegistrar registrar(RESHAPE_BWD_TASK_ID, "Reshape Backward");
    registrar.add_constraint(ProcessorConstraint(Processor::TOC_PROC));
    registrar.set_leaf();
    if (pre_register) {
      Runtime::preregister_task_variant<Reshape::backward_task>(
          registrar, "Reshape Backward Task");
    } else {
      if (enable_control_replication) {
        registrar.global_registration = false;
      }
      runtime->register_task_variant<Reshape::backward_task>(registrar);
    }
  }
  // Reverse task
  {
    TaskVariantRegistrar registrar(REVERSE_INIT_TASK_ID, "Reverse Init");
    registrar.add_constraint(ProcessorConstraint(Processor::TOC_PROC));
    registrar.set_leaf();
    if (pre_register) {
      Runtime::preregister_task_variant<OpMeta *, Reverse::init_task>(
          registrar, "Reverse Init Task");
    } else {
      if (enable_control_replication) {
        registrar.global_registration = false;
      }
      runtime->register_task_variant<OpMeta *, Reverse::init_task>(registrar);
    }
  }
  {
    TaskVariantRegistrar registrar(REVERSE_FWD_TASK_ID, "Reverse Forward");
    registrar.add_constraint(ProcessorConstraint(Processor::TOC_PROC));
    registrar.set_leaf();
    if (pre_register) {
      Runtime::preregister_task_variant<Reverse::forward_task>(
          registrar, "Reverse Forward Task");
    } else {
      if (enable_control_replication) {
        registrar.global_registration = false;
      }
      runtime->register_task_variant<Reverse::forward_task>(registrar);
    }
  }
  {
    TaskVariantRegistrar registrar(REVERSE_BWD_TASK_ID, "Reverse Backward");
    registrar.add_constraint(ProcessorConstraint(Processor::TOC_PROC));
    registrar.set_leaf();
    if (pre_register) {
      Runtime::preregister_task_variant<Reverse::backward_task>(
          registrar, "Reverse Backward Task");
    } else {
      if (enable_control_replication) {
        registrar.global_registration = false;
      }
      runtime->register_task_variant<Reverse::backward_task>(registrar);
    }
  }
  // Topk task
  {
    TaskVariantRegistrar registrar(TOPK_INIT_TASK_ID, "TopK Init");
    registrar.add_constraint(ProcessorConstraint(Processor::TOC_PROC));
    registrar.set_leaf();
    if (pre_register) {
      Runtime::preregister_task_variant<OpMeta *, TopK::init_task>(
          registrar, "TopK Init Task");
    } else {
      if (enable_control_replication) {
        registrar.global_registration = false;
      }
      runtime->register_task_variant<OpMeta *, TopK::init_task>(registrar);
    }
  }
  {
    TaskVariantRegistrar registrar(TOPK_FWD_TASK_ID, "TopK Forward");
    registrar.add_constraint(ProcessorConstraint(Processor::TOC_PROC));
    registrar.set_leaf();
    if (pre_register) {
      Runtime::preregister_task_variant<TopK::forward_task>(
          registrar, "TopK Forward Task");
    } else {
      if (enable_control_replication) {
        registrar.global_registration = false;
      }
      runtime->register_task_variant<TopK::forward_task>(registrar);
    }
  }
  {
    TaskVariantRegistrar registrar(TOPK_BWD_TASK_ID, "TopK Backward");
    registrar.add_constraint(ProcessorConstraint(Processor::TOC_PROC));
    registrar.set_leaf();
    if (pre_register) {
      Runtime::preregister_task_variant<TopK::backward_task>(
          registrar, "TopK Backward Task");
    } else {
      if (enable_control_replication) {
        registrar.global_registration = false;
      }
      runtime->register_task_variant<TopK::backward_task>(registrar);
    }
  }
  // GumbelTopk task
  {
    TaskVariantRegistrar registrar(GUMBEL_TOPK_INIT_TASK_ID, "GumbelTopK Init");
    registrar.add_constraint(ProcessorConstraint(Processor::TOC_PROC));
    registrar.set_leaf();
    if (pre_register) {
      Runtime::preregister_task_variant<OpMeta *, GumbelTopK::init_task>(
          registrar, "GumbelTopK Init Task");
    } else {
      if (enable_control_replication) {
        registrar.global_registration = false;
      }
      runtime->register_task_variant<OpMeta *, GumbelTopK::init_task>(
          registrar);
    }
  }
  {
    TaskVariantRegistrar registrar(GUMBEL_TOPK_INF_TASK_ID,
                                   "GumbelTopK Inference");
    registrar.add_constraint(ProcessorConstraint(Processor::TOC_PROC));
    registrar.set_leaf();
    if (pre_register) {
      Runtime::preregister_task_variant<InferenceResult,
                                        GumbelTopK::inference_task>(
          registrar, "GumbelTopK Inference Task");
    } else {
      if (enable_control_replication) {
        registrar.global_registration = false;
      }
      runtime
          ->register_task_variant<InferenceResult, GumbelTopK::inference_task>(
              registrar);
    }
  }
  {
    TaskVariantRegistrar registrar(GUMBEL_TOPK_INF_SPECULATIVE_TASK_ID,
                                   "GumbelTopK Speculative Inference");
    registrar.add_constraint(ProcessorConstraint(Processor::TOC_PROC));
    registrar.set_leaf();
    if (pre_register) {
      Runtime::preregister_task_variant<InferenceResult,
                                        GumbelTopK::inference_speculative_task>(
          registrar, "GumbelTopK Speculative Inference Task");
    } else {
      if (enable_control_replication) {
        registrar.global_registration = false;
      }
      runtime->register_task_variant<InferenceResult,
                                     GumbelTopK::inference_speculative_task>(
          registrar);
    }
  }
  // ArgTopk task
  {
    TaskVariantRegistrar registrar(ARG_TOPK_INIT_TASK_ID, "ArgTopK Init");
    registrar.add_constraint(ProcessorConstraint(Processor::TOC_PROC));
    registrar.set_leaf();
    if (pre_register) {
      Runtime::preregister_task_variant<OpMeta *, ArgTopK::init_task>(
          registrar, "ArgTopK Init Task");
    } else {
      if (enable_control_replication) {
        registrar.global_registration = false;
      }
      runtime->register_task_variant<OpMeta *, ArgTopK::init_task>(registrar);
    }
  }
  {
    TaskVariantRegistrar registrar(ARG_TOPK_INF_TASK_ID, "ArgTopK Inference");
    registrar.add_constraint(ProcessorConstraint(Processor::TOC_PROC));
    registrar.set_leaf();
    if (pre_register) {
      Runtime::preregister_task_variant<InferenceResult,
                                        ArgTopK::inference_task>(
          registrar, "ArgTopK Inference Task");
    } else {
      if (enable_control_replication) {
        registrar.global_registration = false;
      }
      runtime->register_task_variant<InferenceResult, ArgTopK::inference_task>(
          registrar);
    }
  }
  {
    TaskVariantRegistrar registrar(ARG_TOPK_INF_SPECULATIVE_TASK_ID,
                                   "ArgTopK Speculative Inference");
    registrar.add_constraint(ProcessorConstraint(Processor::TOC_PROC));
    registrar.set_leaf();
    if (pre_register) {
      Runtime::preregister_task_variant<InferenceResult,
                                        ArgTopK::inference_speculative_task>(
          registrar, "ArgTopK Speculative Inference Task");
    } else {
      if (enable_control_replication) {
        registrar.global_registration = false;
      }
      runtime->register_task_variant<InferenceResult,
                                     ArgTopK::inference_speculative_task>(
          registrar);
    }
  }
  // BeamTopk task
  //   {
  //     TaskVariantRegistrar registrar(BEAM_TOPK_INIT_TASK_ID, "BeamTopK
  //     Init");
  //     registrar.add_constraint(ProcessorConstraint(Processor::TOC_PROC));
  //     registrar.set_leaf();
  //     if (pre_register) {
  //       Runtime::preregister_task_variant<OpMeta *, BeamTopK::init_task>(
  //           registrar, "BeamTopK Init Task");
  //     } else {
  //       if (enable_control_replication) {
  //         registrar.global_registration = false;
  //       }
  //       runtime->register_task_variant<OpMeta *,
  //       BeamTopK::init_task>(registrar);
  //     }
  //   }
  //   {
  //     TaskVariantRegistrar registrar(BEAM_TOPK_INF_TASK_ID, "BeamTopK
  //     Inference");
  //     registrar.add_constraint(ProcessorConstraint(Processor::TOC_PROC));
  //     registrar.set_leaf();
  //     if (pre_register) {
  //       Runtime::preregister_task_variant<SsmInferenceResult,
  //                                         BeamTopK::inference_task>(
  //           registrar, "BeamTopK Inference Task");
  //     } else {
  //       if (enable_control_replication) {
  //         registrar.global_registration = false;
  //       }
  //       runtime
  //           ->register_task_variant<SsmInferenceResult,
  //           BeamTopK::inference_task>(
  //               registrar);
  //     }
  //   }
  // Sampling task
  {
    TaskVariantRegistrar registrar(SAMPLING_INIT_TASK_ID, "Sampling Init");
    registrar.add_constraint(ProcessorConstraint(Processor::TOC_PROC));
    registrar.set_leaf();
    if (pre_register) {
      Runtime::preregister_task_variant<OpMeta *, Sampling::init_task>(
          registrar, "Sampling Init Task");
    } else {
      if (enable_control_replication) {
        registrar.global_registration = false;
      }
      runtime->register_task_variant<OpMeta *, Sampling::init_task>(registrar);
    }
  }
  {
    TaskVariantRegistrar registrar(SAMPLING_INF_TASK_ID, "Sampling Inference");
    registrar.add_constraint(ProcessorConstraint(Processor::TOC_PROC));
    registrar.set_leaf();
    if (pre_register) {
      Runtime::preregister_task_variant<InferenceResult,
                                        Sampling::inference_task>(
          registrar, "Sampling Inference Task");
    } else {
      if (enable_control_replication) {
        registrar.global_registration = false;
      }
      runtime->register_task_variant<InferenceResult, Sampling::inference_task>(
          registrar);
    }
  }
  // ArgMax task
  {
    TaskVariantRegistrar registrar(ARGMAX_INIT_TASK_ID, "ArgMax Init");
    registrar.add_constraint(ProcessorConstraint(Processor::TOC_PROC));
    registrar.set_leaf();
    if (pre_register) {
      Runtime::preregister_task_variant<OpMeta *, ArgMax::init_task>(
          registrar, "ArgMax Init Task");
    } else {
      if (enable_control_replication) {
        registrar.global_registration = false;
      }
      runtime->register_task_variant<OpMeta *, ArgMax::init_task>(registrar);
    }
  }
  {
    TaskVariantRegistrar registrar(ARGMAX_BEAM_INF_TASK_ID,
                                   "ArgMax Beam Inference");
    registrar.add_constraint(ProcessorConstraint(Processor::TOC_PROC));
    registrar.set_leaf();
    if (pre_register) {
      Runtime::preregister_task_variant<InferenceResult,
                                        ArgMax::inference_task_beam>(
          registrar, "ArgMax Inference Task Beam");
    } else {
      if (enable_control_replication) {
        registrar.global_registration = false;
      }
      runtime
          ->register_task_variant<InferenceResult, ArgMax::inference_task_beam>(
              registrar);
    }
  }
  {
    TaskVariantRegistrar registrar(ARGMAX_NORM_INF_TASK_ID,
                                   "ArgMax Norm Inference");
    registrar.add_constraint(ProcessorConstraint(Processor::TOC_PROC));
    registrar.set_leaf();
    if (pre_register) {
      Runtime::preregister_task_variant<InferenceResult,
                                        ArgMax::inference_task_norm>(
          registrar, "ArgMax Inference Task Norm");
    } else {
      if (enable_control_replication) {
        registrar.global_registration = false;
      }
      runtime
          ->register_task_variant<InferenceResult, ArgMax::inference_task_norm>(
              registrar);
    }
  }
  // Transpose task
  {
    TaskVariantRegistrar registrar(TRANSPOSE_INIT_TASK_ID, "Transpose Init");
    registrar.add_constraint(ProcessorConstraint(Processor::TOC_PROC));
    registrar.set_leaf();
    if (pre_register) {
      Runtime::preregister_task_variant<OpMeta *, Transpose::init_task>(
          registrar, "Transpose Init Task");
    } else {
      if (enable_control_replication) {
        registrar.global_registration = false;
      }
      runtime->register_task_variant<OpMeta *, Transpose::init_task>(registrar);
    }
  }
  {
    TaskVariantRegistrar registrar(TRANSPOSE_FWD_TASK_ID, "Transpose Forward");
    registrar.add_constraint(ProcessorConstraint(Processor::TOC_PROC));
    registrar.set_leaf();
    if (pre_register) {
      Runtime::preregister_task_variant<Transpose::forward_task>(
          registrar, "Transpose Forward Task");
    } else {
      if (enable_control_replication) {
        registrar.global_registration = false;
      }
      runtime->register_task_variant<Transpose::forward_task>(registrar);
    }
  }
  {
    TaskVariantRegistrar registrar(TRANSPOSE_BWD_TASK_ID, "Transpose Backward");
    registrar.add_constraint(ProcessorConstraint(Processor::TOC_PROC));
    registrar.set_leaf();
    if (pre_register) {
      Runtime::preregister_task_variant<Transpose::backward_task>(
          registrar, "Transpose Backward Task");
    } else {
      if (enable_control_replication) {
        registrar.global_registration = false;
      }
      runtime->register_task_variant<Transpose::backward_task>(registrar);
    }
  }
  // MultiHeadAttention task
  {
    TaskVariantRegistrar registrar(ATTENTION_INIT_TASK_ID,
                                   "MultiHeadAttention Init");
    registrar.add_constraint(ProcessorConstraint(Processor::TOC_PROC));
    registrar.set_leaf();
    if (pre_register) {
      Runtime::preregister_task_variant<OpMeta *,
                                        MultiHeadAttention::init_task>(
          registrar, "MultiHeadAttention Init Task");
    } else {
      if (enable_control_replication) {
        registrar.global_registration = false;
      }
      runtime->register_task_variant<OpMeta *, MultiHeadAttention::init_task>(
          registrar);
    }
  }
  {
    TaskVariantRegistrar registrar(ATTENTION_FWD_TASK_ID,
                                   "MultiHeadAttention Forward");
    registrar.add_constraint(ProcessorConstraint(Processor::TOC_PROC));
    registrar.set_leaf();
    if (pre_register) {
      Runtime::preregister_task_variant<MultiHeadAttention::forward_task>(
          registrar, "MultiHeadAttention Forward Task");
    } else {
      if (enable_control_replication) {
        registrar.global_registration = false;
      }
      runtime->register_task_variant<MultiHeadAttention::forward_task>(
          registrar);
    }
  }
  {
    TaskVariantRegistrar registrar(ATTENTION_BWD_TASK_ID,
                                   "MultiHeadAttention Backward");
    registrar.add_constraint(ProcessorConstraint(Processor::TOC_PROC));
    registrar.set_leaf();
    if (pre_register) {
      Runtime::preregister_task_variant<MultiHeadAttention::backward_task>(
          registrar, "MultiHeadAttention Backward Task");
    } else {
      if (enable_control_replication) {
        registrar.global_registration = false;
      }
      runtime->register_task_variant<MultiHeadAttention::backward_task>(
          registrar);
    }
  }
  // MultiHeadAttention task
  {
    TaskVariantRegistrar registrar(INC_MULTIHEAD_SELF_ATTENTION_INIT_TASK_ID,
                                   "IncMultiHeadSelfAttention Init");
    registrar.add_constraint(ProcessorConstraint(Processor::TOC_PROC));
    registrar.set_leaf();
    if (pre_register) {
      Runtime::preregister_task_variant<OpMeta *,
                                        IncMultiHeadSelfAttention::init_task>(
          registrar, "IncMultiHeadSelfAttention Init Task");
    } else {
      if (enable_control_replication) {
        registrar.global_registration = false;
      }
      runtime->register_task_variant<OpMeta *,
                                     IncMultiHeadSelfAttention::init_task>(
          registrar);
    }
  }
  {
    TaskVariantRegistrar registrar(INC_MULTIHEAD_SELF_ATTENTION_INF_TASK_ID,
                                   "IncMultiHeadSelfAttention Inference");
    registrar.add_constraint(ProcessorConstraint(Processor::TOC_PROC));
    registrar.set_leaf();
    if (pre_register) {
      Runtime::preregister_task_variant<
          IncMultiHeadSelfAttention::inference_task>(
          registrar, "IncMultiHeadSelfAttention Inference Task");
    } else {
      if (enable_control_replication) {
        registrar.global_registration = false;
      }
      runtime->register_task_variant<IncMultiHeadSelfAttention::inference_task>(
          registrar);
    }
  }
  // speculative MultiHeadAttention task
  {
    TaskVariantRegistrar registrar(
        SPEC_INC_MULTIHEAD_SELF_ATTENTION_INIT_TASK_ID,
        "Speculative IncMultiHeadSelfAttention Init");
    registrar.add_constraint(ProcessorConstraint(Processor::TOC_PROC));
    registrar.set_leaf();
    if (pre_register) {
      Runtime::preregister_task_variant<
          OpMeta *,
          SpecIncMultiHeadSelfAttention::init_task>(
          registrar, "Speculative IncMultiHeadSelfAttention Init Task");
    } else {
      if (enable_control_replication) {
        registrar.global_registration = false;
      }
      runtime->register_task_variant<OpMeta *,
                                     SpecIncMultiHeadSelfAttention::init_task>(
          registrar);
    }
  }
  {
    TaskVariantRegistrar registrar(
        SPEC_INC_MULTIHEAD_SELF_ATTENTION_INF_TASK_ID,
        "Speculative IncMultiHeadSelfAttention Inference");
    registrar.add_constraint(ProcessorConstraint(Processor::TOC_PROC));
    registrar.set_leaf();
    if (pre_register) {
      Runtime::preregister_task_variant<
          SpecIncMultiHeadSelfAttention::inference_task>(
          registrar, "Speculative IncMultiHeadSelfAttention Inference Task");
    } else {
      if (enable_control_replication) {
        registrar.global_registration = false;
      }
      runtime->register_task_variant<
          SpecIncMultiHeadSelfAttention::inference_task>(registrar);
    }
  }
  {
    TaskVariantRegistrar registrar(
        TREE_INC_MULTIHEAD_SELF_ATTENTION_INIT_TASK_ID,
        "TreeIncMultiHeadSelfAttention Init");
    registrar.add_constraint(ProcessorConstraint(Processor::TOC_PROC));
    registrar.set_leaf();
    if (pre_register) {
      Runtime::preregister_task_variant<
          OpMeta *,
          TreeIncMultiHeadSelfAttention::init_task>(
          registrar, "TreeIncMultiHeadSelfAttention Init Task");
    } else {
      if (enable_control_replication) {
        registrar.global_registration = false;
      }
      runtime->register_task_variant<OpMeta *,
                                     TreeIncMultiHeadSelfAttention::init_task>(
          registrar);
    }
  }
  {
    TaskVariantRegistrar registrar(
        TREE_INC_MULTIHEAD_SELF_ATTENTION_INF_TASK_ID,
        "TreeIncMultiHeadSelfAttention Inference");
    registrar.add_constraint(ProcessorConstraint(Processor::TOC_PROC));
    registrar.set_leaf();
    if (pre_register) {
      Runtime::preregister_task_variant<
          TreeIncMultiHeadSelfAttention::inference_task>(
          registrar, "TreeIncMultiHeadSelfAttention Inference Task");
    } else {
      if (enable_control_replication) {
        registrar.global_registration = false;
      }
      runtime->register_task_variant<
          TreeIncMultiHeadSelfAttention::inference_task>(registrar);
    }
  }
  // NoOp
  {
    TaskVariantRegistrar registrar(NOOP_INIT_TASK_ID, "Weight NCCL Init");
    registrar.add_constraint(ProcessorConstraint(Processor::TOC_PROC));
    registrar.set_leaf();
    if (pre_register) {
      Runtime::preregister_task_variant<OpMeta *, NoOp::init_task>(
          registrar, "Weight NCCL Init Task");
    } else {
      if (enable_control_replication) {
        registrar.global_registration = false;
      }
      runtime->register_task_variant<OpMeta *, NoOp::init_task>(registrar);
    }
  }
  // FusedOp Task
  {
    TaskVariantRegistrar registrar(FUSEDOP_INIT_TASK_ID, "FusedOp Init");
    registrar.add_constraint(ProcessorConstraint(Processor::TOC_PROC));
    registrar.set_leaf();
    if (pre_register) {
      Runtime::preregister_task_variant<OpMeta *, FusedOp::init_task>(
          registrar, "FusedOp Init Task");
    } else {
      if (enable_control_replication) {
        registrar.global_registration = false;
      }
      runtime->register_task_variant<OpMeta *, FusedOp::init_task>(registrar);
    }
  }
  {
    TaskVariantRegistrar registrar(FUSEDOP_FWD_TASK_ID, "FusedOp Forward");
    registrar.add_constraint(ProcessorConstraint(Processor::TOC_PROC));
    registrar.set_leaf();
    registrar.set_concurrent();
    if (pre_register) {
      Runtime::preregister_task_variant<FusedOp::forward_task>(
          registrar, "FusedOp Forward Task");
    } else {
      if (enable_control_replication) {
        registrar.global_registration = false;
      }
      runtime->register_task_variant<FusedOp::forward_task>(registrar);
    }
  }
  {
    TaskVariantRegistrar registrar(FUSEDOP_INF_TASK_ID, "FusedOp Inference");
    registrar.add_constraint(ProcessorConstraint(Processor::TOC_PROC));
    registrar.set_leaf();
    registrar.set_concurrent();
    registrar.set_concurrent_barrier();
    if (pre_register) {
      Runtime::preregister_task_variant<FusedOp::inference_task>(
          registrar, "FusedOp Inference Task");
    } else {
      if (enable_control_replication) {
        registrar.global_registration = false;
      }
      runtime->register_task_variant<FusedOp::inference_task>(registrar);
    }
  }
  {
    TaskVariantRegistrar registrar(FUSEDOP_BWD_TASK_ID, "FusedOp Backward");
    registrar.add_constraint(ProcessorConstraint(Processor::TOC_PROC));
    registrar.set_leaf();
    registrar.set_concurrent();
    if (pre_register) {
      Runtime::preregister_task_variant<FusedOp::backward_task>(
          registrar, "FusedOp Backward Task");
    } else {
      if (enable_control_replication) {
        registrar.global_registration = false;
      }
      runtime->register_task_variant<FusedOp::backward_task>(registrar);
    }
  }
  // ParallelOp Task
  // Repartition
  {
    TaskVariantRegistrar registrar(REPARTITION_INIT_TASK_ID,
                                   "Repartition Init");
    registrar.add_constraint(ProcessorConstraint(Processor::TOC_PROC));
    registrar.set_leaf();
    if (pre_register) {
      Runtime::preregister_task_variant<OpMeta *, Repartition::init_task>(
          registrar, "Repartition init Task");
    } else {
      if (enable_control_replication) {
        registrar.global_registration = false;
      }
      runtime->register_task_variant<OpMeta *, Repartition::init_task>(
          registrar);
    }
  }
  {
    TaskVariantRegistrar registrar(REPARTITION_FWD_TASK_ID,
                                   "Repartition Forward");
    registrar.add_constraint(ProcessorConstraint(Processor::TOC_PROC));
    registrar.set_leaf();
    if (pre_register) {
      Runtime::preregister_task_variant<Repartition::forward_task>(
          registrar, "Repartition Forward Task");
    } else {
      if (enable_control_replication) {
        registrar.global_registration = false;
      }
      runtime->register_task_variant<Repartition::forward_task>(registrar);
    }
  }
  {
    TaskVariantRegistrar registrar(REPARTITION_BWD_TASK_ID,
                                   "Repartition Backward");
    registrar.add_constraint(ProcessorConstraint(Processor::TOC_PROC));
    registrar.set_leaf();
    if (pre_register) {
      Runtime::preregister_task_variant<Repartition::backward_task>(
          registrar, "Repartition Backward Task");
    } else {
      if (enable_control_replication) {
        registrar.global_registration = false;
      }
      runtime->register_task_variant<Repartition::backward_task>(registrar);
    }
  }
  // Combine
  {
    TaskVariantRegistrar registrar(COMBINE_INIT_TASK_ID, "Combine Init");
    registrar.add_constraint(ProcessorConstraint(Processor::TOC_PROC));
    registrar.set_leaf();
    if (pre_register) {
      Runtime::preregister_task_variant<OpMeta *, Combine::init_task>(
          registrar, "Combine init Task");
    } else {
      if (enable_control_replication) {
        registrar.global_registration = false;
      }
      runtime->register_task_variant<OpMeta *, Combine::init_task>(registrar);
    }
  }
  {
    TaskVariantRegistrar registrar(COMBINE_FWD_TASK_ID, "Combine Forward");
    registrar.add_constraint(ProcessorConstraint(Processor::TOC_PROC));
    registrar.set_leaf();
    if (pre_register) {
      Runtime::preregister_task_variant<Combine::forward_task>(
          registrar, "Combine Forward Task");
    } else {
      if (enable_control_replication) {
        registrar.global_registration = false;
      }
      runtime->register_task_variant<Combine::forward_task>(registrar);
    }
  }
  {
    TaskVariantRegistrar registrar(COMBINE_BWD_TASK_ID, "Combine Backward");
    registrar.add_constraint(ProcessorConstraint(Processor::TOC_PROC));
    registrar.set_leaf();
    if (pre_register) {
      Runtime::preregister_task_variant<Combine::backward_task>(
          registrar, "Combine Backward Task");
    } else {
      if (enable_control_replication) {
        registrar.global_registration = false;
      }
      runtime->register_task_variant<Combine::backward_task>(registrar);
    }
  }
  // Replicate
  {
    TaskVariantRegistrar registrar(REPLICATE_INIT_TASK_ID, "Replicate Init");
    registrar.add_constraint(ProcessorConstraint(Processor::TOC_PROC));
    registrar.set_leaf();
    if (pre_register) {
      Runtime::preregister_task_variant<OpMeta *, Replicate::init_task>(
          registrar, "Replicate init Task");
    } else {
      if (enable_control_replication) {
        registrar.global_registration = false;
      }
      runtime->register_task_variant<OpMeta *, Replicate::init_task>(registrar);
    }
  }
  {
    TaskVariantRegistrar registrar(REPLICATE_FWD_TASK_ID, "Replicate Forward");
    registrar.add_constraint(ProcessorConstraint(Processor::TOC_PROC));
    registrar.set_leaf();
    if (pre_register) {
      Runtime::preregister_task_variant<Replicate::forward_task>(
          registrar, "Replicate Forward Task");
    } else {
      if (enable_control_replication) {
        registrar.global_registration = false;
      }
      runtime->register_task_variant<Replicate::forward_task>(registrar);
    }
  }
  {
    TaskVariantRegistrar registrar(REPLICATE_BWD_TASK_ID, "Replicate Backward");
    registrar.add_constraint(ProcessorConstraint(Processor::TOC_PROC));
    registrar.set_leaf();
    if (pre_register) {
      Runtime::preregister_task_variant<Replicate::backward_task>(
          registrar, "Replicate Backward Task");
    } else {
      if (enable_control_replication) {
        registrar.global_registration = false;
      }
      runtime->register_task_variant<Replicate::backward_task>(registrar);
    }
  }
  // Reduction
  {
    TaskVariantRegistrar registrar(REDUCTION_INIT_TASK_ID, "Reduction Init");
    registrar.add_constraint(ProcessorConstraint(Processor::TOC_PROC));
    registrar.set_leaf();
    if (pre_register) {
      Runtime::preregister_task_variant<OpMeta *, Reduction::init_task>(
          registrar, "Reduction init Task");
    } else {
      if (enable_control_replication) {
        registrar.global_registration = false;
      }
      runtime->register_task_variant<OpMeta *, Reduction::init_task>(registrar);
    }
  }
  {
    TaskVariantRegistrar registrar(REDUCTION_FWD_TASK_ID, "Reduction Forward");
    registrar.add_constraint(ProcessorConstraint(Processor::TOC_PROC));
    registrar.set_leaf();
    if (pre_register) {
      Runtime::preregister_task_variant<Reduction::forward_task>(
          registrar, "Reduction Forward Task");
    } else {
      if (enable_control_replication) {
        registrar.global_registration = false;
      }
      runtime->register_task_variant<Reduction::forward_task>(registrar);
    }
  }
  {
    TaskVariantRegistrar registrar(REDUCTION_BWD_TASK_ID, "Reduction Backward");
    registrar.add_constraint(ProcessorConstraint(Processor::TOC_PROC));
    registrar.set_leaf();
    if (pre_register) {
      Runtime::preregister_task_variant<Reduction::backward_task>(
          registrar, "Reduction Backward Task");
    } else {
      if (enable_control_replication) {
        registrar.global_registration = false;
      }
      runtime->register_task_variant<Reduction::backward_task>(registrar);
    }
  }
  // AllReduce
  {
    TaskVariantRegistrar registrar(ALLREDUCE_INIT_TASK_ID, "AllReduce Init");
    registrar.add_constraint(ProcessorConstraint(Processor::TOC_PROC));
    registrar.set_leaf();
    if (pre_register) {
      Runtime::preregister_task_variant<OpMeta *, AllReduce::init_task>(
          registrar, "AllReduce init Task");
    } else {
      if (enable_control_replication) {
        registrar.global_registration = false;
      }
      runtime->register_task_variant<OpMeta *, AllReduce::init_task>(registrar);
    }
  }
  {
    TaskVariantRegistrar registrar(ALLREDUCE_INF_TASK_ID,
                                   "AllReduce Inference");
    registrar.add_constraint(ProcessorConstraint(Processor::TOC_PROC));
    registrar.set_leaf();
    registrar.set_concurrent();
    registrar.set_concurrent_barrier();
    if (pre_register) {
      Runtime::preregister_task_variant<AllReduce::inference_task>(
          registrar, "AllReduce Inference Task");
    } else {
      if (enable_control_replication) {
        registrar.global_registration = false;
      }
      runtime->register_task_variant<AllReduce::inference_task>(registrar);
    }
  }
  {
    TaskVariantRegistrar registrar(ALLREDUCE_FWD_TASK_ID, "AllReduce Forward");
    registrar.add_constraint(ProcessorConstraint(Processor::TOC_PROC));
    registrar.set_leaf();
    // AllReduce forward and backward must run concurrentluy since they
    // use ncclAllReduce internally
    registrar.set_concurrent();
    registrar.set_concurrent_barrier();
    if (pre_register) {
      Runtime::preregister_task_variant<AllReduce::forward_task>(
          registrar, "AllReduce Forward Task");
    } else {
      if (enable_control_replication) {
        registrar.global_registration = false;
      }
      runtime->register_task_variant<AllReduce::forward_task>(registrar);
    }
  }
  {
    TaskVariantRegistrar registrar(ALLREDUCE_BWD_TASK_ID, "AllReduce Backward");
    registrar.add_constraint(ProcessorConstraint(Processor::TOC_PROC));
    registrar.set_leaf();
    // AllReduce forward and backward must run concurrentluy since they
    // use ncclAllReduce internally
    if (pre_register) {
      Runtime::preregister_task_variant<AllReduce::backward_task>(
          registrar, "AllReduce Backward Task");
    } else {
      if (enable_control_replication) {
        registrar.global_registration = false;
      }
      runtime->register_task_variant<AllReduce::backward_task>(registrar);
    }
  }
  // FusedParallelOp
  {
    TaskVariantRegistrar registrar(FUSED_PARALLELOP_FWD_TASK_ID,
                                   "FusedParallel Forward");
    registrar.add_constraint(ProcessorConstraint(Processor::TOC_PROC));
    registrar.set_leaf();
    if (pre_register) {
      Runtime::preregister_task_variant<FusedParallelOp::forward_task>(
          registrar, "FusedParallel Forward Task");
    } else {
      if (enable_control_replication) {
        registrar.global_registration = false;
      }
      runtime->register_task_variant<FusedParallelOp::forward_task>(registrar);
    }
  }
  {
    TaskVariantRegistrar registrar(FUSED_PARALLELOP_BWD_TASK_ID,
                                   "FusedParallel Backward");
    registrar.add_constraint(ProcessorConstraint(Processor::TOC_PROC));
    registrar.set_leaf();
    if (pre_register) {
      Runtime::preregister_task_variant<FusedParallelOp::backward_task>(
          registrar, "FusedParallel Backward Task");
    } else {
      if (enable_control_replication) {
        registrar.global_registration = false;
      }
      runtime->register_task_variant<FusedParallelOp::backward_task>(registrar);
    }
  }
  // Optimizer
  {
    TaskVariantRegistrar registrar(SGD_UPD_PS_TASK_ID,
                                   "SGD Parameter Server Update");
    registrar.add_constraint(ProcessorConstraint(Processor::TOC_PROC));
    registrar.set_leaf();
    if (pre_register) {
      Runtime::preregister_task_variant<SGDOptimizer::ps_update_task>(
          registrar, "SGD Parameter Server Update Task");
    } else {
      if (enable_control_replication) {
        registrar.global_registration = false;
      }
      runtime->register_task_variant<SGDOptimizer::ps_update_task>(registrar);
    }
  }
  {
    TaskVariantRegistrar registrar(ADAM_UPD_PS_TASK_ID,
                                   "Adam Parameter Server Update");
    registrar.add_constraint(ProcessorConstraint(Processor::TOC_PROC));
    registrar.set_leaf();
    if (pre_register) {
      Runtime::preregister_task_variant<AdamOptimizer::ps_update_task>(
          registrar, "Adam Parameter Server Update Task");
    } else {
      if (enable_control_replication) {
        registrar.global_registration = false;
      }
      runtime->register_task_variant<AdamOptimizer::ps_update_task>(registrar);
    }
  }
#ifdef FF_USE_NCCL
  {
    TaskVariantRegistrar registrar(SGD_UPD_NCCL_TASK_ID, "SGD NCCL Update");
    registrar.add_constraint(ProcessorConstraint(Processor::TOC_PROC));
    registrar.set_leaf();
    registrar.set_concurrent();
    registrar.set_concurrent_barrier();
    if (pre_register) {
      Runtime::preregister_task_variant<SGDOptimizer::nccl_update_task>(
          registrar, "SGD NCCL Update Task");
    } else {
      if (enable_control_replication) {
        registrar.global_registration = false;
      }
      runtime->register_task_variant<SGDOptimizer::nccl_update_task>(registrar);
    }
  }
  {
    TaskVariantRegistrar registrar(ADAM_UPD_NCCL_TASK_ID, "Adam NCCL Update");
    registrar.add_constraint(ProcessorConstraint(Processor::TOC_PROC));
    registrar.set_leaf();
    registrar.set_concurrent();
    registrar.set_concurrent_barrier();
    if (pre_register) {
      Runtime::preregister_task_variant<AdamOptimizer::nccl_update_task>(
          registrar, "Adam NCCL Update Task");
    } else {
      if (enable_control_replication) {
        registrar.global_registration = false;
      }
      runtime->register_task_variant<AdamOptimizer::nccl_update_task>(
          registrar);
    }
  }
#endif
  // Initializer
  {
    TaskVariantRegistrar registrar(ZERO_INIT_TASK_ID, "Zero Init");
    registrar.add_constraint(ProcessorConstraint(Processor::LOC_PROC));
    registrar.set_leaf();
    if (pre_register) {
      Runtime::preregister_task_variant<ZeroInitializer::init_task_cpu>(
          registrar, "Zero Init Task");
    } else {
      if (enable_control_replication) {
        registrar.global_registration = false;
      }
      runtime->register_task_variant<ZeroInitializer::init_task_cpu>(registrar);
    }
  }
  {
    TaskVariantRegistrar registrar(ZERO_INIT_TASK_ID, "Zero Init");
    registrar.add_constraint(ProcessorConstraint(Processor::TOC_PROC));
    registrar.set_leaf();
    if (pre_register) {
      Runtime::preregister_task_variant<ZeroInitializer::init_task>(
          registrar, "Zero Init Task");
    } else {
      if (enable_control_replication) {
        registrar.global_registration = false;
      }
      runtime->register_task_variant<ZeroInitializer::init_task>(registrar);
    }
  }
  {
    TaskVariantRegistrar registrar(CONSTANT_INIT_TASK_ID, "Constant Init");
    registrar.add_constraint(ProcessorConstraint(Processor::LOC_PROC));
    registrar.set_leaf();
    if (pre_register) {
      Runtime::preregister_task_variant<ConstantInitializer::init_task_cpu>(
          registrar, "Constant Init Task");
    } else {
      if (enable_control_replication) {
        registrar.global_registration = false;
      }
      runtime->register_task_variant<ConstantInitializer::init_task_cpu>(
          registrar);
    }
  }
  {
    TaskVariantRegistrar registrar(CONSTANT_INIT_TASK_ID, "Constant Init");
    registrar.add_constraint(ProcessorConstraint(Processor::TOC_PROC));
    registrar.set_leaf();
    if (pre_register) {
      Runtime::preregister_task_variant<ConstantInitializer::init_task>(
          registrar, "Constant Init Task");
    } else {
      if (enable_control_replication) {
        registrar.global_registration = false;
      }
      runtime->register_task_variant<ConstantInitializer::init_task>(registrar);
    }
  }
  {
    TaskVariantRegistrar registrar(UNIFORM_INIT_TASK_ID, "Uniform Init");
    registrar.add_constraint(ProcessorConstraint(Processor::TOC_PROC));
    registrar.set_leaf();
    if (pre_register) {
      Runtime::preregister_task_variant<UniformInitializer::init_task>(
          registrar, "Uniform Init Task");
    } else {
      if (enable_control_replication) {
        registrar.global_registration = false;
      }
      runtime->register_task_variant<UniformInitializer::init_task>(registrar);
    }
  }
  {
    TaskVariantRegistrar registrar(GLOROT_INIT_TASK_ID, "Glorot Init");
    registrar.add_constraint(ProcessorConstraint(Processor::TOC_PROC));
    registrar.set_leaf();
    if (pre_register) {
      Runtime::preregister_task_variant<GlorotUniform::init_task>(
          registrar, "Glorot Init Task");
    } else {
      if (enable_control_replication) {
        registrar.global_registration = false;
      }
      runtime->register_task_variant<GlorotUniform::init_task>(registrar);
    }
  }
  {
    TaskVariantRegistrar registrar(NORMAL_INIT_TASK_ID, "Normalize Init");
    registrar.add_constraint(ProcessorConstraint(Processor::TOC_PROC));
    registrar.set_leaf();
    if (pre_register) {
      Runtime::preregister_task_variant<NormInitializer::init_task>(
          registrar, "Normalize Init Task");
    } else {
      if (enable_control_replication) {
        registrar.global_registration = false;
      }
      runtime->register_task_variant<NormInitializer::init_task>(registrar);
    }
  }
#ifdef FF_USE_NCCL
  // NCCL
  {
    TaskVariantRegistrar registrar(NCCL_GETUNIQUEID_TASK_ID,
                                   "NCCL GetUniqueId");
    registrar.add_constraint(ProcessorConstraint(Processor::TOC_PROC));
    registrar.set_leaf();
    if (pre_register) {
      Runtime::preregister_task_variant<ncclUniqueId,
                                        Op::get_nccl_unique_id_task>(
          registrar, "NCCL GetUniqueId Task");
    } else {
      if (enable_control_replication) {
        registrar.global_registration = false;
      }
      runtime->register_task_variant<ncclUniqueId, Op::get_nccl_unique_id_task>(
          registrar);
    }
  }
  {
    TaskVariantRegistrar registrar(NCCL_INIT_COMMS_TASK_ID,
                                   "NCCL Init Communicators");
    registrar.add_constraint(ProcessorConstraint(Processor::TOC_PROC));
    registrar.set_leaf();
    registrar.set_concurrent();
    registrar.set_concurrent_barrier();
    if (pre_register) {
      Runtime::preregister_task_variant<ncclComm_t, Op::init_nccl_comms_task>(
          registrar, "NCCL Init Communicators Task");
    } else {
      if (enable_control_replication) {
        registrar.global_registration = false;
      }
      runtime->register_task_variant<ncclComm_t, Op::init_nccl_comms_task>(
          registrar);
    }
  }
  {
    TaskVariantRegistrar registrar(NCCL_FINISH_COMMS_TASK_ID,
                                   "NCCL Finish Communicators");
    registrar.add_constraint(ProcessorConstraint(Processor::TOC_PROC));
    registrar.set_leaf();
    registrar.set_concurrent();
    registrar.set_concurrent_barrier();
    if (pre_register) {
      Runtime::preregister_task_variant<Op::finish_nccl_comms_task>(
          registrar, "NCCL Finish Communicators Task");
    } else {
      if (enable_control_replication) {
        registrar.global_registration = false;
      }
      runtime->register_task_variant<Op::finish_nccl_comms_task>(registrar);
    }
  }
#endif
  // Search
  {
    TaskVariantRegistrar registrar(STRATEGY_SEARCH_TASK_ID, "Strategy Search");
    registrar.add_constraint(ProcessorConstraint(Processor::TOC_PROC));
    registrar.set_leaf();
    if (pre_register) {
      Runtime::preregister_task_variant<Simulator::strategy_search_task>(
          registrar, "Strategy Search Task");
    } else {
      if (enable_control_replication) {
        registrar.global_registration = false;
      }
      runtime->register_task_variant<Simulator::strategy_search_task>(
          registrar);
    }
  }
  // Graph optimize
  {
    TaskVariantRegistrar registrar(GRAPH_OPTIMIZE_TASK_ID, "Graph Optimize");
    registrar.add_constraint(ProcessorConstraint(Processor::TOC_PROC));
    registrar.set_leaf();
    if (pre_register) {
      Runtime::preregister_task_variant<PCG::GraphOptimalViewSerialized,
                                        PCG::Graph::graph_optimize_task>(
          registrar, "Graph Optimize Task");
    } else {
      if (enable_control_replication) {
        registrar.global_registration = false;
      }
      runtime->register_task_variant<PCG::GraphOptimalViewSerialized,
                                     PCG::Graph::graph_optimize_task>(
          registrar);
    }
  }
  // Parameter Server Prefetch task
  {
    TaskVariantRegistrar registrar(PS_PREFETCH_TASK_ID, "Weights Prefetch");
    registrar.add_constraint(ProcessorConstraint(Processor::TOC_PROC));
    registrar.set_leaf();
    if (pre_register) {
      Runtime::preregister_task_variant<UtilityTasks::dummy_task>(
          registrar, "Weights Prefetch Task");
    } else {
      if (enable_control_replication) {
        registrar.global_registration = false;
      }
      runtime->register_task_variant<UtilityTasks::dummy_task>(registrar);
    }
  }
  // Tensor Equal task
  {
    TaskVariantRegistrar registrar(TENSOR_EQUAL_TASK_ID, "Tensor Equal");
    registrar.add_constraint(ProcessorConstraint(Processor::LOC_PROC));
    registrar.set_leaf();
    if (pre_register) {
      Runtime::preregister_task_variant<bool,
                                        ParallelTensorBase::tensor_equal_task>(
          registrar, "Tensor Equal Task");
    } else {
      if (enable_control_replication) {
        registrar.global_registration = false;
      }
      runtime
          ->register_task_variant<bool, ParallelTensorBase::tensor_equal_task>(
              registrar);
    }
  }
}

// template instantiations
#define DIMFUNC(DIM)                                                           \
  template Tensor FFModel::create_tensor<DIM>(int const dims[],                \
                                              DataType data_type,              \
                                              Layer const *owner_op,           \
                                              int owner_idx,                   \
                                              bool create_grad);               \
  template ParallelTensor FFModel::create_parallel_tensor<DIM>(                \
      const ParallelDim dims[],                                                \
      DataType data_type,                                                      \
      Op const *owner_op,                                                      \
      int owner_idx,                                                           \
      bool create_grad,                                                        \
      size_t input_tensor_guid);                                               \
  template ParallelParameter FFModel::create_parallel_weight<DIM>(             \
      const ParallelDim dims[],                                                \
      DataType data_type,                                                      \
      Op const *owner_op,                                                      \
      bool create_grad,                                                        \
      Initializer *initializer,                                                \
      ParameterSyncType sync_type);                                            \
  template void FFModel::map_tensor_with_dim<DIM>(ParallelTensor tensor,       \
                                                  Op const *parallel_op);      \
  template void FFModel::map_weight_with_dim<DIM>(ParallelTensor weight,       \
                                                  Op const *parallel_op);      \
  template Tensor FFModel::create_constant<DIM>(                               \
      int const *dims, float value, DataType data_type);                       \
  template void FFModel::create_disjoint_partition<DIM>(                       \
      const ParallelTensor tensor,                                             \
      IndexSpaceT<DIM> const &part_is,                                         \
      LogicalPartition &part_fwd,                                              \
      LogicalPartition &part_bwd);
LEGION_FOREACH_N(DIMFUNC)
#undef DIMFUNC

#define DIMFUNC(D1, D2)                                                        \
  template void FFModel::map_tensor_with_dim2<D1, D2>(ParallelTensor tensor,   \
                                                      Op const *parallel_op);  \
  template void FFModel::create_disjoint_partition_with_dim2<D1, D2>(          \
      const ParallelDim dims[],                                                \
      IndexSpaceT<D2> const &part_is,                                          \
      LogicalRegion const &region,                                             \
      LogicalPartition &part);                                                 \
  template void FFModel::create_aliased_partition_with_dim2<D1, D2>(           \
      const ParallelDim dims[],                                                \
      int aliased_dim,                                                         \
      IndexSpaceT<D2> const &part_is,                                          \
      LogicalRegion const &region,                                             \
      LogicalPartition &part);                                                 \
  template void                                                                \
      FFModel::create_data_parallel_partition_with_diff_dims<D1, D2>(          \
          const ParallelTensor tensor,                                         \
          IndexSpaceT<D2> const &part_is,                                      \
          LogicalPartition &part_fwd,                                          \
          LogicalPartition &part_bwd);
LEGION_FOREACH_NN(DIMFUNC)
#undef DIMFUNC

template void FFModel::map_conv_weight<4>(ParallelTensor weight,
                                          Op const *parallel_op);
template void FFModel::map_conv_weight<1>(ParallelTensor weight,
                                          Op const *parallel_op);

#define DIMFUNC(D1, D2)                                                        \
  template void FFModel::map_linear_weight<D1, D2>(ParallelTensor p,           \
                                                   Op const *op);
LEGION_FOREACH_NN(DIMFUNC)
#undef DIMFUNC

#define DIMFUNC(D1, D2)                                                        \
  template ParallelTensor FFModel::create_linear_replica<D1>(                  \
      int const *dims, IndexSpaceT<D2> const &part_is, DataType data_type);
LEGION_FOREACH_NN(DIMFUNC)
#undef DIMFUNC

}; // namespace FlexFlow<|MERGE_RESOLUTION|>--- conflicted
+++ resolved
@@ -4541,59 +4541,16 @@
     }
   }
   {
-<<<<<<< HEAD
     TaskVariantRegistrar registrar(LOAD_WEIGHT_TASK_ID, "load_weight_task");
     registrar.add_constraint(ProcessorConstraint(Processor::LOC_PROC));
     if (pre_register) {
       Runtime::preregister_task_variant<FileDataLoader::load_weight_task>(
           registrar, "load_weight_task");
-=======
-    TaskVariantRegistrar registrar(LOAD_FLOAT_WEIGHT_TASK_ID,
-                                   "load_float_weight_task");
-    registrar.add_constraint(ProcessorConstraint(Processor::LOC_PROC));
-    if (pre_register) {
-      Runtime::preregister_task_variant<FileDataLoader::load_float_weight_task>(
-          registrar, "load_float_weight_task");
->>>>>>> 9e062be7
-    } else {
-      if (enable_control_replication) {
-        registrar.global_registration = false;
-      }
-<<<<<<< HEAD
+    } else {
+      if (enable_control_replication) {
+        registrar.global_registration = false;
+      }
       runtime->register_task_variant<FileDataLoader::load_weight_task>(
-=======
-      runtime->register_task_variant<FileDataLoader::load_float_weight_task>(
-          registrar);
-    }
-  }
-  {
-    TaskVariantRegistrar registrar(LOAD_HALF_WEIGHT_TASK_ID,
-                                   "load_half_weight_task");
-    registrar.add_constraint(ProcessorConstraint(Processor::LOC_PROC));
-    if (pre_register) {
-      Runtime::preregister_task_variant<FileDataLoader::load_half_weight_task>(
-          registrar, "load_half_weight_task");
-    } else {
-      if (enable_control_replication) {
-        registrar.global_registration = false;
-      }
-      runtime->register_task_variant<FileDataLoader::load_half_weight_task>(
-          registrar);
-    }
-  }
-  {
-    TaskVariantRegistrar registrar(LOAD_QUANT_WEIGHT_TASK_ID,
-                                   "load_quant_weight_task");
-    registrar.add_constraint(ProcessorConstraint(Processor::LOC_PROC));
-    if (pre_register) {
-      Runtime::preregister_task_variant<FileDataLoader::load_quant_weight_task>(
-          registrar, "load_quant_weight_task");
-    } else {
-      if (enable_control_replication) {
-        registrar.global_registration = false;
-      }
-      runtime->register_task_variant<FileDataLoader::load_quant_weight_task>(
->>>>>>> 9e062be7
           registrar);
     }
   }
