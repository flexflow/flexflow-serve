--- conflicted
+++ resolved
@@ -1597,12 +1597,6 @@
       handle->generate(prompts, max_seq_length);
   DEBUG_PRINT(
       "[Model] generate %p %s %i", handle, text_str.c_str(), max_seq_length);
-<<<<<<< HEAD
-  assert(results[0].output_tokens.size() <= max_seq_length);
-  output_length_and_tokens[0] = results[0].output_tokens.size();
-  std::copy(results[0].output_tokens.begin(),
-            results[0].output_tokens.end(),
-=======
   // If the prompt exceeds max seq len, check that we return the prompt with no
   // additional token. Otherwise, check that the output does not exceed the max
   // sequence length.
@@ -1611,7 +1605,6 @@
   output_length_and_tokens[0] = result.output_tokens.size();
   std::copy(result.output_tokens.begin(),
             result.output_tokens.end(),
->>>>>>> ed4dbd80
             output_length_and_tokens + 1);
   std::memcpy(output_text,
               results[0].output_text.c_str(),
