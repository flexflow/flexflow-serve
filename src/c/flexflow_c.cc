/* Copyright 2023 CMU, Facebook, LANL, MIT, NVIDIA, and Stanford (alphabetical)
 *
 * Licensed under the Apache License, Version 2.0 (the "License");
 * you may not use this file except in compliance with the License.
 * You may obtain a copy of the License at
 *
 *     http://www.apache.org/licenses/LICENSE-2.0
 *
 * Unless required by applicable law or agreed to in writing, software
 * distributed under the License is distributed on an "AS IS" BASIS,
 * WITHOUT WARRANTIES OR CONDITIONS OF ANY KIND, either express or implied.
 * See the License for the specific language governing permissions and
 * limitations under the License.
 */

#include "flexflow/flexflow_c.h"
#include "flexflow/dataloader.h"
#include "flexflow/mapper.h"
#include "flexflow/request_manager.h"
#include "flexflow/utils/file_loader.h"

using namespace Legion;
using namespace FlexFlow;

class FFCObjectWrapper {
public:
#define FF_NEW_OPAQUE_WRAPPER(T_, T)                                           \
  static T_ wrap(T t) {                                                        \
    T_ t_;                                                                     \
    t_.impl = static_cast<void *>(t);                                          \
    return t_;                                                                 \
  }                                                                            \
  static const T_ wrap_const(const T t) {                                      \
    T_ t_;                                                                     \
    t_.impl = const_cast<void *>(static_cast<void const *>(t));                \
    return t_;                                                                 \
  }                                                                            \
  static T unwrap(T_ t_) { return static_cast<T>(t_.impl); }                   \
  static const T unwrap_const(const T_ t_) {                                   \
    return static_cast<const T>(t_.impl);                                      \
  }

  FF_NEW_OPAQUE_WRAPPER(flexflow_config_t, FFConfig *);
  FF_NEW_OPAQUE_WRAPPER(flexflow_model_t, FFModel *);
  FF_NEW_OPAQUE_WRAPPER(flexflow_tensor_t, Tensor);
  FF_NEW_OPAQUE_WRAPPER(flexflow_parallel_tensor_t, ParallelTensor);
  FF_NEW_OPAQUE_WRAPPER(flexflow_sgd_optimizer_t, SGDOptimizer *);
  FF_NEW_OPAQUE_WRAPPER(flexflow_adam_optimizer_t, AdamOptimizer *);
  FF_NEW_OPAQUE_WRAPPER(flexflow_initializer_t, Initializer *);
  FF_NEW_OPAQUE_WRAPPER(flexflow_glorot_uniform_initializer_t, GlorotUniform *);
  FF_NEW_OPAQUE_WRAPPER(flexflow_zero_initializer_t, ZeroInitializer *);
  FF_NEW_OPAQUE_WRAPPER(flexflow_uniform_initializer_t, UniformInitializer *);
  FF_NEW_OPAQUE_WRAPPER(flexflow_norm_initializer_t, NormInitializer *);
  FF_NEW_OPAQUE_WRAPPER(flexflow_op_t, Layer *);
  // FF_NEW_OPAQUE_WRAPPER(flexflow_parameter_t, Parameter *);
  FF_NEW_OPAQUE_WRAPPER(flexflow_perf_metrics_t, PerfMetrics *);
  FF_NEW_OPAQUE_WRAPPER(flexflow_net_config_t, NetConfig *);
  FF_NEW_OPAQUE_WRAPPER(flexflow_dlrm_config_t, DLRMConfig *);
  FF_NEW_OPAQUE_WRAPPER(flexflow_single_dataloader_t, SingleDataLoader *);
  // inference
  FF_NEW_OPAQUE_WRAPPER(flexflow_batch_config_t, BatchConfig *);
  FF_NEW_OPAQUE_WRAPPER(flexflow_tree_verify_batch_config_t,
                        TreeVerifyBatchConfig *);
  FF_NEW_OPAQUE_WRAPPER(flexflow_beam_search_batch_config_t,
                        BeamSearchBatchConfig *);
  FF_NEW_OPAQUE_WRAPPER(flexflow_inference_manager_t, InferenceManager *);
  FF_NEW_OPAQUE_WRAPPER(flexflow_request_manager_t, RequestManager *);
  FF_NEW_OPAQUE_WRAPPER(flexflow_file_data_loader_t, FileDataLoader *);
  FF_NEW_OPAQUE_WRAPPER(flexflow_generation_result_t, GenerationResult *);
};

Logger ffc_log("flexflow_c");

#ifdef FF_DEBUG
#define DEBUG_PRINT(...) ffc_log.print(__VA_ARGS__)
#else
#define DEBUG_PRINT(...)
#endif

// -----------------------------------------------------------------------
// FFConfig
// -----------------------------------------------------------------------

flexflow_config_t flexflow_config_create(void) {
  FFConfig *config = new FFConfig();
  DEBUG_PRINT("[FFConfig] new %p", config);
  return FFCObjectWrapper::wrap(config);
}

void flexflow_config_destroy(flexflow_config_t handle_) {
  FFConfig *handle = FFCObjectWrapper::unwrap(handle_);
  DEBUG_PRINT("[FFConfig] delete %p", handle);
  delete handle;
}

void flexflow_config_parse_args(flexflow_config_t handle_,
                                char **argv,
                                int argc) {
  FFConfig *handle = FFCObjectWrapper::unwrap(handle_);
  handle->parse_args(argv, argc);
}

void flexflow_config_parse_args_default(flexflow_config_t handle_) {
  FFConfig *handle = FFCObjectWrapper::unwrap(handle_);
  InputArgs const &command_args = Runtime::get_input_args();
  char **argv = command_args.argv;
  int argc = command_args.argc;
  handle->parse_args(argv, argc);
}

int flexflow_config_get_batch_size(flexflow_config_t handle_) {
  FFConfig *handle = FFCObjectWrapper::unwrap(handle_);
  return handle->batchSize;
}

int flexflow_config_get_workers_per_node(flexflow_config_t handle_) {
  FFConfig *handle = FFCObjectWrapper::unwrap(handle_);
  return handle->workersPerNode;
}

int flexflow_config_get_num_nodes(flexflow_config_t handle_) {
  FFConfig *handle = FFCObjectWrapper::unwrap(handle_);
  return handle->numNodes;
}

int flexflow_config_get_epochs(flexflow_config_t handle_) {
  FFConfig *handle = FFCObjectWrapper::unwrap(handle_);
  return handle->epochs;
}

bool flexflow_config_get_enable_control_replication(flexflow_config_t handle_) {
  FFConfig *handle = FFCObjectWrapper::unwrap(handle_);
  return handle->enable_control_replication;
}

int flexflow_config_get_data_parallelism_degree(flexflow_config_t handle_) {
  FFConfig *handle = FFCObjectWrapper::unwrap(handle_);
  return handle->data_parallelism_degree;
}

int flexflow_config_get_tensor_parallelism_degree(flexflow_config_t handle_) {
  FFConfig *handle = FFCObjectWrapper::unwrap(handle_);
  return handle->tensor_parallelism_degree;
}

int flexflow_config_get_pipeline_parallelism_degree(flexflow_config_t handle_) {
  FFConfig *handle = FFCObjectWrapper::unwrap(handle_);
  return handle->pipeline_parallelism_degree;
}

void flexflow_config_set_data_parallelism_degree(flexflow_config_t handle_,
                                                 int value) {
  FFConfig *handle = FFCObjectWrapper::unwrap(handle_);
  handle->data_parallelism_degree = value;
}

void flexflow_config_set_tensor_parallelism_degree(flexflow_config_t handle_,
                                                   int value) {
  FFConfig *handle = FFCObjectWrapper::unwrap(handle_);
  handle->tensor_parallelism_degree = value;
}

void flexflow_config_set_pipeline_parallelism_degree(flexflow_config_t handle_,
                                                     int value) {
  FFConfig *handle = FFCObjectWrapper::unwrap(handle_);
  handle->pipeline_parallelism_degree = value;
}

int flexflow_config_get_python_data_loader_type(flexflow_config_t handle_) {
  FFConfig *handle = FFCObjectWrapper::unwrap(handle_);
  return handle->python_data_loader_type;
}
bool flexflow_config_get_offload(flexflow_config_t handle_) {
  FFConfig *handle = FFCObjectWrapper::unwrap(handle_);
  return handle->cpu_offload;
}

// -----------------------------------------------------------------------
// FFModel
// -----------------------------------------------------------------------

flexflow_model_t flexflow_model_create(flexflow_config_t config_,
                                       bool cpu_offload) {
  FFConfig *config = FFCObjectWrapper::unwrap(config_);
  FFModel *model = new FFModel(*config, cpu_offload);
  DEBUG_PRINT("[FFModel] new %p", model);
  return FFCObjectWrapper::wrap(model);
}

void flexflow_model_destroy(flexflow_model_t handle_) {
  FFModel *handle = FFCObjectWrapper::unwrap(handle_);
  DEBUG_PRINT("[FFModel] delete %p", handle);
  delete handle;
}

void flexflow_model_reset_metrics(flexflow_model_t handle_) {
  FFModel *handle = FFCObjectWrapper::unwrap(handle_);
  handle->reset_metrics();
}

void flexflow_model_init_layers(flexflow_model_t handle_) {
  FFModel *handle = FFCObjectWrapper::unwrap(handle_);
  handle->init_operators();
}

void flexflow_model_prefetch(flexflow_model_t handle_) {
  FFModel *handle = FFCObjectWrapper::unwrap(handle_);
  handle->prefetch();
}

void flexflow_model_forward(flexflow_model_t handle_, int seq_length) {
  FFModel *handle = FFCObjectWrapper::unwrap(handle_);
  handle->forward(seq_length);
}

void flexflow_model_backward(flexflow_model_t handle_, int seq_length) {
  FFModel *handle = FFCObjectWrapper::unwrap(handle_);
  handle->backward(seq_length);
}

void flexflow_model_compute_metrics(flexflow_model_t handle_) {
  FFModel *handle = FFCObjectWrapper::unwrap(handle_);
  handle->compute_metrics();
}

void flexflow_model_update(flexflow_model_t handle_) {
  FFModel *handle = FFCObjectWrapper::unwrap(handle_);
  handle->update();
}

void flexflow_model_compile(flexflow_model_t handle_,
                            enum LossType loss_type,
                            int *metrics,
                            int nb_metrics,
                            enum CompMode comp_mode) {
  FFModel *handle = FFCObjectWrapper::unwrap(handle_);
  std::vector<MetricsType> metrics_vec;
  for (int i = 0; i < nb_metrics; i++) {
    metrics_vec.push_back(static_cast<MetricsType>(metrics[i]));
  }
  handle->compile(loss_type, metrics_vec, comp_mode);
}

flexflow_tensor_t flexflow_model_get_label_tensor(flexflow_model_t handle_) {
  FFModel *handle = FFCObjectWrapper::unwrap(handle_);
  Tensor tensor = handle->label_tensor;
  return FFCObjectWrapper::wrap(tensor);
}

void flexflow_model_zero_gradients(flexflow_model_t handle_) {
  FFModel *handle = FFCObjectWrapper::unwrap(handle_);
  handle->zero_gradients();
}

flexflow_tensor_t flexflow_model_add_exp(flexflow_model_t handle_,
                                         const flexflow_tensor_t x_,
                                         char const *name) {
  FFModel *handle = FFCObjectWrapper::unwrap(handle_);
  const Tensor x = FFCObjectWrapper::unwrap_const(x_);
  Tensor tensor = handle->exp(x, name);
  DEBUG_PRINT("[Exp] new Tensor %p, x %p, name %s", tensor, x, name);
  return FFCObjectWrapper::wrap(tensor);
}

flexflow_tensor_t flexflow_model_add_sin(flexflow_model_t handle_,
                                         const flexflow_tensor_t x_,
                                         char const *name) {
  FFModel *handle = FFCObjectWrapper::unwrap(handle_);
  const Tensor x = FFCObjectWrapper::unwrap_const(x_);
  Tensor tensor = handle->sin(x, name);
  DEBUG_PRINT("[Sin] new Tensor %p, x %p, name %s", tensor, x, name);
  return FFCObjectWrapper::wrap(tensor);
}

flexflow_tensor_t flexflow_model_add_cos(flexflow_model_t handle_,
                                         const flexflow_tensor_t x_,
                                         char const *name) {
  FFModel *handle = FFCObjectWrapper::unwrap(handle_);
  const Tensor x = FFCObjectWrapper::unwrap_const(x_);
  Tensor tensor = handle->cos(x, name);
  DEBUG_PRINT("[Cos] new Tensor %p, x %p, name %s", tensor, x, name);
  return FFCObjectWrapper::wrap(tensor);
}

flexflow_tensor_t flexflow_model_add_add(flexflow_model_t handle_,
                                         const flexflow_tensor_t x_,
                                         const flexflow_tensor_t y_,
                                         bool inplace_a,
                                         char const *name) {
  FFModel *handle = FFCObjectWrapper::unwrap(handle_);
  const Tensor x = FFCObjectWrapper::unwrap_const(x_);
  const Tensor y = FFCObjectWrapper::unwrap_const(y_);
  Tensor tensor = handle->add(x, y, inplace_a, name);
  DEBUG_PRINT("[Add] new Tensor %p, x %p, y %p, name %s", tensor, x, y, name);
  return FFCObjectWrapper::wrap(tensor);
}

flexflow_tensor_t flexflow_model_add_subtract(flexflow_model_t handle_,
                                              const flexflow_tensor_t x_,
                                              const flexflow_tensor_t y_,
                                              bool inplace_a,
                                              char const *name) {
  FFModel *handle = FFCObjectWrapper::unwrap(handle_);
  const Tensor x = FFCObjectWrapper::unwrap_const(x_);
  const Tensor y = FFCObjectWrapper::unwrap_const(y_);
  Tensor tensor = handle->subtract(x, y, inplace_a, name);
  DEBUG_PRINT(
      "[Subtract] new Tensor %p, x %p, y %p, name %s", tensor, x, y, name);
  return FFCObjectWrapper::wrap(tensor);
}

flexflow_tensor_t flexflow_model_add_multiply(flexflow_model_t handle_,
                                              const flexflow_tensor_t x_,
                                              const flexflow_tensor_t y_,
                                              bool inplace_a,
                                              char const *name) {
  FFModel *handle = FFCObjectWrapper::unwrap(handle_);
  const Tensor x = FFCObjectWrapper::unwrap_const(x_);
  const Tensor y = FFCObjectWrapper::unwrap_const(y_);
  Tensor tensor = handle->multiply(x, y, inplace_a, name);
  DEBUG_PRINT(
      "[Multiply] new Tensor %p, x %p, y %p, name %s", tensor, x, y, name);
  return FFCObjectWrapper::wrap(tensor);
}

flexflow_tensor_t flexflow_model_add_divide(flexflow_model_t handle_,
                                            const flexflow_tensor_t x_,
                                            const flexflow_tensor_t y_,
                                            bool inplace_a,
                                            char const *name) {
  FFModel *handle = FFCObjectWrapper::unwrap(handle_);
  const Tensor x = FFCObjectWrapper::unwrap_const(x_);
  const Tensor y = FFCObjectWrapper::unwrap_const(y_);
  Tensor tensor = handle->divide(x, y, inplace_a, name);
  DEBUG_PRINT(
      "[Divide] new Tensor %p, x %p, y %p, name %s", tensor, x, y, name);
  return FFCObjectWrapper::wrap(tensor);
}

flexflow_tensor_t flexflow_model_add_max(flexflow_model_t handle_,
                                         const flexflow_tensor_t x_,
                                         const flexflow_tensor_t y_,
                                         bool inplace_a,
                                         char const *name) {
  FFModel *handle = FFCObjectWrapper::unwrap(handle_);
  const Tensor x = FFCObjectWrapper::unwrap_const(x_);
  const Tensor y = FFCObjectWrapper::unwrap_const(y_);
  Tensor tensor = handle->max(x, y, inplace_a, name);
  DEBUG_PRINT("[Max] new Tensor %p, x %p, y %p, name %s", tensor, x, y, name);
  return FFCObjectWrapper::wrap(tensor);
}

flexflow_tensor_t flexflow_model_add_min(flexflow_model_t handle_,
                                         const flexflow_tensor_t x_,
                                         const flexflow_tensor_t y_,
                                         bool inplace_a,
                                         char const *name) {
  FFModel *handle = FFCObjectWrapper::unwrap(handle_);
  const Tensor x = FFCObjectWrapper::unwrap_const(x_);
  const Tensor y = FFCObjectWrapper::unwrap_const(y_);
  Tensor tensor = handle->min(x, y, inplace_a, name);
  DEBUG_PRINT("[Min] new Tensor %p, x %p, y %p, name %s", tensor, x, y, name);
  return FFCObjectWrapper::wrap(tensor);
}

flexflow_tensor_t flexflow_model_add_reduce_sum(flexflow_model_t handle_,
                                                const flexflow_tensor_t input_,
                                                int *axes,
                                                int n,
                                                bool keepdims,
                                                char const *name) {
  FFModel *handle = FFCObjectWrapper::unwrap(handle_);
  Tensor input = FFCObjectWrapper::unwrap(input_);
  std::vector<int> axes_vec;
  for (int i = 0; i < n; i++) {
    axes_vec.push_back(axes[i]);
  }
  Tensor tensor = handle->reduce_sum(input, axes_vec, keepdims, name);
  DEBUG_PRINT("[ReduceSum] new Tensor %p, input %p, n %d, name %s",
              tensor,
              input,
              n,
              name);
  return FFCObjectWrapper::wrap(tensor);
}

flexflow_tensor_t flexflow_model_add_rsqrt(flexflow_model_t handle_,
                                           const flexflow_tensor_t input_,
                                           char const *name) {
  FFModel *handle = FFCObjectWrapper::unwrap(handle_);
  const Tensor input = FFCObjectWrapper::unwrap(input_);
  Tensor tensor = handle->rsqrt(input, name);
  DEBUG_PRINT("[Rsqrt] new Tensor %p, input %p, name %s", tensor, input, name);
  return FFCObjectWrapper::wrap(tensor);
}

flexflow_tensor_t flexflow_model_add_pow(flexflow_model_t handle_,
                                         const flexflow_tensor_t input_,
                                         float const exponent,
                                         char const *name) {
  FFModel *handle = FFCObjectWrapper::unwrap(handle_);
  const Tensor input = FFCObjectWrapper::unwrap(input_);
  Tensor tensor = handle->pow(input, exponent, name);
  DEBUG_PRINT("[Pow] new Tensor %p, input %p, exponent %f, name %s",
              tensor,
              input,
              exponent,
              name);
  return FFCObjectWrapper::wrap(tensor);
}

flexflow_tensor_t flexflow_model_add_mean(flexflow_model_t handle_,
                                          const flexflow_tensor_t input_,
                                          int *dims,
                                          int n,
                                          bool keepdims,
                                          char const *name) {
  FFModel *handle = FFCObjectWrapper::unwrap(handle_);
  const Tensor input = FFCObjectWrapper::unwrap(input_);
  std::vector<int> dims_vec;
  char cbuffer[256];
  char *cbuffer_ptr = cbuffer;
  snprintf(cbuffer_ptr, 13, "[Mean] dims ");
  cbuffer_ptr += 12;
  for (int i = 0; i < n; ++i) {
    int dim = dims[i];
    dims_vec.push_back(dim);
    std::string dim_str = std::to_string(dim);
    size_t num_digits = dim_str.size();
    snprintf(cbuffer_ptr, num_digits + 2, "%s ", dim_str.c_str());
    cbuffer_ptr += num_digits + 1;
  }
  Tensor tensor = handle->mean(input, dims_vec, keepdims, name);
  DEBUG_PRINT("%s, new Tensor %p, keepdims %d, name %s",
              cbuffer,
              tensor,
              keepdims,
              name);
  return FFCObjectWrapper::wrap(tensor);
}

flexflow_tensor_t
    flexflow_model_add_conv2d(flexflow_model_t handle_,
                              const flexflow_tensor_t input_,
                              int out_channels,
                              int kernel_h,
                              int kernel_w,
                              int stride_h,
                              int stride_w,
                              int padding_h,
                              int padding_w,
                              enum ActiMode activation /* AC_MODE_NONE */,
                              int groups,
                              bool use_bias /* True */,
                              flexflow_op_t shared_op_,
                              flexflow_initializer_t kernel_initializer_,
                              flexflow_initializer_t bias_initializer_,
                              char const *name) {
  FFModel *handle = FFCObjectWrapper::unwrap(handle_);
  const Tensor input = FFCObjectWrapper::unwrap_const(input_);
  Layer *shared_op = FFCObjectWrapper::unwrap(shared_op_);
  Initializer *kernel_initializer =
      FFCObjectWrapper::unwrap(kernel_initializer_);
  Initializer *bias_initializer = FFCObjectWrapper::unwrap(bias_initializer_);
  Tensor tensor = handle->conv2d(input,
                                 out_channels,
                                 kernel_h,
                                 kernel_w,
                                 stride_h,
                                 stride_w,
                                 padding_h,
                                 padding_w,
                                 activation,
                                 groups,
                                 use_bias,
                                 shared_op,
                                 kernel_initializer,
                                 bias_initializer,
                                 name);
  DEBUG_PRINT(
      "[Conv2d] new Tensor 4D %p (%d, %d, %d, %d), input %p, out_channels %d, "
      "kernel(%d, %d), stride(%d, %d), padding(%d, %d), activation %d, "
      "use_bias %d, shared_op %p, kernel_init %p, bias_init %p, name %s",
      tensor,
      tensor->dims[0],
      tensor->dims[1],
      tensor->dims[2],
      tensor->dims[3],
      input,
      out_channels,
      kernel_h,
      kernel_w,
      stride_h,
      stride_w,
      padding_h,
      padding_w,
      activation,
      use_bias,
      shared_op,
      kernel_initializer,
      bias_initializer,
      name);
  return FFCObjectWrapper::wrap(tensor);
}

flexflow_tensor_t
    flexflow_model_add_embedding(flexflow_model_t handle_,
                                 const flexflow_tensor_t input_,
                                 int num_entries,
                                 int out_dim,
                                 enum AggrMode aggr,
                                 DataType dtype,
                                 flexflow_op_t shared_op_,
                                 flexflow_initializer_t kernel_initializer_,
                                 char const *name) {
  FFModel *handle = FFCObjectWrapper::unwrap(handle_);
  const Tensor input = FFCObjectWrapper::unwrap_const(input_);
  Layer *shared_op = FFCObjectWrapper::unwrap(shared_op_);
  Initializer *kernel_initializer =
      FFCObjectWrapper::unwrap(kernel_initializer_);
  // TODO: update the flexflow_c and Python API to support other data types
  // Currently we assume it's float
  Tensor tensor = handle->embedding(input,
                                    num_entries,
                                    out_dim,
                                    aggr,
                                    dtype,
                                    shared_op,
                                    kernel_initializer,
                                    name);
  DEBUG_PRINT("[Embedding] new Tensor %p, input %p, num_entries %d, out_dim "
              "%d, aggr %d, dtype %d, shared_op %p, kernel_init %p, name %s",
              tensor,
              input,
              num_entries,
              out_dim,
              aggr,
              dtype,
              shared_op,
              kernel_initializer,
              name);
  return FFCObjectWrapper::wrap(tensor);
}

flexflow_tensor_t
    flexflow_model_add_pool2d(flexflow_model_t handle_,
                              flexflow_tensor_t input_,
                              int kernel_h,
                              int kernel_w,
                              int stride_h,
                              int stride_w,
                              int padding_h,
                              int padding_w,
                              enum PoolType type /* POOL_MAX */,
                              enum ActiMode activation /* AC_MODE_NONE */,
                              char const *name) {
  FFModel *handle = FFCObjectWrapper::unwrap(handle_);
  Tensor input = FFCObjectWrapper::unwrap(input_);
  Tensor tensor = handle->pool2d(input,
                                 kernel_h,
                                 kernel_w,
                                 stride_h,
                                 stride_w,
                                 padding_h,
                                 padding_w,
                                 type,
                                 activation,
                                 name);
  DEBUG_PRINT(
      "[Pool2d] new Tensor 4D %p (%d, %d, %d, %d), input %p, kernel(%d, %d), "
      "stride(%d, %d), padding(%d, %d), pool %d, activation %d, name %s",
      tensor,
      tensor->dims[0],
      tensor->dims[1],
      tensor->dims[2],
      tensor->dims[3],
      input,
      kernel_h,
      kernel_w,
      stride_h,
      stride_w,
      padding_h,
      padding_w,
      type,
      activation,
      name);
  return FFCObjectWrapper::wrap(tensor);
}

flexflow_tensor_t flexflow_model_add_batch_norm(flexflow_model_t handle_,
                                                const flexflow_tensor_t input_,
                                                bool relu,
                                                char const *name) {
  FFModel *handle = FFCObjectWrapper::unwrap(handle_);
  Tensor input = FFCObjectWrapper::unwrap(input_);
  Tensor tensor = handle->batch_norm(input, relu, name);
  DEBUG_PRINT("[BatchNorm] new Tensor 4D %p (%d, %d, %d, %d), input %p, relu "
              "%d, name %s",
              tensor,
              tensor->dims[0],
              tensor->dims[1],
              tensor->dims[2],
              tensor->dims[3],
              input,
              relu,
              name);
  return FFCObjectWrapper::wrap(tensor);
}

flexflow_tensor_t flexflow_model_add_layer_norm(flexflow_model_t handle_,
                                                const flexflow_tensor_t input_,
                                                int n,
                                                int *axes,
                                                bool elementwise_affine,
                                                float eps,
                                                bool use_bias,
                                                char const *name) {
  FFModel *handle = FFCObjectWrapper::unwrap(handle_);
  const Tensor input = FFCObjectWrapper::unwrap(input_);
  std::vector<int> axes_vec;
  for (int i = 0; i < n; i++) {
    axes_vec.push_back(axes[i]);
  }
  Tensor tensor = handle->layer_norm(input,
                                     axes_vec,
                                     elementwise_affine,
                                     eps,
                                     use_bias,
                                     input->data_type,
                                     name);
  DEBUG_PRINT("[LayerNorm] new Tensor %p, input %p, elementwise_affine %d, eps "
              "%f, name %s",
              tensor,
              input,
              elementwise_affine,
              eps,
              name);
  return FFCObjectWrapper::wrap(tensor);
}

flexflow_tensor_t *
    flexflow_model_add_residual_layer_norm(flexflow_model_t handle_,
                                           const flexflow_tensor_t input_,
                                           const flexflow_tensor_t residual1_,
                                           const flexflow_tensor_t residual2_,
                                           bool use_two_residuals,
                                           int n,
                                           int *axes,
                                           bool elementwise_affine,
                                           float eps,
                                           bool use_bias,
                                           char const *name) {
  FFModel *handle = FFCObjectWrapper::unwrap(handle_);
  const Tensor input = FFCObjectWrapper::unwrap(input_);
  const Tensor residual1 = FFCObjectWrapper::unwrap(residual1_);
  const Tensor residual2 =
      use_two_residuals ? FFCObjectWrapper::unwrap(residual2_) : nullptr;
  Tensor tensor_outputs[2];
  std::vector<int> axes_vec;
  for (int i = 0; i < n; i++) {
    axes_vec.push_back(axes[i]);
  }
  if (use_two_residuals) {
    assert(residual2 != nullptr);
  }
  handle->residual_layer_norm(input,
                              residual1,
                              residual2,
                              tensor_outputs,
                              use_two_residuals,
                              axes_vec,
                              elementwise_affine,
                              eps,
                              use_bias,
                              input->data_type,
                              name);
  assert(tensor_outputs[0] != nullptr);
  assert(tensor_outputs[1] != nullptr);
  DEBUG_PRINT("[ResidualLayerNorm] input %p, residual1 %p, residual2 "
              "%p, output0: %p, "
              "output1: %p, use_two_residuals: %d, elementwise_affine %d, eps "
              "%f, use_bias: %d, name %s",
              input,
              residual1,
              residual2,
              tensor_outputs[0],
              tensor_outputs[1],
              use_two_residuals,
              elementwise_affine,
              eps,
              use_bias,
              name);
  flexflow_tensor_t *tensor_outputs_wrapped =
      (flexflow_tensor_t *)calloc(2, sizeof(flexflow_tensor_t));
  tensor_outputs_wrapped[0] = FFCObjectWrapper::wrap(tensor_outputs[0]);
  tensor_outputs_wrapped[1] = FFCObjectWrapper::wrap(tensor_outputs[1]);
  return tensor_outputs_wrapped;
}

flexflow_tensor_t *flexflow_model_add_add_bias_residual_layer_norm(
    flexflow_model_t handle_,
    const flexflow_tensor_t input_,
    const flexflow_tensor_t residual_,
    int n,
    int *axes,
    bool elementwise_affine,
    float eps,
    bool use_bias,
    char const *name) {
  FFModel *handle = FFCObjectWrapper::unwrap(handle_);
  const Tensor input = FFCObjectWrapper::unwrap(input_);
  const Tensor residual = FFCObjectWrapper::unwrap(residual_);
  Tensor tensor_outputs[2];
  std::vector<int> axes_vec;
  for (int i = 0; i < n; i++) {
    axes_vec.push_back(axes[i]);
  }
  handle->add_bias_residual_layer_norm(input,
                                       residual,
                                       tensor_outputs,
                                       axes_vec,
                                       elementwise_affine,
                                       eps,
                                       use_bias,
                                       input->data_type,
                                       name);
  assert(tensor_outputs[0] != nullptr);
  assert(tensor_outputs[1] != nullptr);
  DEBUG_PRINT("[AddBiasResidualLayerNorm] input %p, residual %p, output0: %p, "
              "output1: %p, elementwise_affine %d, eps "
              "%f, use_bias %d, name %s",
              input,
              residual,
              tensor_outputs[0],
              tensor_outputs[1],
              elementwise_affine,
              eps,
              use_bias,
              name);
  flexflow_tensor_t *tensor_outputs_wrapped =
      (flexflow_tensor_t *)calloc(2, sizeof(flexflow_tensor_t));
  tensor_outputs_wrapped[0] = FFCObjectWrapper::wrap(tensor_outputs[0]);
  tensor_outputs_wrapped[1] = FFCObjectWrapper::wrap(tensor_outputs[1]);
  return tensor_outputs_wrapped;
}

flexflow_tensor_t
    flexflow_model_add_sigmoid_silu_multi(flexflow_model_t handle_,
                                          const flexflow_tensor_t input1_,
                                          const flexflow_tensor_t input2_,
                                          char const *name) {
  FFModel *handle = FFCObjectWrapper::unwrap(handle_);
  const Tensor input1 = FFCObjectWrapper::unwrap(input1_);
  const Tensor input2 = FFCObjectWrapper::unwrap(input2_);
  Tensor tensor =
      handle->sigmoid_silu_multi(input1, input2, input1->data_type, name);
  DEBUG_PRINT("[SigmoidSiluMulti] new Tensor %p, input1 %p, input2 %p, name %s",
              tensor,
              input1,
              input2,
              name);
  return FFCObjectWrapper::wrap(tensor);
}

flexflow_tensor_t flexflow_model_add_batch_matmul(flexflow_model_t handle_,
                                                  const flexflow_tensor_t a_,
                                                  const flexflow_tensor_t b_,
                                                  int a_seq_length_dim,
                                                  int b_seq_length_dim) {
  FFModel *handle = FFCObjectWrapper::unwrap(handle_);
  Tensor a = FFCObjectWrapper::unwrap(a_);
  Tensor b = FFCObjectWrapper::unwrap(b_);
  Tensor tensor =
      handle->batch_matmul(a, b, a_seq_length_dim, b_seq_length_dim);
  DEBUG_PRINT("[BatchMatMul] new Tensor %p, a %p, b %p", tensor, a, b);
  return FFCObjectWrapper::wrap(tensor);
}

flexflow_tensor_t flexflow_model_add_dense(
    flexflow_model_t handle_,
    const flexflow_tensor_t input_,
    int out_dim,
    enum ActiMode activation /* AC_MODE_NONE */,
    bool use_bias /* true */,
    enum DataType data_type /*DT_FLOAT*/,
    flexflow_op_t shared_op_,
    flexflow_initializer_t kernel_initializer_,
    flexflow_initializer_t bias_initializer_,
    enum RegularizerMode kernel_reg_type /* REG_MODE_NONE */,
    float kernel_reg_lambda,
    char const *name) {
  FFModel *handle = FFCObjectWrapper::unwrap(handle_);
  const Tensor input = FFCObjectWrapper::unwrap_const(input_);
  Layer *shared_op = FFCObjectWrapper::unwrap(shared_op_);
  Initializer *kernel_initializer =
      FFCObjectWrapper::unwrap(kernel_initializer_);
  Initializer *bias_initializer = FFCObjectWrapper::unwrap(bias_initializer_);
  Tensor tensor = handle->dense(input,
                                out_dim,
                                activation,
                                use_bias,
                                data_type,
                                shared_op,
                                kernel_initializer,
                                bias_initializer,
                                kernel_reg_type,
                                kernel_reg_lambda,
                                name);
  DEBUG_PRINT("[Dense] new Tensor 2D %p (%d, %d, %d, %d), input %p, out_dim "
              "%d, activation %d, use_bias %d, shared_op %p, kernel_init %p, "
              "bias_init %p, name %s",
              tensor,
              tensor->dims[0],
              tensor->dims[1],
              tensor->dims[2],
              tensor->dims[3],
              input,
              out_dim,
              activation,
              use_bias,
              shared_op,
              kernel_initializer,
              bias_initializer,
              name);
  return FFCObjectWrapper::wrap(tensor);
}

flexflow_tensor_t flexflow_model_add_concat(flexflow_model_t handle_,
                                            int n,
                                            flexflow_tensor_t *input_,
                                            int axis,
                                            char const *name) {
  FFModel *handle = FFCObjectWrapper::unwrap(handle_);
  Tensor tensor;
  std::vector<Tensor> input_vec;
  char cbuffer[256];
  char *cbuffer_ptr = cbuffer;
  sprintf(cbuffer_ptr, "[Concat] input tensor");
  cbuffer_ptr += 21;
  for (int i = 0; i < n; i++) {
    Tensor t = FFCObjectWrapper::unwrap(input_[i]);
    input_vec.push_back(t);
    if (i < 10) {
      sprintf(cbuffer_ptr, "%p ", t);
      cbuffer_ptr += 15;
    }
  }
  tensor = handle->concat(n, input_vec.data(), axis, name);
  sprintf(cbuffer_ptr, ", concat new Tensor %p", tensor);
  DEBUG_PRINT("%s, n %d, axis %d, name %s", cbuffer, n, axis, name);
  return FFCObjectWrapper::wrap(tensor);
}

void flexflow_model_add_split(flexflow_model_t handle_,
                              flexflow_tensor_t input_,
                              int n,
                              flexflow_tensor_t *outputs_,
                              int *split,
                              int axis,
                              char const *name) {
  FFModel *handle = FFCObjectWrapper::unwrap(handle_);
  Tensor input = FFCObjectWrapper::unwrap(input_);
  std::vector<int> split_vec;
  Tensor *outputs = new Tensor[n];
  for (int i = 0; i < n; i++) {
    split_vec.push_back(split[i]);
  }
  handle->split(input, outputs, split_vec, axis, name);
  for (int i = 0; i < n; i++) {
    outputs_[i] = FFCObjectWrapper::wrap(outputs[i]);
  }
  char cbuffer[256];
  char *cbuffer_ptr = cbuffer;
  sprintf(cbuffer_ptr, "[Split] input tensor %p output tensors ", input);
  cbuffer_ptr += 51;
  for (int i = 0; i < n; i++) {
    sprintf(cbuffer_ptr, "%p ", outputs_[i].impl);
    cbuffer_ptr += 15;
    if (i >= 10) {
      break;
    }
  }
  DEBUG_PRINT("%s, n %d, axis %d, name %s", cbuffer, n, axis, name);
  delete[] outputs;
}

flexflow_tensor_t flexflow_model_add_flat(flexflow_model_t handle_,
                                          flexflow_tensor_t input_,
                                          char const *name) {
  FFModel *handle = FFCObjectWrapper::unwrap(handle_);
  Tensor input = FFCObjectWrapper::unwrap(input_);
  Tensor tensor = handle->flat(input, name);
  DEBUG_PRINT(
      "[Flat] new Tensor 4D %p, input %p, name %s", tensor, input, name);
  return FFCObjectWrapper::wrap(tensor);
}

flexflow_tensor_t flexflow_model_add_gather(flexflow_model_t handle_,
                                            const flexflow_tensor_t input_,
                                            const flexflow_tensor_t index_,
                                            int dim,
                                            char const *name) {
  FFModel *handle = FFCObjectWrapper::unwrap(handle_);
  Tensor input = FFCObjectWrapper::unwrap(input_);
  Tensor index = FFCObjectWrapper::unwrap(index_);
  Tensor tensor = handle->gather(input, index, dim, name);
  DEBUG_PRINT("[Gather] new Tensor %p, input %p, index %p, dim %d name %s",
              tensor,
              input,
              index,
              dim,
              name);
  return FFCObjectWrapper::wrap(tensor);
}

flexflow_tensor_t flexflow_model_add_softmax(flexflow_model_t handle_,
                                             const flexflow_tensor_t input_,
                                             int dim,
                                             char const *name) {
  FFModel *handle = FFCObjectWrapper::unwrap(handle_);
  Tensor input = FFCObjectWrapper::unwrap(input_);
  Tensor tensor = handle->softmax(input, dim, input->data_type, name);
  DEBUG_PRINT(
      "[Softmax] new Tensor %p, input %p, name %s", tensor, input, name);
  return FFCObjectWrapper::wrap(tensor);
}

flexflow_tensor_t flexflow_model_add_transpose(flexflow_model_t handle_,
                                               const flexflow_tensor_t input_,
                                               int n,
                                               int *perm,
                                               char const *name) {
  FFModel *handle = FFCObjectWrapper::unwrap(handle_);
  Tensor input = FFCObjectWrapper::unwrap(input_);
  std::vector<int> perm_vec;
  for (int i = 0; i < n; i++) {
    perm_vec.push_back(perm[i]);
  }
  Tensor tensor = handle->transpose(input, perm_vec, name);
  DEBUG_PRINT("[Transpose] new Tensor %p, input %p, n %d, name %s",
              tensor,
              input,
              n,
              name);
  return FFCObjectWrapper::wrap(tensor);
}

flexflow_tensor_t flexflow_model_add_reshape(flexflow_model_t handle_,
                                             const flexflow_tensor_t input_,
                                             int n,
                                             int *shape,
                                             char const *name) {
  FFModel *handle = FFCObjectWrapper::unwrap(handle_);
  Tensor input = FFCObjectWrapper::unwrap(input_);
  std::vector<int> shape_vec;
  for (int i = 0; i < n; i++) {
    shape_vec.push_back(shape[i]);
  }
  Tensor tensor = handle->reshape(input, shape_vec, name);
  DEBUG_PRINT("[Reshape] new Tensor %p, input %p, n %d, name %s",
              tensor,
              input,
              n,
              name);
  return FFCObjectWrapper::wrap(tensor);
}

flexflow_tensor_t flexflow_model_add_reverse(flexflow_model_t handle_,
                                             const flexflow_tensor_t input_,
                                             int axis,
                                             char const *name) {
  FFModel *handle = FFCObjectWrapper::unwrap(handle_);
  Tensor input = FFCObjectWrapper::unwrap(input_);
  Tensor tensor = handle->reverse(input, axis, name);
  DEBUG_PRINT("[Reverse] new Tensor %p, input %p, axis %d, name %s",
              tensor,
              input,
              axis,
              name);
  return FFCObjectWrapper::wrap(tensor);
}

flexflow_tensor_t
    flexflow_model_add_scalar_multiply(flexflow_model_t handle_,
                                       const flexflow_tensor_t input_,
                                       float const scalar,
                                       bool inplace,
                                       char const *name) {
  FFModel *handle = FFCObjectWrapper::unwrap(handle_);
  Tensor input = FFCObjectWrapper::unwrap(input_);
  Tensor tensor = handle->scalar_multiply(input, scalar, inplace, name);
  DEBUG_PRINT("[Scalar multiply] new Tensor %p, input %p, scalar %f, name %s",
              tensor,
              input,
              scalar,
              name);
  return FFCObjectWrapper::wrap(tensor);
}

flexflow_tensor_t flexflow_model_add_scalar_add(flexflow_model_t handle_,
                                                const flexflow_tensor_t input_,
                                                float const scalar,
                                                bool inplace,
                                                char const *name) {
  FFModel *handle = FFCObjectWrapper::unwrap(handle_);
  Tensor input = FFCObjectWrapper::unwrap(input_);
  Tensor tensor = handle->scalar_add(input, scalar, inplace, name);
  DEBUG_PRINT("[Scalar addition] new Tensor %p, input %p, scalar %f, name %s",
              tensor,
              input,
              scalar,
              name);
  return FFCObjectWrapper::wrap(tensor);
}

flexflow_tensor_t flexflow_model_add_scalar_sub(flexflow_model_t handle_,
                                                const flexflow_tensor_t input_,
                                                float const scalar,
                                                bool inplace,
                                                char const *name) {
  FFModel *handle = FFCObjectWrapper::unwrap(handle_);
  Tensor input = FFCObjectWrapper::unwrap(input_);
  Tensor tensor = handle->scalar_sub(input, scalar, inplace, name);
  DEBUG_PRINT(
      "[Scalar subtraction] new Tensor %p, input %p, scalar %f, name %s",
      tensor,
      input,
      scalar,
      name);
  return FFCObjectWrapper::wrap(tensor);
}

flexflow_tensor_t
    flexflow_model_add_scalar_truediv(flexflow_model_t handle_,
                                      const flexflow_tensor_t input_,
                                      float const scalar,
                                      bool inplace,
                                      char const *name) {
  FFModel *handle = FFCObjectWrapper::unwrap(handle_);
  Tensor input = FFCObjectWrapper::unwrap(input_);
  Tensor tensor = handle->scalar_truediv(input, scalar, inplace, name);
  DEBUG_PRINT(
      "[Scalar true division] new Tensor %p, input %p, scalar %f, name %s",
      tensor,
      input,
      scalar,
      name);
  return FFCObjectWrapper::wrap(tensor);
}

flexflow_tensor_t flexflow_model_add_gelu(flexflow_model_t handle_,
                                          const flexflow_tensor_t input_,
                                          char const *name) {
  FFModel *handle = FFCObjectWrapper::unwrap(handle_);
  Tensor input = FFCObjectWrapper::unwrap(input_);
  Tensor tensor = handle->gelu(input, name);
  DEBUG_PRINT("[GeLU] new Tensor %p, input %p, name %s", tensor, input, name);
  return FFCObjectWrapper::wrap(tensor);
}

flexflow_tensor_t flexflow_model_add_identity(flexflow_model_t handle_,
                                              const flexflow_tensor_t input_,
                                              char const *name) {
  FFModel *handle = FFCObjectWrapper::unwrap(handle_);
  Tensor input = FFCObjectWrapper::unwrap(input_);
  Tensor tensor = handle->identity(input, name);
  DEBUG_PRINT(
      "[Identity] new Tensor %p, input %p, name %s", tensor, input, name);
  return FFCObjectWrapper::wrap(tensor);
}

flexflow_tensor_t flexflow_model_add_relu(flexflow_model_t handle_,
                                          const flexflow_tensor_t input_,
                                          bool inplace,
                                          char const *name) {
  FFModel *handle = FFCObjectWrapper::unwrap(handle_);
  Tensor input = FFCObjectWrapper::unwrap(input_);
  Tensor tensor = handle->relu(input, name);
  DEBUG_PRINT("[Relu] new Tensor %p, input %p, name %s", tensor, input, name);
  return FFCObjectWrapper::wrap(tensor);
}

flexflow_tensor_t flexflow_model_add_sigmoid(flexflow_model_t handle_,
                                             const flexflow_tensor_t input_,
                                             char const *name) {
  FFModel *handle = FFCObjectWrapper::unwrap(handle_);
  Tensor input = FFCObjectWrapper::unwrap(input_);
  Tensor tensor = handle->sigmoid(input, name);
  DEBUG_PRINT(
      "[Sigmoid] new Tensor %p, input %p, name %s", tensor, input, name);
  return FFCObjectWrapper::wrap(tensor);
}

flexflow_tensor_t flexflow_model_add_tanh(flexflow_model_t handle_,
                                          const flexflow_tensor_t input_,
                                          char const *name) {
  FFModel *handle = FFCObjectWrapper::unwrap(handle_);
  Tensor input = FFCObjectWrapper::unwrap(input_);
  Tensor tensor = handle->tanh(input, name);
  DEBUG_PRINT("[Tanh] new Tensor %p, input %p, name %s", tensor, input, name);
  return FFCObjectWrapper::wrap(tensor);
}

flexflow_tensor_t flexflow_model_add_elu(flexflow_model_t handle_,
                                         const flexflow_tensor_t input_,
                                         bool inplace,
                                         char const *name) {
  FFModel *handle = FFCObjectWrapper::unwrap(handle_);
  Tensor input = FFCObjectWrapper::unwrap(input_);
  Tensor tensor = handle->elu(input, name);
  DEBUG_PRINT("[Elu] new Tensor %p, input %p, name %s", tensor, input, name);
  return FFCObjectWrapper::wrap(tensor);
}

flexflow_tensor_t flexflow_model_add_dropout(flexflow_model_t handle_,
                                             const flexflow_tensor_t input_,
                                             float rate,
                                             unsigned long long seed,
                                             char const *name) {
  FFModel *handle = FFCObjectWrapper::unwrap(handle_);
  Tensor input = FFCObjectWrapper::unwrap(input_);
  Tensor tensor = handle->dropout(input, rate, seed, name);
  DEBUG_PRINT("[Dropout] new Tensor %p, input %p, rate %f, seed %lld, name %s",
              tensor,
              input,
              rate,
              seed,
              name);
  return FFCObjectWrapper::wrap(tensor);
}

flexflow_tensor_t flexflow_model_add_multihead_attention(
    flexflow_model_t handle_,
    const flexflow_tensor_t query_,
    const flexflow_tensor_t key_,
    const flexflow_tensor_t value_,
    int embed_dim,
    int num_heads,
    int kdim,
    int vdim,
    float dropout,
    bool bias,
    bool add_bias_kv,
    bool add_zero_attn,
    flexflow_initializer_t kernel_initializer_,
    char const *name) {
  FFModel *handle = FFCObjectWrapper::unwrap(handle_);
  Tensor query = FFCObjectWrapper::unwrap(query_);
  Tensor key = FFCObjectWrapper::unwrap(key_);
  Tensor value = FFCObjectWrapper::unwrap(value_);
  Initializer *kernel_initializer =
      FFCObjectWrapper::unwrap(kernel_initializer_);
  Tensor tensor = handle->multihead_attention(query,
                                              key,
                                              value,
                                              embed_dim,
                                              num_heads,
                                              kdim,
                                              vdim,
                                              dropout,
                                              bias,
                                              add_bias_kv,
                                              add_zero_attn,
                                              query->data_type,
                                              kernel_initializer,
                                              name);
  DEBUG_PRINT("[MultiHeadAttention] new Tensor %p, query %p, key %p, value %p, "
              "embed_dim %d, num_heads %d, kdim %d, vdim %d, dropout %f, bias "
              "%d, add_bias_kv %d, add_zero_attn %d, kernel_init %p, name %s",
              tensor,
              query,
              key,
              value,
              embed_dim,
              num_heads,
              kdim,
              vdim,
              dropout,
              bias,
              add_bias_kv,
              add_zero_attn,
              kernel_initializer,
              name);
  return FFCObjectWrapper::wrap(tensor);
}

flexflow_tensor_t flexflow_model_add_inc_multihead_self_attention(
    flexflow_model_t handle_,
    const flexflow_tensor_t input_,
    int embed_dim,
    int num_heads,
    int kdim,
    int vdim,
    float dropout,
    bool bias,
    bool add_bias_kv,
    bool add_zero_attn,
    enum DataType data_type,
    flexflow_initializer_t kernel_initializer_,
    bool apply_rotary_embedding,
    bool scaling_query,
    float scaling_factor,
    bool qk_prod_scaling,
    bool position_bias,
    char const *name) {
  FFModel *handle = FFCObjectWrapper::unwrap(handle_);
  Tensor input = FFCObjectWrapper::unwrap(input_);
  Initializer *kernel_initializer =
      FFCObjectWrapper::unwrap(kernel_initializer_);
  Tensor tensor = handle->inc_multihead_self_attention(input,
                                                       embed_dim,
                                                       num_heads,
                                                       kdim,
                                                       vdim,
                                                       dropout,
                                                       bias,
                                                       add_bias_kv,
                                                       add_zero_attn,
                                                       data_type,
                                                       kernel_initializer,
                                                       apply_rotary_embedding,
                                                       scaling_query,
                                                       scaling_factor,
                                                       qk_prod_scaling,
                                                       position_bias,
                                                       name);
  return FFCObjectWrapper::wrap(tensor);
}

flexflow_tensor_t flexflow_model_add_spec_inc_multihead_self_attention(
    flexflow_model_t handle_,
    const flexflow_tensor_t input_,
    int embed_dim,
    int num_heads,
    int kdim,
    int vdim,
    float dropout,
    bool bias,
    bool add_bias_kv,
    bool add_zero_attn,
    enum DataType data_type,
    flexflow_initializer_t kernel_initializer_,
    bool apply_rotary_embedding,
    bool scaling_query,
    float scaling_factor,
    bool qk_prod_scaling,
    bool position_bias,
    char const *name) {
  FFModel *handle = FFCObjectWrapper::unwrap(handle_);
  Tensor input = FFCObjectWrapper::unwrap(input_);
  Initializer *kernel_initializer =
      FFCObjectWrapper::unwrap(kernel_initializer_);
  Tensor tensor =
      handle->spec_inc_multihead_self_attention(input,
                                                embed_dim,
                                                num_heads,
                                                kdim,
                                                vdim,
                                                dropout,
                                                bias,
                                                add_bias_kv,
                                                add_zero_attn,
                                                data_type,
                                                kernel_initializer,
                                                apply_rotary_embedding,
                                                scaling_query,
                                                scaling_factor,
                                                qk_prod_scaling,
                                                position_bias,
                                                name);
  return FFCObjectWrapper::wrap(tensor);
}

flexflow_tensor_t flexflow_model_add_inc_multihead_self_attention_verify(
    flexflow_model_t handle_,
    const flexflow_tensor_t input_,
    int embed_dim,
    int num_heads,
    int kdim,
    int vdim,
    float dropout,
    bool bias,
    bool add_bias_kv,
    bool add_zero_attn,
    enum DataType data_type,
    flexflow_initializer_t kernel_initializer_,
    bool apply_rotary_embedding,
    bool scaling_query,
    float scaling_factor,
    bool qk_prod_scaling,
    bool position_bias,
    char const *name) {
  FFModel *handle = FFCObjectWrapper::unwrap(handle_);
  Tensor input = FFCObjectWrapper::unwrap(input_);
  Initializer *kernel_initializer =
      FFCObjectWrapper::unwrap(kernel_initializer_);
  Tensor tensor =
      handle->inc_multihead_self_attention_verify(input,
                                                  embed_dim,
                                                  num_heads,
                                                  kdim,
                                                  vdim,
                                                  dropout,
                                                  bias,
                                                  add_bias_kv,
                                                  add_zero_attn,
                                                  data_type,
                                                  kernel_initializer,
                                                  apply_rotary_embedding,
                                                  scaling_query,
                                                  scaling_factor,
                                                  qk_prod_scaling,
                                                  position_bias,
                                                  name);
  return FFCObjectWrapper::wrap(tensor);
}

flexflow_tensor_t flexflow_model_add_inc_multiquery_self_attention(
    flexflow_model_t handle_,
    const flexflow_tensor_t input_,
    int embed_dim,
    int num_q_heads,
    int num_kv_heads,
    int kdim,
    int vdim,
    float dropout,
    bool bias,
    bool add_bias_kv,
    bool add_zero_attn,
    enum DataType data_type,
    flexflow_initializer_t kernel_initializer_,
    bool apply_rotary_embedding,
    bool scaling_query,
    float scaling_factor,
    bool qk_prod_scaling,
    bool position_bias,
    char const *name) {
  FFModel *handle = FFCObjectWrapper::unwrap(handle_);
  Tensor input = FFCObjectWrapper::unwrap(input_);
  Initializer *kernel_initializer =
      FFCObjectWrapper::unwrap(kernel_initializer_);
  Tensor tensor = handle->inc_multiquery_self_attention(input,
                                                        embed_dim,
                                                        num_q_heads,
                                                        num_kv_heads,
                                                        kdim,
                                                        vdim,
                                                        dropout,
                                                        bias,
                                                        add_bias_kv,
                                                        add_zero_attn,
                                                        data_type,
                                                        kernel_initializer,
                                                        apply_rotary_embedding,
                                                        scaling_query,
                                                        scaling_factor,
                                                        qk_prod_scaling,
                                                        position_bias,
                                                        name);
  return FFCObjectWrapper::wrap(tensor);
}

flexflow_tensor_t flexflow_model_add_spec_inc_multiquery_self_attention(
    flexflow_model_t handle_,
    const flexflow_tensor_t input_,
    int embed_dim,
    int num_q_heads,
    int num_kv_heads,
    int kdim,
    int vdim,
    float dropout,
    bool bias,
    bool add_bias_kv,
    bool add_zero_attn,
    enum DataType data_type,
    flexflow_initializer_t kernel_initializer_,
    bool apply_rotary_embedding,
    bool scaling_query,
    float scaling_factor,
    bool qk_prod_scaling,
    bool position_bias,
    char const *name) {
  FFModel *handle = FFCObjectWrapper::unwrap(handle_);
  Tensor input = FFCObjectWrapper::unwrap(input_);
  Initializer *kernel_initializer =
      FFCObjectWrapper::unwrap(kernel_initializer_);
  Tensor tensor =
      handle->spec_inc_multiquery_self_attention(input,
                                                 embed_dim,
                                                 num_q_heads,
                                                 num_kv_heads,
                                                 kdim,
                                                 vdim,
                                                 dropout,
                                                 bias,
                                                 add_bias_kv,
                                                 add_zero_attn,
                                                 data_type,
                                                 kernel_initializer,
                                                 apply_rotary_embedding,
                                                 scaling_query,
                                                 scaling_factor,
                                                 qk_prod_scaling,
                                                 position_bias,
                                                 name);
  return FFCObjectWrapper::wrap(tensor);
}

flexflow_tensor_t flexflow_model_add_inc_multiquery_self_attention_verify(
    flexflow_model_t handle_,
    const flexflow_tensor_t input_,
    int embed_dim,
    int num_q_heads,
    int num_kv_heads,
    int kdim,
    int vdim,
    float dropout,
    bool bias,
    bool add_bias_kv,
    bool add_zero_attn,
    enum DataType data_type,
    flexflow_initializer_t kernel_initializer_,
    bool apply_rotary_embedding,
    bool scaling_query,
    float scaling_factor,
    bool qk_prod_scaling,
    bool position_bias,
    char const *name) {
  FFModel *handle = FFCObjectWrapper::unwrap(handle_);
  Tensor input = FFCObjectWrapper::unwrap(input_);
  Initializer *kernel_initializer =
      FFCObjectWrapper::unwrap(kernel_initializer_);
  Tensor tensor =
      handle->inc_multiquery_self_attention_verify(input,
                                                   embed_dim,
                                                   num_q_heads,
                                                   num_kv_heads,
                                                   kdim,
                                                   vdim,
                                                   dropout,
                                                   bias,
                                                   add_bias_kv,
                                                   add_zero_attn,
                                                   data_type,
                                                   kernel_initializer,
                                                   apply_rotary_embedding,
                                                   scaling_query,
                                                   scaling_factor,
                                                   qk_prod_scaling,
                                                   position_bias,
                                                   name);
  return FFCObjectWrapper::wrap(tensor);
}

flexflow_tensor_t flexflow_model_add_rms_norm(flexflow_model_t handle_,
                                              const flexflow_tensor_t input_,
                                              float eps,
                                              int dim,
                                              char const *name) {
  FFModel *handle = FFCObjectWrapper::unwrap(handle_);
  Tensor input = FFCObjectWrapper::unwrap(input_);
  Tensor tensor = handle->rms_norm(input, eps, dim, input->data_type, name);
  return FFCObjectWrapper::wrap(tensor);
}

flexflow_tensor_t *
    flexflow_model_add_residual_rms_norm(flexflow_model_t handle_,
                                         const flexflow_tensor_t input1_,
                                         const flexflow_tensor_t input2_,
                                         float eps,
                                         int dim,
                                         char const *name) {
  FFModel *handle = FFCObjectWrapper::unwrap(handle_);
  Tensor input1 = FFCObjectWrapper::unwrap(input1_);
  Tensor input2 = FFCObjectWrapper::unwrap(input2_);
  Tensor tensor_outputs[2];
  handle->residual_rms_norm(
      input1, input2, tensor_outputs, eps, dim, input1->data_type, name);
  assert(tensor_outputs[0] != nullptr);
  assert(tensor_outputs[1] != nullptr);
  flexflow_tensor_t *tensor_outputs_wrapped =
      (flexflow_tensor_t *)calloc(2, sizeof(flexflow_tensor_t));
  tensor_outputs_wrapped[0] = FFCObjectWrapper::wrap(tensor_outputs[0]);
  tensor_outputs_wrapped[1] = FFCObjectWrapper::wrap(tensor_outputs[1]);
  return tensor_outputs_wrapped;
}

flexflow_tensor_t flexflow_model_add_arg_top_k(flexflow_model_t handle_,
                                               const flexflow_tensor_t input_,
                                               int k,
                                               bool sorted,
                                               bool speculative_decoding,
                                               char const *name) {
  FFModel *handle = FFCObjectWrapper::unwrap(handle_);
  Tensor input = FFCObjectWrapper::unwrap(input_);
  Tensor tensor =
      handle->arg_top_k(input, k, sorted, speculative_decoding, name);
  return FFCObjectWrapper::wrap(tensor);
}

flexflow_tensor_t flexflow_model_add_beam_top_k(flexflow_model_t handle_,
                                                const flexflow_tensor_t input_,
                                                int max_beam_size,
                                                bool sorted,
                                                char const *name) {
  FFModel *handle = FFCObjectWrapper::unwrap(handle_);
  Tensor input = FFCObjectWrapper::unwrap(input_);
  Tensor tensor = handle->beam_top_k(input, max_beam_size, sorted, name);
  return FFCObjectWrapper::wrap(tensor);
}

flexflow_tensor_t flexflow_model_add_sampling(flexflow_model_t handle_,
                                              const flexflow_tensor_t input_,
                                              float top_p,
                                              char const *name) {
  FFModel *handle = FFCObjectWrapper::unwrap(handle_);
  Tensor input = FFCObjectWrapper::unwrap(input_);
  Tensor tensor = handle->sampling(input, top_p, name);
  return FFCObjectWrapper::wrap(tensor);
}

flexflow_tensor_t flexflow_model_add_argmax(flexflow_model_t handle_,
                                            const flexflow_tensor_t input_,
                                            bool beam_search,
                                            char const *name) {
  FFModel *handle = FFCObjectWrapper::unwrap(handle_);
  Tensor input = FFCObjectWrapper::unwrap(input_);
  Tensor tensor = handle->argmax(input, beam_search, name);
  return FFCObjectWrapper::wrap(tensor);
}

void flexflow_model_set_sgd_optimizer(flexflow_model_t handle_,
                                      flexflow_sgd_optimizer_t optimizer_) {
  FFModel *handle = FFCObjectWrapper::unwrap(handle_);
  SGDOptimizer *optimizer = FFCObjectWrapper::unwrap(optimizer_);
  handle->optimizer = static_cast<Optimizer *>(optimizer);
}

void flexflow_model_set_adam_optimizer(flexflow_model_t handle_,
                                       flexflow_adam_optimizer_t optimizer_) {
  FFModel *handle = FFCObjectWrapper::unwrap(handle_);
  AdamOptimizer *optimizer = FFCObjectWrapper::unwrap(optimizer_);
  handle->optimizer = static_cast<Optimizer *>(optimizer);
}

void flexflow_model_print_layers(flexflow_model_t handle_, int id) {
  FFModel *handle = FFCObjectWrapper::unwrap(handle_);
  handle->print_layers(id);
}

flexflow_op_t flexflow_model_get_layer_by_id(flexflow_model_t handle_,
                                             int layer_id) {
  FFModel *handle = FFCObjectWrapper::unwrap(handle_);
  Layer *layer = handle->layers[layer_id];
  return FFCObjectWrapper::wrap(layer);
}

flexflow_op_t flexflow_model_get_last_layer(flexflow_model_t handle_) {
  FFModel *handle = FFCObjectWrapper::unwrap(handle_);
  Layer *layer = handle->layers.back();
  return FFCObjectWrapper::wrap(layer);
}

flexflow_tensor_t flexflow_model_get_parameter_by_id(flexflow_model_t handle_,
                                                     int layer_id) {
  assert(false);
}

flexflow_perf_metrics_t
    flexflow_model_get_perf_metrics(flexflow_model_t handle_) {
  FFModel *handle = FFCObjectWrapper::unwrap(handle_);
  PerfMetrics *perf_metrics = new PerfMetrics();
  *perf_metrics = handle->current_metrics.get_result<PerfMetrics>();
  DEBUG_PRINT("[Model] create PerfMetrics %p, train_correct %d",
              perf_metrics,
              perf_metrics->train_correct);
  return FFCObjectWrapper::wrap(perf_metrics);
}

void flexflow_model_set_transformer_layer_id(flexflow_model_t handle_, int id) {
  FFModel *handle = FFCObjectWrapper::unwrap(handle_);
  handle->set_transformer_layer_id(id);
}

flexflow_generation_result_t
    flexflow_model_generate(flexflow_model_t handle_,
                            char const *input_text,
                            int max_num_chars,
                            char *output_text,
                            int max_seq_length,
                            int *output_length_and_tokens) {
  FFModel *handle = FFCObjectWrapper::unwrap(handle_);
  std::vector<std::string> prompts;
  std::string const text_str(input_text);
  prompts.push_back(input_text);
  std::vector<GenerationResult> results =
      handle->generate(prompts, max_seq_length);
  DEBUG_PRINT(
      "[Model] generate %p %s %i", handle, text_str.c_str(), max_seq_length);
<<<<<<< HEAD
  assert(results[0].output_tokens.size() <= max_seq_length);
  output_length_and_tokens[0] = results[0].output_tokens.size();
  std::copy(results[0].output_tokens.begin(),
            results[0].output_tokens.end(),
=======
  // If the prompt exceeds max seq len, check that we return the prompt with no
  // additional token. Otherwise, check that the output does not exceed the max
  // sequence length.
  assert(result.output_tokens.size() <= max_seq_length ||
         result.output_tokens.size() == result.input_tokens.size());
  output_length_and_tokens[0] = result.output_tokens.size();
  std::copy(result.output_tokens.begin(),
            result.output_tokens.end(),
>>>>>>> 9c85a4f5
            output_length_and_tokens + 1);
  std::memcpy(output_text,
              results[0].output_text.c_str(),
              results[0].output_text.length());
  return FFCObjectWrapper::wrap(&results[0]);
}

void flexflow_model_set_position_offset(flexflow_model_t handle_,
                                        int const offset) {
  FFModel *handle = FFCObjectWrapper::unwrap(handle_);
  handle->set_position_offset(offset);
}

// -----------------------------------------------------------------------
// Tensor
// -----------------------------------------------------------------------

flexflow_tensor_t flexflow_tensor_create(flexflow_model_t model_,
                                         int num_dims,
                                         int const *dims,
                                         enum DataType data_type,
                                         bool create_grad /* true */) {
  Tensor tensor;
  FFModel *model = FFCObjectWrapper::unwrap(model_);
  if (num_dims == 1) {
    tensor = model->create_tensor<1>(dims, data_type, NULL, create_grad);
    DEBUG_PRINT("[Tensor] new 1D %p (%d, %d, %d, %d)",
                tensor,
                tensor->dims[0],
                tensor->dims[1],
                tensor->dims[2],
                tensor->dims[3]);
  } else if (num_dims == 2) {
    tensor = model->create_tensor<2>(dims, data_type, NULL, create_grad);
    DEBUG_PRINT("[Tensor] new 2D %p (%d, %d, %d, %d)",
                tensor,
                tensor->dims[0],
                tensor->dims[1],
                tensor->dims[2],
                tensor->dims[3]);
  } else if (num_dims == 3) {
    tensor = model->create_tensor<3>(dims, data_type, NULL, create_grad);
    DEBUG_PRINT("[Tensor] new 3D %p (%d, %d, %d, %d)",
                tensor,
                tensor->dims[0],
                tensor->dims[1],
                tensor->dims[2],
                tensor->dims[3]);
  } else if (num_dims == 4) {
    tensor = model->create_tensor<4>(dims, data_type, NULL, create_grad);
    DEBUG_PRINT("[Tensor] new 4D %p (%d, %d, %d, %d)",
                tensor,
                tensor->dims[0],
                tensor->dims[1],
                tensor->dims[2],
                tensor->dims[3]);
#if MAX_TENSOR_DIM >= 5
  } else if (num_dims == 5) {
    tensor = model->create_tensor<5>(dims, data_type, NULL, create_grad);
    DEBUG_PRINT("[Tensor] new 5D %p (%d, %d, %d, %d, %d)",
                tensor,
                tensor->dims[0],
                tensor->dims[1],
                tensor->dims[2],
                tensor->dims[3],
                tensor->dims[4]);
#endif
  } else {
    assert(0);
  }
  // printf("[create_tensor()] %d %d %d\n",
  // tensor->region.get_index_space().get_id(),
  // tensor->region.get_field_space().get_id(), tensor->region.get_tree_id());
  return FFCObjectWrapper::wrap(tensor);
}

void flexflow_tensor_map(flexflow_model_t model_,
                         flexflow_tensor_t tensor_,
                         flexflow_op_t op_) {
  assert(false);
}

flexflow_tensor_t flexflow_constant_create(flexflow_model_t model_,
                                           int num_dims,
                                           int const *dims,
                                           float value,
                                           enum DataType data_type) {
  Tensor tensor;
  FFModel *model = FFCObjectWrapper::unwrap(model_);
  if (num_dims == 1) {
    tensor = model->create_constant<1>(dims, value, data_type);
    DEBUG_PRINT("[Tensor] new 1D %p (%d, %d, %d, %d)",
                tensor,
                tensor->dims[0],
                tensor->dims[1],
                tensor->dims[2],
                tensor->dims[3]);
  } else if (num_dims == 2) {
    tensor = model->create_constant<2>(dims, value, data_type);
    DEBUG_PRINT("[Tensor] new 2D %p (%d, %d, %d, %d)",
                tensor,
                tensor->dims[0],
                tensor->dims[1],
                tensor->dims[2],
                tensor->dims[3]);
  } else if (num_dims == 3) {
    tensor = model->create_constant<3>(dims, value, data_type);
    DEBUG_PRINT("[Tensor] new 3D %p (%d, %d, %d, %d)",
                tensor,
                tensor->dims[0],
                tensor->dims[1],
                tensor->dims[2],
                tensor->dims[3]);
  } else if (num_dims == 4) {
    tensor = model->create_constant<4>(dims, value, data_type);
    DEBUG_PRINT("[Tensor] new 4D %p (%d, %d, %d, %d)",
                tensor,
                tensor->dims[0],
                tensor->dims[1],
                tensor->dims[2],
                tensor->dims[3]);
#if MAX_TENSOR_DIM >= 5
  } else if (num_dims == 5) {
    tensor = model->create_constant<5>(dims, value, data_type);
    DEBUG_PRINT("[Tensor] new 5D %p (%d, %d, %d, %d, %d)",
                tensor,
                tensor->dims[0],
                tensor->dims[1],
                tensor->dims[2],
                tensor->dims[3],
                tensor->dims[4]);
#endif
  } else {
    assert(0);
  }
  return FFCObjectWrapper::wrap(tensor);
}

void flexflow_tensor_destroy(flexflow_tensor_t handle_) {
  Tensor handle = FFCObjectWrapper::unwrap(handle_);
  DEBUG_PRINT("[Tensor] delete %p", handle);
  delete handle;
}

void flexflow_tensor_inline_map(flexflow_tensor_t handle_,
                                flexflow_model_t model_,
                                flexflow_config_t config_) {
  Tensor handle = FFCObjectWrapper::unwrap(handle_);
  FFModel *model = FFCObjectWrapper::unwrap(model_);
  ParallelTensor tensor;
  model->get_parallel_tensor_from_tensor(handle, tensor);
  FFConfig *config = FFCObjectWrapper::unwrap(config_);
  tensor->inline_map(*config);
}

void flexflow_tensor_inline_unmap(flexflow_tensor_t handle_,
                                  flexflow_model_t model_,
                                  flexflow_config_t config_) {
  Tensor handle = FFCObjectWrapper::unwrap(handle_);
  FFModel *model = FFCObjectWrapper::unwrap(model_);
  ParallelTensor tensor;
  model->get_parallel_tensor_from_tensor(handle, tensor);
  FFConfig *config = FFCObjectWrapper::unwrap(config_);
  tensor->inline_unmap(*config);
}

float *flexflow_tensor_get_raw_ptr_float(flexflow_tensor_t handle_,
                                         flexflow_model_t model_,
                                         flexflow_config_t config_) {
  Tensor handle = FFCObjectWrapper::unwrap(handle_);
  FFModel *model = FFCObjectWrapper::unwrap(model_);
  FFConfig *config = FFCObjectWrapper::unwrap(config_);
  ParallelTensor ptensor;
  model->get_parallel_tensor_from_tensor(handle, ptensor);
  float *raw_ptr = ptensor->get_raw_ptr<float>(*config);
  return raw_ptr;
}

int32_t *flexflow_tensor_get_raw_ptr_int32(flexflow_tensor_t handle_,
                                           flexflow_model_t model_,
                                           flexflow_config_t config_) {
  Tensor handle = FFCObjectWrapper::unwrap(handle_);
  FFModel *model = FFCObjectWrapper::unwrap(model_);
  FFConfig *config = FFCObjectWrapper::unwrap(config_);
  ParallelTensor ptensor;
  model->get_parallel_tensor_from_tensor(handle, ptensor);
  int32_t *raw_ptr = ptensor->get_raw_ptr<int32_t>(*config);
  return raw_ptr;
}

int flexflow_tensor_get_num_dims(flexflow_tensor_t handle_) {
  Tensor handle = FFCObjectWrapper::unwrap(handle_);
  return handle->num_dims;
}

int flexflow_tensor_get_dim(flexflow_tensor_t handle_, int legion_axis) {
  Tensor handle = FFCObjectWrapper::unwrap(handle_);
  DEBUG_PRINT("[Tensor] get dims [%d, %d, %d, %d]",
              handle->dims[3],
              handle->dims[2],
              handle->dims[1],
              handle->dims[0]);
  return handle->dims[legion_axis];
}

int *flexflow_tensor_get_dims(flexflow_tensor_t handle_) {
  Tensor handle = FFCObjectWrapper::unwrap(handle_);
  DEBUG_PRINT("[Tensor] get dims [%d, %d, %d, %d]",
              handle->dims[3],
              handle->dims[2],
              handle->dims[1],
              handle->dims[0]);
  return &(handle->dims[0]);
}

int flexflow_tensor_get_data_type(flexflow_tensor_t handle_) {
  Tensor handle = FFCObjectWrapper::unwrap(handle_);
  return static_cast<int>(handle->data_type);
}

flexflow_op_t flexflow_tensor_get_owner_op(flexflow_tensor_t handle_) {
  Tensor handle = FFCObjectWrapper::unwrap(handle_);
  return FFCObjectWrapper::wrap_const(handle->owner_layer);
}

void flexflow_tensor_attach_raw_ptr(flexflow_tensor_t handle_,
                                    flexflow_model_t model_,
                                    flexflow_config_t config_,
                                    void *raw_ptr,
                                    bool column_major) {
  Tensor handle = FFCObjectWrapper::unwrap(handle_);
  FFModel *model = FFCObjectWrapper::unwrap(model_);
  FFConfig *config = FFCObjectWrapper::unwrap(config_);
  ParallelTensor ptensor;
  model->get_parallel_tensor_from_tensor(handle, ptensor);
  ptensor->attach_raw_ptr(*config, raw_ptr, column_major);
  DEBUG_PRINT("[Tensor] attach numpy array: ptr %p, column_major %d",
              raw_ptr,
              column_major);
}

void flexflow_tensor_detach_raw_ptr(flexflow_tensor_t handle_,
                                    flexflow_model_t model_,
                                    flexflow_config_t config_) {
  Tensor handle = FFCObjectWrapper::unwrap(handle_);
  FFModel *model = FFCObjectWrapper::unwrap(model_);
  FFConfig *config = FFCObjectWrapper::unwrap(config_);
  ParallelTensor ptensor;
  model->get_parallel_tensor_from_tensor(handle, ptensor);
  ptensor->detach_raw_ptr(*config);
}

bool flexflow_tensor_is_mapped(flexflow_tensor_t handle_) {
  assert(false && "Deprecated API");
}

bool flexflow_tensor_set_tensor_float(flexflow_tensor_t handle_,
                                      flexflow_model_t model_,
                                      int num_dim,
                                      int *dims,
                                      float const *data) {
  Tensor handle = FFCObjectWrapper::unwrap(handle_);
  FFModel *model = FFCObjectWrapper::unwrap(model_);
  std::vector<int> dims_vec;
  for (int i = 0; i < num_dim; i++) {
    dims_vec.push_back(dims[i]);
  }
  return handle->set_tensor<float>(model, dims_vec, data);
}

bool flexflow_tensor_get_tensor_float(flexflow_tensor_t handle_,
                                      flexflow_model_t model_,
                                      float *data,
                                      bool get_gradients) {
  Tensor handle = FFCObjectWrapper::unwrap(handle_);
  FFModel *model = FFCObjectWrapper::unwrap(model_);
  return handle->get_tensor<float>(model, data, get_gradients);
}

bool flexflow_tensor_set_tensor_int(flexflow_tensor_t handle_,
                                    flexflow_model_t model_,
                                    int num_dim,
                                    int *dims,
                                    int const *data) {
  Tensor handle = FFCObjectWrapper::unwrap(handle_);
  FFModel *model = FFCObjectWrapper::unwrap(model_);
  std::vector<int> dims_vec;
  for (int i = 0; i < num_dim; i++) {
    dims_vec.push_back(dims[i]);
  }
  return handle->set_tensor<int>(model, dims_vec, data);
}

bool flexflow_tensor_get_tensor_int(flexflow_tensor_t handle_,
                                    flexflow_model_t model_,
                                    int *data,
                                    bool get_gradients) {
  Tensor handle = FFCObjectWrapper::unwrap(handle_);
  FFModel *model = FFCObjectWrapper::unwrap(model_);
  return handle->get_tensor<int>(model, data, get_gradients);
}

bool flexflow_tensor_set_tensor_int64(flexflow_tensor_t handle_,
                                      flexflow_model_t model_,
                                      int num_dim,
                                      int *dims,
                                      int64_t const *data) {
  Tensor handle = FFCObjectWrapper::unwrap(handle_);
  FFModel *model = FFCObjectWrapper::unwrap(model_);
  std::vector<int> dims_vec;
  for (int i = 0; i < num_dim; i++) {
    dims_vec.push_back(dims[i]);
  }
  return handle->set_tensor<int64_t>(model, dims_vec, data);
}

bool flexflow_tensor_get_tensor_int64(flexflow_tensor_t handle_,
                                      flexflow_model_t model_,
                                      int64_t *data,
                                      bool get_gradients) {
  Tensor handle = FFCObjectWrapper::unwrap(handle_);
  FFModel *model = FFCObjectWrapper::unwrap(model_);
  return handle->get_tensor<int64_t>(model, data, get_gradients);
}

bool flexflow_model_get_output_tensor_float(flexflow_model_t model_,
                                            flexflow_tensor_t handle_,
                                            float *data,
                                            bool get_gradients) {
  FFModel *model = FFCObjectWrapper::unwrap(model_);
  Tensor handle = FFCObjectWrapper::unwrap(handle_);
  return handle->get_output_parallel_tensor<float>(model, data, get_gradients);
}

// -----------------------------------------------------------------------
// Parameter
// -----------------------------------------------------------------------

/*
bool
flexflow_parameter_set_weights_float(
  flexflow_parameter_t handle_,
  flexflow_model_t model_,
  int num_dim,
  int *dims,
  const float *data)
{
  Parameter handle = FFCObjectWrapper::unwrap(handle_);
  const FFModel *model = FFCObjectWrapper::unwrap_const(model_);
  std::vector<int> dims_vec;
  for (int i = 0; i < num_dim; i++ ) {
    dims_vec.push_back(dims[i]);
  }
  return handle->set_weights<float>(model, dims_vec, data);
}

bool
flexflow_parameter_get_weights_float(
  flexflow_parameter_t handle_,
  flexflow_model_t model_,
  float *data)
{
  Parameter *handle = FFCObjectWrapper::unwrap(handle_);
  const FFModel *model = FFCObjectWrapper::unwrap_const(model_);
  return handle->get_weights<float>(model, data);
}
*/

// -----------------------------------------------------------------------
// SGDOptimizer
// -----------------------------------------------------------------------

flexflow_sgd_optimizer_t
    flexflow_sgd_optimizer_create(flexflow_model_t model_,
                                  double lr,       /* 0.01f */
                                  double momentum, /* 0.0f */
                                  bool nesterov,   /* false */
                                  double weight_decay /* 0.0f */) {
  FFModel const *model = FFCObjectWrapper::unwrap_const(model_);
  SGDOptimizer *optimizer =
      new SGDOptimizer(model, lr, momentum, nesterov, weight_decay);
  DEBUG_PRINT("[SGDOptimizer] new %p", optimizer);
  return FFCObjectWrapper::wrap(optimizer);
}

void flexflow_sgd_optimizer_destroy(flexflow_sgd_optimizer_t handle_) {
  SGDOptimizer *handle = FFCObjectWrapper::unwrap(handle_);
  DEBUG_PRINT("[SGDOptimizer] delete %p", handle);
  delete handle;
}

void flexflow_sgd_optimizer_set_lr(flexflow_sgd_optimizer_t handle_,
                                   double lr) {
  SGDOptimizer *handle = FFCObjectWrapper::unwrap(handle_);
  handle->lr = lr;
}

// -----------------------------------------------------------------------
// AdamOptimizer
// -----------------------------------------------------------------------

flexflow_adam_optimizer_t
    flexflow_adam_optimizer_create(flexflow_model_t model_,
                                   double alpha /*0.001f*/,
                                   double beta1 /*0.9f*/,
                                   double beta2 /*0.999f*/,
                                   double weight_decay /*0.0f*/,
                                   double epsilon /*1e-8*/) {
  FFModel const *model = FFCObjectWrapper::unwrap_const(model_);
  AdamOptimizer *optimizer =
      new AdamOptimizer(model, alpha, beta1, beta2, weight_decay, epsilon);
  DEBUG_PRINT("AdamOptimizer new %p", optimizer);
  return FFCObjectWrapper::wrap(optimizer);
}

void flexflow_adam_optimizer_destroy(flexflow_adam_optimizer_t handle_) {
  AdamOptimizer *handle = FFCObjectWrapper::unwrap(handle_);
  DEBUG_PRINT("AdamOptimizer delete %p", handle);
  delete handle;
}

void flexflow_adam_optimizer_set_lr(flexflow_adam_optimizer_t handle_,
                                    double lr) {
  AdamOptimizer *handle = FFCObjectWrapper::unwrap(handle_);
  handle->alpha = lr;
}

// -----------------------------------------------------------------------
// Initializer
// -----------------------------------------------------------------------
flexflow_initializer_t flexflow_initializer_create_null() {
  Initializer *initializer = NULL;
  return FFCObjectWrapper::wrap(initializer);
}

// -----------------------------------------------------------------------
// GlorotUniform
// -----------------------------------------------------------------------

flexflow_glorot_uniform_initializer_t
    flexflow_glorot_uniform_initializer_create(int seed) {
  GlorotUniform *initializer = new GlorotUniform(seed);
  DEBUG_PRINT("[GlorotUniform] new %p", initializer);
  return FFCObjectWrapper::wrap(initializer);
}

void flexflow_glorot_uniform_initializer_destroy(
    flexflow_glorot_uniform_initializer_t handle_) {
  GlorotUniform *handle = FFCObjectWrapper::unwrap(handle_);
  DEBUG_PRINT("[GlorotUniform] delete %p", handle);
  delete handle;
}

// -----------------------------------------------------------------------
// ZeroInitializer
// -----------------------------------------------------------------------

flexflow_zero_initializer_t flexflow_zero_initializer_create(void) {
  ZeroInitializer *initializer = new ZeroInitializer();
  DEBUG_PRINT("[ZeroInitializer] new %p", initializer);
  return FFCObjectWrapper::wrap(initializer);
}

void flexflow_zero_initializer_destroy(flexflow_zero_initializer_t handle_) {
  ZeroInitializer *handle = FFCObjectWrapper::unwrap(handle_);
  DEBUG_PRINT("[ZeroInitializer] delete %p", handle);
  delete handle;
}

// -----------------------------------------------------------------------
// UniformInitializer
// -----------------------------------------------------------------------

flexflow_uniform_initializer_t
    flexflow_uniform_initializer_create(int seed, float min, float max) {
  UniformInitializer *initializer = new UniformInitializer(seed, min, max);
  DEBUG_PRINT("[UniformInitializer] new %p", initializer);
  return FFCObjectWrapper::wrap(initializer);
}

void flexflow_uniform_initializer_destroy(
    flexflow_uniform_initializer_t handle_) {
  UniformInitializer *handle = FFCObjectWrapper::unwrap(handle_);
  DEBUG_PRINT("[UniformInitializer] delete %p", handle);
  delete handle;
}

// -----------------------------------------------------------------------
// NormInitializer
// -----------------------------------------------------------------------

flexflow_norm_initializer_t
    flexflow_norm_initializer_create(int seed, float mean, float stddev) {
  NormInitializer *initializer = new NormInitializer(seed, mean, stddev);
  DEBUG_PRINT("[NormInitializer] new %p", initializer);
  return FFCObjectWrapper::wrap(initializer);
}

void flexflow_norm_initializer_destroy(flexflow_norm_initializer_t handle_) {
  NormInitializer *handle = FFCObjectWrapper::unwrap(handle_);
  DEBUG_PRINT("[NormInitializer] delete %p", handle);
  delete handle;
}

// -----------------------------------------------------------------------
// PerfMetrics
// -----------------------------------------------------------------------
void flexflow_per_metrics_destroy(flexflow_perf_metrics_t handle_) {
  PerfMetrics *handle = FFCObjectWrapper::unwrap(handle_);
  delete handle;
  DEBUG_PRINT("[PerfMetrics] delete PerfMetrics %p", handle);
}

float flexflow_per_metrics_get_accuracy(flexflow_perf_metrics_t handle_) {
  PerfMetrics *handle = FFCObjectWrapper::unwrap(handle_);
  float accuracy = handle->train_correct * 100.0f / handle->train_all;
  return accuracy;
}

// -----------------------------------------------------------------------
// NetConfig
// -----------------------------------------------------------------------
flexflow_net_config_t flexflow_net_config_create() {
  NetConfig *netconfig = new NetConfig();
  return FFCObjectWrapper::wrap(netconfig);
}

void flexflow_net_config_destroy(flexflow_net_config_t handle_) {
  NetConfig *handle = FFCObjectWrapper::unwrap(handle_);
  delete handle;
}

char const *
    flexflow_net_config_get_dataset_path(flexflow_net_config_t handle_) {
  NetConfig *handle = FFCObjectWrapper::unwrap(handle_);
  char const *cstr = handle->dataset_path.c_str();
  return cstr;
}

// -----------------------------------------------------------------------
// DLRMConfig
// -----------------------------------------------------------------------
flexflow_dlrm_config_t flexflow_dlrm_config_create() {
  DLRMConfig *netconfig = new DLRMConfig();
  return FFCObjectWrapper::wrap(netconfig);
}

void flexflow_dlrm_config_destroy(flexflow_dlrm_config_t handle_) {
  DLRMConfig *handle = FFCObjectWrapper::unwrap(handle_);
  delete handle;
}

char const *
    flexflow_dlrm_config_get_dataset_path(flexflow_dlrm_config_t handle_) {
  DLRMConfig *handle = FFCObjectWrapper::unwrap(handle_);
  char const *cstr = handle->dataset_path.c_str();
  return cstr;
}

char const *flexflow_dlrm_config_get_arch_interaction_op(
    flexflow_dlrm_config_t handle_) {
  DLRMConfig *handle = FFCObjectWrapper::unwrap(handle_);
  char const *cstr = handle->arch_interaction_op.c_str();
  return cstr;
}

int flexflow_dlrm_config_get_sparse_feature_size(
    flexflow_dlrm_config_t handle_) {
  DLRMConfig *handle = FFCObjectWrapper::unwrap(handle_);
  int result = handle->sparse_feature_size;
  return result;
}

int flexflow_dlrm_config_get_sigmoid_bot(flexflow_dlrm_config_t handle_) {
  DLRMConfig *handle = FFCObjectWrapper::unwrap(handle_);
  int result = handle->sigmoid_bot;
  return result;
}

int flexflow_dlrm_config_get_sigmoid_top(flexflow_dlrm_config_t handle_) {
  DLRMConfig *handle = FFCObjectWrapper::unwrap(handle_);
  int result = handle->sigmoid_top;
  return result;
}

int flexflow_dlrm_config_get_embedding_bag_size(
    flexflow_dlrm_config_t handle_) {
  DLRMConfig *handle = FFCObjectWrapper::unwrap(handle_);
  int result = handle->embedding_bag_size;
  return result;
}

float flexflow_dlrm_config_get_loss_threshold(flexflow_dlrm_config_t handle_) {
  DLRMConfig *handle = FFCObjectWrapper::unwrap(handle_);
  float result = handle->loss_threshold;
  return result;
}

int *flexflow_dlrm_config_get_mlp_bot(flexflow_dlrm_config_t handle_) {
  DLRMConfig *handle = FFCObjectWrapper::unwrap(handle_);
  handle->mlp_bot.insert(handle->mlp_bot.begin(), handle->mlp_bot.size());
  int *result = handle->mlp_bot.data();
  return result;
}

int *flexflow_dlrm_config_get_mlp_top(flexflow_dlrm_config_t handle_) {
  DLRMConfig *handle = FFCObjectWrapper::unwrap(handle_);
  handle->mlp_top.insert(handle->mlp_top.begin(), handle->mlp_top.size());
  int *result = handle->mlp_top.data();
  return result;
}

int *flexflow_dlrm_config_get_embedding_size(flexflow_dlrm_config_t handle_) {
  DLRMConfig *handle = FFCObjectWrapper::unwrap(handle_);
  handle->embedding_size.insert(handle->embedding_size.begin(),
                                handle->embedding_size.size());
  int *result = handle->embedding_size.data();
  return result;
}

// -----------------------------------------------------------------------
// Single Dataloader
// -----------------------------------------------------------------------

flexflow_single_dataloader_t
    flexflow_single_dataloader_create(flexflow_model_t ffmodel_,
                                      flexflow_tensor_t input_,
                                      flexflow_tensor_t full_input_,
                                      int num_samples,
                                      enum DataType data_type) {
  FFModel *ffmodel = FFCObjectWrapper::unwrap(ffmodel_);
  Tensor input = FFCObjectWrapper::unwrap(input_);
  Tensor full_input = FFCObjectWrapper::unwrap(full_input_);
  assert(input->parallel_tensor != nullptr);
  assert(full_input->parallel_tensor != nullptr);
  SingleDataLoader *dataloader =
      new SingleDataLoader(*ffmodel,
                           input->parallel_tensor,
                           full_input->parallel_tensor,
                           num_samples,
                           data_type);
  return FFCObjectWrapper::wrap(dataloader);
}

flexflow_single_dataloader_t
    flexflow_single_dataloader_create2(flexflow_model_t ffmodel_,
                                       flexflow_tensor_t input_,
                                       void *full_input_ptr,
                                       int num_samples,
                                       enum DataType data_type) {
  FFModel *ffmodel = FFCObjectWrapper::unwrap(ffmodel_);
  Tensor input = FFCObjectWrapper::unwrap(input_);
  assert(input->parallel_tensor != nullptr);
  SingleDataLoader *dataloader = new SingleDataLoader(
      *ffmodel, input->parallel_tensor, full_input_ptr, num_samples, data_type);
  return FFCObjectWrapper::wrap(dataloader);
}

void flexflow_single_dataloader_destroy(flexflow_single_dataloader_t handle_) {
  SingleDataLoader *handle = FFCObjectWrapper::unwrap(handle_);
  DEBUG_PRINT("[SingleDataLoader] delete %p", handle);
  delete handle;
}

void flexflow_single_dataloader_set_num_samples(
    flexflow_single_dataloader_t handle_, int samples) {
  SingleDataLoader *handle = FFCObjectWrapper::unwrap(handle_);
  handle->num_samples = samples;
  DEBUG_PRINT("[SingleDataloader] set number of samples %d", samples);
}

int flexflow_single_dataloader_get_num_samples(
    flexflow_single_dataloader_t handle_) {
  SingleDataLoader *handle = FFCObjectWrapper::unwrap(handle_);
  return handle->num_samples;
}

void flexflow_single_dataloader_reset(flexflow_single_dataloader_t handle_) {
  SingleDataLoader *handle = FFCObjectWrapper::unwrap(handle_);
  handle->reset();
}

void flowflow_single_dataloader_next_batch(flexflow_single_dataloader_t handle_,
                                           flexflow_model_t ffmodel_) {
  SingleDataLoader *handle = FFCObjectWrapper::unwrap(handle_);
  FFModel *ffmodel = FFCObjectWrapper::unwrap(ffmodel_);
  handle->next_batch(*ffmodel);
}

// -----------------------------------------------------------------------
// Timer
// -----------------------------------------------------------------------

double flexflow_get_current_time(flexflow_config_t config_) {
  FFConfig *config = FFCObjectWrapper::unwrap(config_);
  config->lg_hlr->issue_execution_fence(config->lg_ctx);
  TimingLauncher timer(MEASURE_MICRO_SECONDS);
  Future future =
      config->lg_hlr->issue_timing_measurement(config->lg_ctx, timer);
  future.get_void_result();
  double ts_start = Realm::Clock::current_time_in_microseconds();
  return ts_start;
}

// -----------------------------------------------------------------------
// Trace
// -----------------------------------------------------------------------

void flexflow_begin_trace(flexflow_config_t config_, int trace_id) {
  FFConfig *config = FFCObjectWrapper::unwrap(config_);
  config->lg_hlr->begin_trace(config->lg_ctx, trace_id);
}

void flexflow_end_trace(flexflow_config_t config_, int trace_id) {
  FFConfig *config = FFCObjectWrapper::unwrap(config_);
  config->lg_hlr->end_trace(config->lg_ctx, trace_id);
}

// -----------------------------------------------------------------------
// Op
// -----------------------------------------------------------------------

int flexflow_op_get_num_parameters(flexflow_op_t handle_) {
  Layer *handle = FFCObjectWrapper::unwrap(handle_);
  return handle->numWeights;
}

flexflow_tensor_t flexflow_op_get_parameter_by_id(flexflow_op_t handle_,
                                                  int id) {
  // assert(false && "TODO: implement a mapping function from parameter to
  // parallel parameter");
  Layer *handle = FFCObjectWrapper::unwrap(handle_);
  Tensor tensor = handle->get_parameter(id);
  return FFCObjectWrapper::wrap(tensor);
}

int flexflow_op_get_num_inputs(flexflow_op_t handle_) {
  Layer *handle = FFCObjectWrapper::unwrap(handle_);
  return handle->numInputs;
}

flexflow_tensor_t flexflow_op_get_input_by_id(flexflow_op_t handle_, int id) {
  Layer *handle = FFCObjectWrapper::unwrap(handle_);
  Tensor tensor = handle->inputs[id];
  return FFCObjectWrapper::wrap(tensor);
}

int flexflow_op_get_num_outputs(flexflow_op_t handle_) {
  Layer *handle = FFCObjectWrapper::unwrap(handle_);
  return handle->numOutputs;
}

flexflow_tensor_t flexflow_op_get_output_by_id(flexflow_op_t handle_, int id) {
  Layer *handle = FFCObjectWrapper::unwrap(handle_);
  Tensor tensor = handle->outputs[id];
  return FFCObjectWrapper::wrap(tensor);
}

void flexflow_op_init(flexflow_op_t handle_, flexflow_model_t model_) {
  assert(false && "Deprecated API");
}

void flexflow_op_forward(flexflow_op_t handle_, flexflow_model_t model_) {
  assert(false && "Deprecated API");
}

// -----------------------------------------------------------------------
// NetConfig implementation
// -----------------------------------------------------------------------
NetConfig::NetConfig(void) {
  InputArgs const &command_args = Runtime::get_input_args();
  char **argv = command_args.argv;
  int argc = command_args.argc;
  for (int i = 1; i < argc; i++) {
    if (!strcmp(argv[i], "--dataset")) {
      dataset_path = std::string(argv[++i]);
      continue;
    }
  }
}

// -----------------------------------------------------------------------
// DLRMConfig implementation
// -----------------------------------------------------------------------
DLRMConfig::DLRMConfig(void)
    : sparse_feature_size(2), sigmoid_bot(-1), sigmoid_top(-1),
      embedding_bag_size(1), loss_threshold(0.0f), arch_interaction_op("cat"),
      dataset_path("") {
  embedding_size.push_back(4);
  mlp_bot.push_back(4);
  mlp_bot.push_back(2);
  mlp_top.push_back(8);
  mlp_top.push_back(2);

  InputArgs const &command_args = Runtime::get_input_args();
  char **argv = command_args.argv;
  int argc = command_args.argc;
  for (int i = 1; i < argc; i++) {
    if (!strcmp(argv[i], "--arch-sparse-feature-size")) {
      sparse_feature_size = atoi(argv[++i]);
      continue;
    }
    if (!strcmp(argv[i], "--arch-embedding-size")) {
      std::stringstream ss((std::string(argv[++i])));
      std::string word;
      embedding_size.clear();
      while (std::getline(ss, word, '-')) {
        embedding_size.push_back(std::stoi(word));
      }
      continue;
    }
    if (!strcmp(argv[i], "--embedding-bag-size")) {
      embedding_bag_size = atoi(argv[++i]);
      continue;
    }
    if (!strcmp(argv[i], "--arch-mlp-bot")) {
      std::stringstream ss((std::string(argv[++i])));
      std::string word;
      mlp_bot.clear();
      while (std::getline(ss, word, '-')) {
        mlp_bot.push_back(std::stoi(word));
      }
      continue;
    }
    if (!strcmp(argv[i], "--arch-mlp-top")) {
      std::stringstream ss((std::string(argv[++i])));
      std::string word;
      mlp_top.clear();
      while (std::getline(ss, word, '-')) {
        mlp_top.push_back(std::stoi(word));
      }
      continue;
    }
    if (!strcmp(argv[i], "--loss-threshold")) {
      loss_threshold = atof(argv[++i]);
      continue;
    }
    if (!strcmp(argv[i], "--sigmoid-top")) {
      sigmoid_top = atoi(argv[++i]);
      continue;
    }
    if (!strcmp(argv[i], "--sigmoid-bot")) {
      sigmoid_bot = atoi(argv[++i]);
      continue;
    }
    if (!strcmp(argv[i], "--arch-interaction-op")) {
      arch_interaction_op = std::string(argv[++i]);
      continue;
    }
    if (!strcmp(argv[i], "--dataset")) {
      dataset_path = std::string(argv[++i]);
      continue;
    }
  }
}

// -----------------------------------------------------------------------
// Registration
// -----------------------------------------------------------------------

void flexflow_registration_callback(Machine machine,
                                    Runtime *runtime,
                                    std::set<Processor> const &local_procs) {
  InputArgs const &command_args = Runtime::get_input_args();
  char **argv = command_args.argv;
  int argc = command_args.argc;
  bool enable_control_replication = true;
  for (int i = 1; i < argc; i++) {
    if (!strcmp(argv[i], "--disable-control-replication")) {
      enable_control_replication = false;
      continue;
    }
  }
  register_flexflow_internal_tasks(runtime, false, enable_control_replication);
  SingleDataLoader::register_cpu_tasks(
      runtime, false, enable_control_replication);
  SingleDataLoader::register_gpu_tasks(
      runtime, false, enable_control_replication);
}

void flexflow_perform_registration(void) {
#ifdef FF_USE_NCCL
  // Set NCCL environment
  // This needs to be set, otherwise NCCL will try to use group kernel launches,
  // which are not compatible with the Realm CUDA hijack.
  setenv("NCCL_LAUNCH_MODE", "PARALLEL", true);
#endif
  Runtime::perform_registration_callback(flexflow_registration_callback,
                                         true /*global*/);
  Runtime::perform_registration_callback(FFMapper::update_mappers,
                                         true /*global*/);
}

// -----------------------------------------------------------------------
// BatchConfig
// -----------------------------------------------------------------------

flexflow_batch_config_t flexflow_batch_config_create(void) {
  BatchConfig *config = new BatchConfig();
  DEBUG_PRINT("[BatchConfig] new %p", config);
  return FFCObjectWrapper::wrap(config);
}

void flexflow_batch_config_destroy(flexflow_batch_config_t handle_) {
  BatchConfig *handle = FFCObjectWrapper::unwrap(handle_);
  DEBUG_PRINT("[BatchConfig] delete %p", handle);
  delete handle;
}

// -----------------------------------------------------------------------
// TreeVerifyBatchConfig
// -----------------------------------------------------------------------

flexflow_tree_verify_batch_config_t
    flexflow_tree_verify_batch_config_create(void) {
  TreeVerifyBatchConfig *config = new TreeVerifyBatchConfig();
  DEBUG_PRINT("[TreeVerifyBatchConfig] new %p", config);
  return FFCObjectWrapper::wrap(config);
}

void flexflow_tree_verify_batch_config_destroy(
    flexflow_tree_verify_batch_config_t handle_) {
  TreeVerifyBatchConfig *handle = FFCObjectWrapper::unwrap(handle_);
  DEBUG_PRINT("[TreeVerifyBatchConfig] delete %p", handle);
  delete handle;
}

// -----------------------------------------------------------------------
// BeamSearchBatchConfig
// -----------------------------------------------------------------------

flexflow_beam_search_batch_config_t
    flexflow_beam_search_batch_config_create(void) {
  BeamSearchBatchConfig *config = new BeamSearchBatchConfig();
  DEBUG_PRINT("[BeamSearchBatchConfig] new %p", config);
  return FFCObjectWrapper::wrap(config);
}

void flexflow_beam_search_batch_config_destroy(
    flexflow_beam_search_batch_config_t handle_) {
  BeamSearchBatchConfig *handle = FFCObjectWrapper::unwrap(handle_);
  DEBUG_PRINT("[BeamSearchBatchConfig] delete %p", handle);
  delete handle;
}

// -----------------------------------------------------------------------
// RequestManager
// -----------------------------------------------------------------------

flexflow_request_manager_t flexflow_request_manager_get_request_manager(void) {
  RequestManager *rm = RequestManager::get_request_manager();
  DEBUG_PRINT("[RequestManager] get %p", rm);
  return FFCObjectWrapper::wrap(rm);
}

void flexflow_request_manager_set_max_requests_per_batch(
    flexflow_request_manager_t handle_, int max_num_requests) {
  RequestManager *handle = FFCObjectWrapper::unwrap(handle_);
  handle->set_max_requests_per_batch(max_num_requests);
  DEBUG_PRINT("[RequestManager] set max_requests_per_batch %d",
              max_num_requests);
}

void flexflow_request_manager_set_max_tokens_per_batch(
    flexflow_request_manager_t handle_, int max_num_tokens) {
  RequestManager *handle = FFCObjectWrapper::unwrap(handle_);
  handle->set_max_tokens_per_batch(max_num_tokens);
  DEBUG_PRINT("[RequestManager] set max_tokens_per_batch %d", max_num_tokens);
}

void flexflow_request_manager_set_max_sequence_length(
    flexflow_request_manager_t handle_, int max_seq_length) {
  RequestManager *handle = FFCObjectWrapper::unwrap(handle_);
  handle->set_max_sequence_length(max_seq_length);
  DEBUG_PRINT("[RequestManager] set max_sequence_length %d", max_seq_length);
}

void flexflow_request_manager_register_tokenizer(
    flexflow_request_manager_t handle_,
    enum ModelType model_type,
    int bos_token_id,
    int eos_token_id,
    char const *tokenizer_filepath) {
  RequestManager *handle = FFCObjectWrapper::unwrap(handle_);
  assert(tokenizer_filepath != nullptr &&
         "Cannot convert nullptr char * to std::string");
  std::string const tokenizer_filepath_str(tokenizer_filepath);
  handle->register_tokenizer(
      model_type, bos_token_id, eos_token_id, tokenizer_filepath_str);
  DEBUG_PRINT(
      "[RequestManager] register tokenizer %p %s", handle, tokenizer_filepath);
}

void flexflow_request_manager_register_output_filepath(
    flexflow_request_manager_t handle_, char const *output_filepath) {
  RequestManager *handle = FFCObjectWrapper::unwrap(handle_);
  assert(output_filepath != nullptr &&
         "Cannot convert nullptr char * to std::string");
  std::string const output_filepath_str(output_filepath);
  handle->register_output_filepath(output_filepath_str);
  DEBUG_PRINT("[RequestManager] register output filepath %p %s",
              handle,
              output_filepath);
}

int flexflow_request_manager_register_ssm_model(
    flexflow_request_manager_t handle_, flexflow_model_t model_handle_) {
  RequestManager *handle = FFCObjectWrapper::unwrap(handle_);
  FFModel *model_handle = FFCObjectWrapper::unwrap(model_handle_);
  DEBUG_PRINT("[RequestManager] register ssm %p %p", handle, model_handle);
  return handle->register_ssm_model(model_handle);
}

void flexflow_request_manager_start_background_server(
    flexflow_request_manager_t handle_, flexflow_model_t model_handle_) {
  RequestManager *handle = FFCObjectWrapper::unwrap(handle_);
  FFModel *model_handle = FFCObjectWrapper::unwrap(model_handle_);
  DEBUG_PRINT(
      "[RequestManager] start background server %p %p", handle, model_handle);
  handle->start_background_server(model_handle);
}

void flexflow_request_manager_terminate_background_server(
    flexflow_request_manager_t handle_) {
  RequestManager *handle = FFCObjectWrapper::unwrap(handle_);
  DEBUG_PRINT("[RequestManager] terminate background server %p", handle);
  handle->terminate_background_server();
}

// -----------------------------------------------------------------------
// InferenceManager
// -----------------------------------------------------------------------

flexflow_inference_manager_t
    flexflow_inference_manager_get_inference_manager() {
  InferenceManager *im = InferenceManager::get_inference_manager();
  DEBUG_PRINT("[InferenceManager] get %p", im);
  return FFCObjectWrapper::wrap(im);
}

void flexflow_inference_manager_compile_model_and_allocate_buffer(
    flexflow_inference_manager_t handle_, flexflow_model_t model_handle) {
  InferenceManager *handle = FFCObjectWrapper::unwrap(handle_);
  FFModel *model = FFCObjectWrapper::unwrap(model_handle);
  DEBUG_PRINT("[InferenceManager] compile_model_and_allocate_buffer %p",
              handle);
  handle->compile_model_and_allocate_buffer(model);
}

void flexflow_inference_manager_init_operators_inference(
    flexflow_inference_manager_t handle_, flexflow_model_t model_handle) {
  InferenceManager *handle = FFCObjectWrapper::unwrap(handle_);
  FFModel *model = FFCObjectWrapper::unwrap(model_handle);
  DEBUG_PRINT("[InferenceManager] init_operators_inference %p", handle);
  handle->init_operators_inference(model);
}

void flexflow_inference_manager_register_model_weights_loader(
    flexflow_inference_manager_t handle_,
    flexflow_model_t model_handle,
    flexflow_file_data_loader_t loader_handle) {
  InferenceManager *handle = FFCObjectWrapper::unwrap(handle_);
  FFModel *model = FFCObjectWrapper::unwrap(model_handle);
  FileDataLoader *loader = FFCObjectWrapper::unwrap(loader_handle);
  DEBUG_PRINT("[InferenceManager] register_model_weights_loader %p %p %p",
              handle,
              model,
              loader);
  handle->register_model_weights_loader(model, loader);
}

// -----------------------------------------------------------------------
// FileDataLoader
// -----------------------------------------------------------------------

flexflow_file_data_loader_t
    flexflow_file_data_loader_create(char const *weight_file_path,
                                     int num_q_heads,
                                     int num_kv_heads,
                                     int hidden_dim,
                                     int qkv_inner_dim,
                                     int tensor_parallelism_degree,
                                     bool use_full_precision) {
  assert(weight_file_path != nullptr &&
         "Cannot convert nullptr char * to std::string");
  std::string const weight_file_path_str(weight_file_path);
  FileDataLoader *handle = new FileDataLoader("",
                                              weight_file_path_str,
                                              num_q_heads,
                                              num_kv_heads,
                                              hidden_dim,
                                              qkv_inner_dim,
                                              tensor_parallelism_degree,
                                              use_full_precision);
  DEBUG_PRINT("[FileDataLoader] new %p", handle);
  return FFCObjectWrapper::wrap(handle);
}

void flexflow_file_data_loader_destroy(flexflow_file_data_loader_t handle_) {
  FileDataLoader *handle = FFCObjectWrapper::unwrap(handle_);
  DEBUG_PRINT("[FileDataLoader] delete %p", handle);
  delete handle;
}

void flexflow_file_data_loader_load_weights(flexflow_file_data_loader_t handle_,
                                            flexflow_model_t model_handle_) {
  FileDataLoader *handle = FFCObjectWrapper::unwrap(handle_);
  FFModel *model = FFCObjectWrapper::unwrap(model_handle_);
  handle->load_weights(model);
}<|MERGE_RESOLUTION|>--- conflicted
+++ resolved
@@ -1597,21 +1597,14 @@
       handle->generate(prompts, max_seq_length);
   DEBUG_PRINT(
       "[Model] generate %p %s %i", handle, text_str.c_str(), max_seq_length);
-<<<<<<< HEAD
-  assert(results[0].output_tokens.size() <= max_seq_length);
+  // If the prompt exceeds max seq len, check that we return the prompt with no
+  // additional token. Otherwise, check that the output does not exceed the max
+  // sequence length.
+  assert(results[0].output_tokens.size() <= max_seq_length ||
+         results[0].output_tokens.size() == results[0].input_tokens.size());
   output_length_and_tokens[0] = results[0].output_tokens.size();
   std::copy(results[0].output_tokens.begin(),
             results[0].output_tokens.end(),
-=======
-  // If the prompt exceeds max seq len, check that we return the prompt with no
-  // additional token. Otherwise, check that the output does not exceed the max
-  // sequence length.
-  assert(result.output_tokens.size() <= max_seq_length ||
-         result.output_tokens.size() == result.input_tokens.size());
-  output_length_and_tokens[0] = result.output_tokens.size();
-  std::copy(result.output_tokens.begin(),
-            result.output_tokens.end(),
->>>>>>> 9c85a4f5
             output_length_and_tokens + 1);
   std::memcpy(output_text,
               results[0].output_text.c_str(),
