--- conflicted
+++ resolved
@@ -41,14 +41,8 @@
 }
 
 ElementUnary::ElementUnary(FFModel& model,
-<<<<<<< HEAD
                            ElementUnary::OpType _op_type)
-: Op(model, "ElementUnary_"+std::to_string(_op_type)), op_type(_op_type)
-=======
-                           ElementUnary::OpType _op_type,
-                           const std::string& pcname)
-: Op(pcname, 1), op_type(_op_type)
->>>>>>> 65c475a4
+: Op(model, "ElementUnary_"+std::to_string(_op_type), 1), op_type(_op_type)
 {}
 
 Tensor ElementUnary::init_inout(FFModel& model,
