/* Copyright 2023 CMU, Facebook, LANL, MIT, NVIDIA, and Stanford (alphabetical)
 *
 * Licensed under the Apache License, Version 2.0 (the "License");
 * you may not use this file except in compliance with the License.
 * You may obtain a copy of the License at
 *
 *     http://www.apache.org/licenses/LICENSE-2.0
 *
 * Unless required by applicable law or agreed to in writing, software
 * distributed under the License is distributed on an "AS IS" BASIS,
 * WITHOUT WARRANTIES OR CONDITIONS OF ANY KIND, either express or implied.
 * See the License for the specific language governing permissions and
 * limitations under the License.
 */

#include "flexflow/ffconst_utils.h"
#include "flexflow/ops/kernels/residual_rms_norm_kernels.h"
#include "flexflow/ops/residual_rms_norm.h"
#include "flexflow/utils/cuda_helper.h"
#include <cublas_v2.h>

namespace FlexFlow {
// declare Legion names
using Legion::coord_t;

#define C10_WARP_SIZE 32

ResidualRMSNormMeta::ResidualRMSNormMeta(FFHandler handler,
                                         ResidualRMSNorm const *rms,
                                         MemoryAllocator &gpu_mem_allocator)
    : OpMeta(handler, rms) {
  eps = rms->eps;

  inplace_residual = rms->inplace_residual;
  in_dim = rms->data_dim;
  batch_size = rms->effective_batch_size;
  num_elements = in_dim * batch_size;

  DataType data_type = rms->weights[0]->data_type;
  size_t rms_ptr_size = batch_size;
  size_t norm_ptr_size = num_elements;
<<<<<<< HEAD
  size_t in_dim = rms->inputs[0]->dims[0].size / rms->inputs[0]->dims[0].degree;
  allocated_peft_buffer_size =
      enable_peft_finetuning ? (data_type_size(data_type) *
                                BatchConfig::max_sequence_length() * in_dim)
                             : 0;
  size_t totalSize =
      (rms_ptr_size + norm_ptr_size) * data_type_size(data_type) +
      allocated_peft_buffer_size;
  gpu_mem_allocator.create_legion_instance(reserveInst, totalSize);
=======
  size_t totalSize = (rms_ptr_size + norm_ptr_size) * data_type_size(data_type);
  gpu_mem_allocator.create_legion_instance(
      reserveInst, totalSize, "ResidualRMSNormMeta");
>>>>>>> 3a825ed6
  rms_ptr = gpu_mem_allocator.allocate_instance_untyped(
      rms_ptr_size * data_type_size(data_type));
  norm_ptr = gpu_mem_allocator.allocate_instance_untyped(
      norm_ptr_size * data_type_size(data_type));
  if (enable_peft_finetuning) {
    input_activation =
        gpu_mem_allocator.allocate_instance_untyped(allocated_peft_buffer_size);
  }
}
ResidualRMSNormMeta::~ResidualRMSNormMeta(void) {
  if (reserveInst != Realm::RegionInstance::NO_INST) {
    reserveInst.destroy();
  }
}

namespace Kernels {
namespace ResidualRMSNorm {

template <typename T>
__device__ __forceinline__ T WARP_SHFL_DOWN(T value,
                                            unsigned int delta,
                                            int width = warpSize,
                                            unsigned int mask = 0xffffffff) {
#ifndef __HIP_PLATFORM_HCC__
  return __shfl_down_sync(mask, value, delta, width);
#else
  return __shfl_down(value, delta, width);
#endif
}

template <typename T>
__inline__ __device__ T WarpReduceSum(T val) {
#pragma unroll
  for (int offset = (C10_WARP_SIZE >> 1); offset > 0; offset >>= 1) {
    val += WARP_SHFL_DOWN(val, offset);
  }
  return val;
}

template <typename T>
__inline__ __device__ T BlockReduceSum(T val, T *shared) {
  int const lid = threadIdx.x % C10_WARP_SIZE;
  int const wid = threadIdx.x / C10_WARP_SIZE;
  val = WarpReduceSum(val);
  __syncthreads();
  if (lid == 0) {
    shared[wid] = val;
  }
  __syncthreads();
  val = (threadIdx.x < (blockDim.x / C10_WARP_SIZE)) ? shared[lid] : T(0);
  if (wid == 0) {
    val = WarpReduceSum(val);
  }
  return val;
}

template <typename T>
__global__ void ResidualRMSNormFusedForwardKernel(int64_t N,
                                                  float eps,
                                                  T const *X1,
                                                  T const *X2,
                                                  T *X_out,
                                                  T *rms,
                                                  T *Y,
                                                  T const *weights,
                                                  T *output) {
  __shared__ float v_shared[C10_WARP_SIZE];
  int64_t const i = blockIdx.x;
  float sum = 0.0f;
  for (int64_t j = threadIdx.x; j < N; j += blockDim.x) {
    int64_t const index = i * N + j;
    X_out[index] = X1[index] + X2[index];
    sum +=
        (static_cast<float>(X_out[index]) * static_cast<float>(X_out[index]));
  }
  sum = BlockReduceSum<float>(sum, v_shared);

  if (threadIdx.x == 0) {
    rms[i] = static_cast<T>(rsqrt((sum / static_cast<float>(N)) + eps));
  }

  __syncthreads();

  for (int64_t j = threadIdx.x; j < N; j += blockDim.x) {
    const int64_t index = i * N + j;
    Y[index] = static_cast<T>(static_cast<float>(X_out[index]) *
                              static_cast<float>(rms[i]));
    output[index] = static_cast<T>(static_cast<float>(Y[index]) *
                                   static_cast<float>(weights[index % N]));
  }
}

template <typename T>
void forward_kernel(ResidualRMSNormMeta const *m,
                    T const *input1_ptr,
                    T const *input2_ptr,
                    T const *weight_ptr,
                    T *residual_output_ptr,
                    T *output_ptr,
                    cudaStream_t stream) {

  ResidualRMSNormFusedForwardKernel<T>
      <<<m->batch_size, std::min(CUDA_NUM_THREADS, m->in_dim), 0, stream>>>(
          m->in_dim,
          m->eps,
          input1_ptr,
          input2_ptr,
          residual_output_ptr,
          static_cast<T *>(m->rms_ptr),
          static_cast<T *>(m->norm_ptr),
          weight_ptr,
          output_ptr);
}

void forward_kernel_wrapper(ResidualRMSNormMeta const *m,
                            GenericTensorAccessorR const &input1,
                            GenericTensorAccessorR const &input2,
                            GenericTensorAccessorR const &weight,
                            GenericTensorAccessorW const &residual_output,
                            GenericTensorAccessorW const &output) {
  cudaStream_t stream;
  checkCUDA(get_legion_stream(&stream));
  cudaEvent_t t_start, t_end;
  if (m->profiling) {
    cudaEventCreate(&t_start);
    cudaEventCreate(&t_end);
    cudaEventRecord(t_start, stream);
  }

  assert(input1.data_type == input2.data_type);
  assert(output.data_type == input1.data_type);
  assert(weight.data_type == output.data_type);
  assert(residual_output.data_type == output.data_type);
  if (output.data_type == DT_HALF) {
    forward_kernel(m,
                   input1.get_half_ptr(),
                   input2.get_half_ptr(),
                   weight.get_half_ptr(),
                   residual_output.get_half_ptr(),
                   output.get_half_ptr(),
                   stream);
  } else if (output.data_type == DT_FLOAT) {
    forward_kernel(m,
                   input1.get_float_ptr(),
                   input2.get_float_ptr(),
                   weight.get_float_ptr(),
                   residual_output.get_float_ptr(),
                   output.get_float_ptr(),
                   stream);
  } else {
    assert(false && "Unsupported data type");
  }

  if (m->profiling) {
    cudaEventRecord(t_end, stream);
    checkCUDA(cudaEventSynchronize(t_end));
    float elapsed = 0;
    checkCUDA(cudaEventElapsedTime(&elapsed, t_start, t_end));
    cudaEventDestroy(t_start);
    cudaEventDestroy(t_end);
    printf("[ResidualRMSNorm] forward time (CF) = %.2fms\n", elapsed);
  }
}

void inference_kernel_wrapper(ResidualRMSNormMeta *m,
                              BatchConfig const *bc,
                              GenericTensorAccessorR const &input1,
                              GenericTensorAccessorR const &input2,
                              GenericTensorAccessorR const &weight,
                              GenericTensorAccessorW const &residual_output,
                              GenericTensorAccessorW const &output) {
  cudaStream_t stream;
  checkCUDA(get_legion_stream(&stream));
  cudaEvent_t t_start, t_end;
  if (m->profiling) {
    cudaEventCreate(&t_start);
    cudaEventCreate(&t_end);
    cudaEventRecord(t_start, stream);
  }

  assert(input1.data_type == input2.data_type);
  assert(output.data_type == input1.data_type);
  assert(weight.data_type == output.data_type);
  assert(residual_output.data_type == output.data_type);

  if (output.data_type == DT_HALF) {
    forward_kernel(m,
                   input1.get_half_ptr(),
                   input2.get_half_ptr(),
                   weight.get_half_ptr(),
                   residual_output.get_half_ptr(),
                   output.get_half_ptr(),
                   stream);
  } else if (output.data_type == DT_FLOAT) {
    forward_kernel(m,
                   input1.get_float_ptr(),
                   input2.get_float_ptr(),
                   weight.get_float_ptr(),
                   residual_output.get_float_ptr(),
                   output.get_float_ptr(),
                   stream);
  } else {
    assert(false && "Unsupported data type");
  }

  // save input activation if needed for PEFT. This must be done after the
  // forward kernel since that's where we add the residual
  if (bc->num_finetuning_fwd_requests() > 0) {
    // Check that we have at most one request that requires peft_bwd
    assert(bc->num_finetuning_fwd_tokens() >= 1);
    int i = bc->finetuning_request_index();
    assert(bc->requestsInfo[i].peft_model_id != PEFTModelID::NO_ID);
    assert(!bc->requestsInfo[i].finetuning_backward_phase);
    int in_dim = input1.domain.hi()[0] - input1.domain.lo()[0] + 1;
    assert(m->allocated_peft_buffer_size ==
           data_type_size(m->input_type[0]) *
               BatchConfig::max_sequence_length() * in_dim);
    int num_peft_tokens = bc->requestsInfo[i].num_tokens_in_batch;
    assert(num_peft_tokens == bc->num_finetuning_fwd_tokens());
    int first_token_offset = bc->requestsInfo[i].first_token_offset_in_batch;
    // copy input activation
    if (m->input_type[0] == DT_FLOAT) {
      checkCUDA(cudaMemcpyAsync(
          m->input_activation,
          residual_output.get_float_ptr() + first_token_offset * in_dim,
          data_type_size(m->input_type[0]) * num_peft_tokens * in_dim,
          cudaMemcpyDeviceToDevice,
          stream));
    } else if (m->input_type[0] == DT_HALF) {
      checkCUDA(cudaMemcpyAsync(
          m->input_activation,
          residual_output.get_half_ptr() + first_token_offset * in_dim,
          data_type_size(m->input_type[0]) * num_peft_tokens * in_dim,
          cudaMemcpyDeviceToDevice,
          stream));
    } else {
      assert(false && "unsupport datatype in layernorm");
    }
  }

  if (m->profiling) {
    cudaEventRecord(t_end, stream);
    checkCUDA(cudaEventSynchronize(t_end));
    float elapsed = 0;
    checkCUDA(cudaEventElapsedTime(&elapsed, t_start, t_end));
    cudaEventDestroy(t_start);
    cudaEventDestroy(t_end);
    printf("[ResidualRMSNorm] forward time (CF) = %.2fms\n", elapsed);
  }
}

template <typename T>
__global__ void ComputeInternalGradientsCUDAKernel(
    int64_t N, T const *dY, T const *X, T const *gamma, T const *rrms, T *c2) {
  __shared__ float ds_storage[C10_WARP_SIZE];
  const int64_t i = blockIdx.x;
  float ds = 0;
  for (int64_t j = threadIdx.x; j < N; j += blockDim.x) {
    int const index = i * N + j;
    ds += static_cast<float>(dY[index]) * static_cast<float>(X[index]) *
          static_cast<float>(gamma[j]);
  }
  ds = BlockReduceSum<float>(ds, ds_storage);
  if (threadIdx.x == 0) {
    float const c2_val =
        -ds *
        (static_cast<float>(rrms[i]) * static_cast<float>(rrms[i]) *
         static_cast<float>(rrms[i])) /
        static_cast<float>((int)N);
    c2[i] = static_cast<T>(c2_val);
  }
}

template <typename T>
__global__ void RMSNormBackwardCUDAKernel(int64_t N,
                                          T const *dX1_residual,
                                          T const *dY,
                                          T const *X,
                                          T const *gamma,
                                          T const *c1,
                                          T const *c2,
                                          T *dX1,
                                          T *dX2,
                                          bool reset_input_grad1,
                                          bool reset_input_grad2) {
  const int64_t i = blockIdx.x;
  for (int64_t j = threadIdx.x; j < N; j += blockDim.x) {
    const int64_t index = i * N + j;
    float const dX_val =
        static_cast<float>(c1[i]) * static_cast<float>(dY[index]) *
            static_cast<float>(gamma[j]) +
        static_cast<float>(c2[i]) * static_cast<float>(X[index]);
    if (reset_input_grad1) {
      dX1[index] = static_cast<T>(dX_val);
    } else {
      dX1[index] = dX1_residual[index] + static_cast<T>(dX_val);
    }
    if (reset_input_grad2) {
      dX2[index] = static_cast<T>(dX1[index]);
    } else {
      dX2[index] += static_cast<T>(dX1[index]);
    }
  }
}

// Assume the batch size will not be very large, direct implementation is the
// most efficient one.
template <typename T>
__global__ void GammaBackwardCUDAKernel(
    int64_t M, int64_t N, T const *dY, T const *X, T const *rrms, T *dg) {
  const int64_t j = blockIdx.x * blockDim.x + threadIdx.x;
  if (j < N) {
    T sum1 = 0;
    for (int64_t i = 0; i < M; ++i) {
      const int64_t index = i * N + j;
      sum1 += dY[index] * X[index] * rrms[i];
    }
    dg[j] = sum1;
  }
}

template <typename T>
void backward_kernel(ResidualRMSNormMeta const *m,
                     T const *output_grad_ptr,
                     T const *residual_output_rms_input_ptr,
                     T *residual_input0_grad_ptr,
                     T *residual_input1_grad_ptr,
                     T const *weight_ptr,
                     T *weight_grad_ptr,
                     cudaStream_t stream) {
  int M = m->batch_size;
  int N = m->in_dim;
  ComputeInternalGradientsCUDAKernel<T>
      <<<M, std::min(N, CUDA_NUM_THREADS), 0, stream>>>(
          N,
          output_grad_ptr,
          residual_output_rms_input_ptr,
          weight_ptr,
          static_cast<T *>(m->rms_ptr),
          static_cast<T *>(m->norm_ptr));

  RMSNormBackwardCUDAKernel<T><<<M, std::min(N, CUDA_NUM_THREADS), 0, stream>>>(
      N,
      nullptr,
      output_grad_ptr,
      residual_output_rms_input_ptr,
      weight_ptr,
      static_cast<T *>(m->rms_ptr),
      static_cast<T *>(m->norm_ptr),
      residual_input0_grad_ptr,
      residual_input1_grad_ptr,
      m->reset_input_grads[0],
      m->reset_input_grads[1]);

  GammaBackwardCUDAKernel<T><<<M, std::min(N, CUDA_NUM_THREADS), 0, stream>>>(
      M,
      N,
      output_grad_ptr,
      residual_output_rms_input_ptr,
      static_cast<T *>(m->rms_ptr),
      weight_grad_ptr);
}

template <typename T>
void peft_bwd_kernel(ResidualRMSNormMeta const *m,
                     BatchConfig const *bc,
                     T const *output_grad_0_ptr,
                     T const *output_grad_1_ptr,
                     T *input_grad_0_ptr,
                     T *input_grad_1_ptr,
                     T const *weight_ptr,
                     cudaStream_t stream) {

  assert(
      bc->peft_bwd_applies_to_this_layer(m->layer_guid.transformer_layer_id));
  int i = bc->finetuning_request_index();

  int M = bc->requestsInfo[i].num_tokens_in_batch;
  int N = m->in_dim;

  T const *residual_output_rms_input_ptr =
      static_cast<T *>(m->input_activation);

  ComputeInternalGradientsCUDAKernel<T>
      <<<M, std::min(N, CUDA_NUM_THREADS), 0, stream>>>(
          N,
          output_grad_1_ptr,
          residual_output_rms_input_ptr,
          weight_ptr,
          static_cast<T *>(m->rms_ptr),
          static_cast<T *>(m->norm_ptr));

  RMSNormBackwardCUDAKernel<T><<<M, std::min(N, CUDA_NUM_THREADS), 0, stream>>>(
      N,
      output_grad_0_ptr,
      output_grad_1_ptr,
      residual_output_rms_input_ptr,
      weight_ptr,
      static_cast<T *>(m->rms_ptr),
      static_cast<T *>(m->norm_ptr),
      input_grad_0_ptr,
      input_grad_1_ptr,
      m->reset_input_grads[0],
      m->reset_input_grads[1]);
}

/*
  regions[0](I): RMS output_grad
  regions[1](I): Residual output / RMS input
  regions[2](I/O): Residual input 0 grad
  regions[3](I/O): Residual input 1 grad
  regions[4](I): weight
  regions[5](I/O): weight_grad
*/
void backward_kernel_wrapper(
    ResidualRMSNormMeta const *m,
    GenericTensorAccessorR const &output_grad,
    GenericTensorAccessorR const &residual_output_rms_input,
    GenericTensorAccessorW const &residual_input0_grad,
    GenericTensorAccessorW const &residual_input1_grad,
    GenericTensorAccessorR const &weight,
    GenericTensorAccessorW const &weight_grad) {
  cudaStream_t stream;
  checkCUDA(get_legion_stream(&stream));
  cudaEvent_t t_start, t_end;
  if (m->profiling) {
    cudaEventCreate(&t_start);
    cudaEventCreate(&t_end);
    cudaEventRecord(t_start, stream);
  }
  assert(output_grad.data_type == residual_output_rms_input.data_type);
  assert(residual_output_rms_input.data_type == residual_input0_grad.data_type);
  assert(residual_input0_grad.data_type == residual_input1_grad.data_type);
  assert(residual_input1_grad.data_type == weight.data_type);
  assert(weight.data_type == weight_grad.data_type);

  if (output_grad.data_type == DT_HALF) {
    backward_kernel(m,
                    output_grad.get_half_ptr(),
                    residual_output_rms_input.get_half_ptr(),
                    residual_input0_grad.get_half_ptr(),
                    residual_input1_grad.get_half_ptr(),
                    weight.get_half_ptr(),
                    weight_grad.get_half_ptr(),
                    stream);
  } else if (output_grad.data_type == DT_FLOAT) {
    backward_kernel(m,
                    output_grad.get_float_ptr(),
                    residual_output_rms_input.get_float_ptr(),
                    residual_input0_grad.get_float_ptr(),
                    residual_input1_grad.get_float_ptr(),
                    weight.get_float_ptr(),
                    weight_grad.get_float_ptr(),
                    stream);
  } else {
    assert(false && "Unsupported data type");
  }

  if (m->profiling) {
    cudaEventRecord(t_end, stream);
    checkCUDA(cudaEventSynchronize(t_end));
    float elapsed = 0;
    checkCUDA(cudaEventElapsedTime(&elapsed, t_start, t_end));
    cudaEventDestroy(t_start);
    cudaEventDestroy(t_end);
    printf("[ResidualRMSNorm] backward time (CF) = %.2fms\n", elapsed);
  }
}

void peft_bwd_kernel_wrapper(ResidualRMSNormMeta const *m,
                             BatchConfig const *bc,
                             GenericTensorAccessorR const &output_grad_0,
                             GenericTensorAccessorR const &output_grad_1,
                             GenericTensorAccessorW const &input_grad_0,
                             GenericTensorAccessorW const &input_grad_1,
                             GenericTensorAccessorR const &weight) {
  cudaStream_t stream;
  checkCUDA(get_legion_stream(&stream));
  cudaEvent_t t_start, t_end;
  if (m->profiling) {
    cudaEventCreate(&t_start);
    cudaEventCreate(&t_end);
    cudaEventRecord(t_start, stream);
  }
  assert(output_grad_1.data_type == input_grad_0.data_type);
  assert(input_grad_0.data_type == input_grad_1.data_type);
  assert(input_grad_1.data_type == weight.data_type);

  if (output_grad_1.data_type == DT_HALF) {
    peft_bwd_kernel(m,
                    bc,
                    m->reset_input_grads[0] ? nullptr
                                            : output_grad_0.get_half_ptr(),
                    output_grad_1.get_half_ptr(),
                    input_grad_0.get_half_ptr(),
                    input_grad_1.get_half_ptr(),
                    weight.get_half_ptr(),
                    stream);
  } else if (output_grad_1.data_type == DT_FLOAT) {
    peft_bwd_kernel(m,
                    bc,
                    m->reset_input_grads[0] ? nullptr
                                            : output_grad_0.get_float_ptr(),
                    output_grad_1.get_float_ptr(),
                    input_grad_0.get_float_ptr(),
                    input_grad_1.get_float_ptr(),
                    weight.get_float_ptr(),
                    stream);
  } else {
    assert(false && "Unsupported data type");
  }

  if (m->profiling) {
    cudaEventRecord(t_end, stream);
    checkCUDA(cudaEventSynchronize(t_end));
    float elapsed = 0;
    checkCUDA(cudaEventElapsedTime(&elapsed, t_start, t_end));
    cudaEventDestroy(t_start);
    cudaEventDestroy(t_end);
    printf("[ResidualRMSNorm] backward time (CF) = %.2fms\n", elapsed);
  }
}

} // namespace ResidualRMSNorm
} // namespace Kernels
} // namespace FlexFlow<|MERGE_RESOLUTION|>--- conflicted
+++ resolved
@@ -39,7 +39,6 @@
   DataType data_type = rms->weights[0]->data_type;
   size_t rms_ptr_size = batch_size;
   size_t norm_ptr_size = num_elements;
-<<<<<<< HEAD
   size_t in_dim = rms->inputs[0]->dims[0].size / rms->inputs[0]->dims[0].degree;
   allocated_peft_buffer_size =
       enable_peft_finetuning ? (data_type_size(data_type) *
@@ -48,12 +47,8 @@
   size_t totalSize =
       (rms_ptr_size + norm_ptr_size) * data_type_size(data_type) +
       allocated_peft_buffer_size;
-  gpu_mem_allocator.create_legion_instance(reserveInst, totalSize);
-=======
-  size_t totalSize = (rms_ptr_size + norm_ptr_size) * data_type_size(data_type);
   gpu_mem_allocator.create_legion_instance(
       reserveInst, totalSize, "ResidualRMSNormMeta");
->>>>>>> 3a825ed6
   rms_ptr = gpu_mem_allocator.allocate_instance_untyped(
       rms_ptr_size * data_type_size(data_type));
   norm_ptr = gpu_mem_allocator.allocate_instance_untyped(
