/* Copyright 2023 CMU, Facebook, LANL, MIT, NVIDIA, and Stanford (alphabetical)
 *
 * Licensed under the Apache License, Version 2.0 (the "License");
 * you may not use this file except in compliance with the License.
 * You may obtain a copy of the License at
 *
 *     http://www.apache.org/licenses/LICENSE-2.0
 *
 * Unless required by applicable law or agreed to in writing, software
 * distributed under the License is distributed on an "AS IS" BASIS,
 * WITHOUT WARRANTIES OR CONDITIONS OF ANY KIND, either express or implied.
 * See the License for the specific language governing permissions and
 * limitations under the License.
 */

#include "flexflow/ops/inc_multihead_self_attention.h"
#include "flexflow/ffconst_utils.h"
#include "flexflow/model.h"
#if defined(FF_USE_CUDA) || defined(FF_USE_HIP_CUDA)
#include "flexflow/utils/cuda_helper.h"
#else
#include "flexflow/utils/hip_helper.h"
#endif
#include "flexflow/utils/hash_utils.h"
#include "legion/legion_utilities.h"
#ifdef INFERENCE_TESTS
#include <torch/torch.h>
using namespace at::indexing;
#endif

namespace FlexFlow {

// declare Legion names
using Legion::ArgumentMap;
using Legion::Context;
using Legion::coord_t;
using Legion::Domain;
using Legion::Future;
using Legion::FutureMap;
using Legion::IndexLauncher;
using Legion::Machine;
using Legion::Memory;
using Legion::PhysicalRegion;
using Legion::Predicate;
using Legion::Rect;
using Legion::RegionRequirement;
using Legion::Runtime;
using Legion::Task;
using Legion::TaskArgument;
using Legion::TaskLauncher;
using PCG::Node;

LegionRuntime::Logger::Category log_inc_mha("IncrementalMHA");

bool IncMultiHeadSelfAttentionParams::is_valid(
    ParallelTensorShape const &input) const {
  bool is_valid = input.is_valid();
  return is_valid;
}

Tensor FFModel::inc_multihead_self_attention(const Tensor input,
                                             int embed_dim,
                                             int num_heads,
                                             int kdim,
                                             int vdim,
                                             float dropout,
                                             bool qkv_bias,
                                             bool final_bias,
                                             bool add_zero_attn,
                                             DataType data_type,
                                             Initializer *kernel_initializer,
                                             bool apply_rotary_embedding,
                                             bool scaling_query,
                                             float scaling_factor,
                                             bool qk_prod_scaling,
                                             bool position_bias,
                                             char const *name) {
  return inc_multiquery_self_attention(input,
                                       embed_dim,
                                       num_heads,
                                       num_heads,
                                       kdim,
                                       vdim,
                                       dropout,
                                       qkv_bias,
                                       final_bias,
                                       add_zero_attn,
                                       data_type,
                                       kernel_initializer,
                                       apply_rotary_embedding,
                                       scaling_query,
                                       scaling_factor,
                                       qk_prod_scaling,
                                       position_bias,
                                       name);
}

Tensor FFModel::inc_multiquery_self_attention(const Tensor input,
                                              int embed_dim,
                                              int num_q_heads,
                                              int num_kv_heads,
                                              int kdim,
                                              int vdim,
                                              float dropout,
                                              bool qkv_bias,
                                              bool final_bias,
                                              bool add_zero_attn,
                                              DataType data_type,
                                              Initializer *kernel_initializer,
                                              bool apply_rotary_embedding,
                                              bool scaling_query,
                                              float scaling_factor,
                                              bool qk_prod_scaling,
                                              bool position_bias,
                                              char const *name) {
  if (data_type == DT_NONE) {
    data_type = input->data_type;
  }
  DataType quantization_type = cpu_offload ? config.quantization_type : DT_NONE;
  bool offload = cpu_offload;
  Layer *li = nullptr;
  int weight_num = (qkv_bias || final_bias) ? 2 : 1;
  if (data_type != input->data_type) {
    Tensor casted_input = cast(input, data_type, "type cast for IncMHA");
    li = new Layer(this,
                   OP_INC_MULTIHEAD_SELF_ATTENTION,
                   data_type,
                   name,
                   1 /*inputs*/,
                   weight_num /*weights*/,
                   1 /*outputs*/,
                   casted_input);
  } else {
    li = new Layer(this,
                   OP_INC_MULTIHEAD_SELF_ATTENTION,
                   data_type,
                   name,
                   1 /*inputs*/,
                   weight_num /*weights*/,
                   1 /*outputs*/,
                   input);
  }
  {
    int numdims = input->num_dims;
    int dims[MAX_TENSOR_DIM];
    for (int i = 0; i < numdims; i++) {
      dims[i] = input->dims[i];
    }
    dims[0] = embed_dim;
    li->outputs[0] = create_tensor_legion_ordering(
        numdims, dims, data_type, li, 0, true /*create_grad*/);
  }
  // Compute weight size
  int qProjSize = kdim, kProjSize = kdim, vProjSize = kdim,
      oProjSize = embed_dim;
  int qSize = input->dims[0], kSize = input->dims[0], vSize = input->dims[0];
  int qParas = qProjSize * qSize;
  int kParas = kProjSize * kSize;
  int vParas = vProjSize * vSize;
  int oParas = oProjSize * (vProjSize > 0 ? vProjSize : vSize);
  int weight_size = qParas * num_q_heads + kParas * num_kv_heads +
                    vParas * num_kv_heads + oParas * num_q_heads;
  int one_head_size = qParas + kParas + vParas + oParas;

  {
    // compress the weight size if quantization.
    if (quantization_type != DT_NONE) {
      one_head_size = get_quantization_to_byte_size(
          data_type, quantization_type, one_head_size);
    }
    int dims[1] = {weight_size};
    li->weights[0] = create_weight_legion_ordering(
        1,
        dims,
        quantization_type == DT_NONE ? data_type : quantization_type,
        li,
        true /*create_grad*/,
        kernel_initializer,
        CHOSEN_SYNC_TYPE);
  }
  if (qkv_bias || final_bias) {
    // q, k, v, o
    int qkv_bias_size =
        qProjSize * num_q_heads + (kProjSize + vProjSize) * num_kv_heads;
    int dims[1] = {(qkv_bias ? qkv_bias_size : 0) +
                   (final_bias ? oProjSize : 0)};
    li->weights[1] = create_weight_legion_ordering(1,
                                                   dims,
                                                   data_type,
                                                   li,
                                                   true /*create_grad*/,
                                                   kernel_initializer,
                                                   CHOSEN_SYNC_TYPE);
  }
  li->data_type = data_type;
  li->add_int_property("embed_dim", embed_dim);
  li->add_int_property("num_q_heads", num_q_heads);
  li->add_int_property("num_kv_heads", num_kv_heads);
  li->add_int_property("kdim", kdim);
  li->add_int_property("vdim", vdim);
  li->add_int_property("qkv_bias", qkv_bias);
  li->add_int_property("final_bias", final_bias);
  li->add_int_property("add_zero_attn", add_zero_attn);
  li->add_float_property("dropout", dropout);
  li->add_int_property("apply_rotary_embedding", apply_rotary_embedding);
  li->add_int_property("scaling_query", scaling_query);
  li->add_float_property("scaling_factor", scaling_factor);
  li->add_int_property("qk_prod_scaling", qk_prod_scaling);
  li->add_int_property("position_bias", position_bias);
  li->add_int_property("quantization_type", quantization_type);
  li->add_int_property("offload", offload);
  li->add_int_property("tensor_parallelism_degree",
                       config.tensor_parallelism_degree);
  layers.push_back(li);

  return li->outputs[0];
}

Op *IncMultiHeadSelfAttention::create_operator_from_layer(
    FFModel &model,
    Layer const *layer,
    std::vector<ParallelTensor> const &inputs) {
  long long value;
  layer->get_int_property("embed_dim", value);
  int embed_dim = value;
  layer->get_int_property("num_q_heads", value);
  int num_q_heads = value;
  layer->get_int_property("num_kv_heads", value);
  int num_kv_heads = value;
  layer->get_int_property("kdim", value);
  int kdim = value;
  layer->get_int_property("vdim", value);
  int vdim = value;
  float dropout;
  layer->get_float_property("dropout", dropout);
  layer->get_int_property("qkv_bias", value);
  bool qkv_bias = (bool)value;
  layer->get_int_property("final_bias", value);
  bool final_bias = (bool)value;
  layer->get_int_property("add_zero_attn", value);
  bool add_zero_attn = (bool)value;
  layer->get_int_property("apply_rotary_embedding", value);
  bool apply_rotary_embedding = (bool)value;
  layer->get_int_property("scaling_query", value);
  bool scaling_query = (bool)value;
  float scaling_factor;
  layer->get_float_property("scaling_factor", scaling_factor);
  layer->get_int_property("qk_prod_scaling", value);
  bool qk_prod_scaling = (bool)value;
  layer->get_int_property("position_bias", value);
  bool position_bias = (bool)value;

  layer->get_int_property("quantization_type", value);
  DataType quantization_type = (DataType)value;
  layer->get_int_property("offload", value);
  bool offload = (bool)value;
  layer->get_int_property("tensor_parallelism_degree", value);
  int tensor_parallelism_degree = (int)value;

  return new IncMultiHeadSelfAttention(model,
                                       layer->layer_guid,
                                       inputs[0],
                                       embed_dim,
                                       num_q_heads,
                                       num_kv_heads,
                                       kdim,
                                       vdim,
                                       dropout,
                                       qkv_bias,
                                       final_bias,
                                       add_zero_attn,
                                       apply_rotary_embedding,
                                       scaling_query,
                                       scaling_factor,
                                       qk_prod_scaling,
                                       position_bias,
                                       false /*allocate_weights*/,
                                       quantization_type,
                                       offload,
                                       tensor_parallelism_degree,
                                       layer->name);
}

IncMultiHeadSelfAttention::IncMultiHeadSelfAttention(
    FFModel &model,
    LayerID const &_layer_guid,
    const ParallelTensor _input,
    int _embed_dim,
    int _num_q_heads,
    int _num_kv_heads,
    int _kdim,
    int _vdim,
    float _dropout,
    bool _qkv_bias,
    bool _final_bias,
    bool _add_zero_attn,
    bool _apply_rotary_embedding,
    bool _scaling_query,
    float _scaling_factor,
    bool _qk_prod_scaling,
    bool _position_bias,
    bool allocate_weights,
    DataType _quantization_type,
    bool _offload,
    int _tensor_parallelism_degree,
    char const *name)
    // Initializer* _bias_initializer)
    : Op(model,
         OP_INC_MULTIHEAD_SELF_ATTENTION,
         _input->data_type,
         name,
         1 /*inputs*/,
         (_qkv_bias || _final_bias ? 2 : 1), /*weights*/
         1 /*outputs*/,
         _input),
      num_q_heads(_num_q_heads), num_kv_heads(_num_kv_heads), dropout(_dropout),
      qkv_bias(_qkv_bias), final_bias(_final_bias),
      add_zero_attn(_add_zero_attn),
      apply_rotary_embedding(_apply_rotary_embedding),
      qSize(_input->dims[0].size), kSize(_input->dims[0].size),
      vSize(_input->dims[0].size), qProjSize(_kdim), kProjSize(_kdim),
      vProjSize(_vdim), oProjSize(_embed_dim),
      qoSeqLength(_input->dims[1].size), kvSeqLength(_input->dims[1].size),
      scaling_query(_scaling_query), scaling_factor(_scaling_factor),
      qk_prod_scaling(_qk_prod_scaling), position_bias(_position_bias),
      quantization_type(_quantization_type), offload(_offload),
      tensor_parallelism_degree(_tensor_parallelism_degree) {
  // overwrite layer_guid
  layer_guid = _layer_guid;
  numOutputs = 1;
  int numdim = _input->num_dims;
  ParallelDim dims[MAX_TENSOR_DIM];
  size_t x = 1;
  for (int i = 0; i < numdim; i++) {
    dims[i] = _input->dims[i];
    x *= _input->dims[i].size;
  }
  dims[0].size = _embed_dim;
  // Currently require no parallelism along this dim
  assert(dims[0].degree == 1);
  if (allocate_weights) {
    // Create weight tensor
    int num_dims = inputs[0]->num_dims;
    // Compute weight size
    int qParas = this->qProjSize * this->qSize;
    int kParas = this->kProjSize * this->kSize;
    int vParas = this->vProjSize * this->vSize;
    int oParas =
        this->oProjSize * (this->vProjSize > 0 ? this->vProjSize : this->vSize);
    ParallelDim dims[2];
    dims[0] = inputs[0]->dims[num_dims - 2];
    dims[0].size = dims[0].degree;
    dims[1] = inputs[0]->dims[num_dims - 1];
    dims[1].size = this->num_q_heads * (qParas + oParas) +
                   this->num_kv_heads * (kParas + vParas);
    dims[1].is_replica_dim = false;

    if (quantization_type != DT_NONE) {
      dims[1].size = get_quantization_to_byte_size(
          data_type, quantization_type, (qParas + kParas + vParas + oParas));
    }
    int seed = std::rand();
    Initializer *initializer = new GlorotUniform(seed);
    weights[0] = model.create_parallel_weight<2>(
        dims,
        quantization_type == DT_NONE ? this->data_type : quantization_type,
        nullptr /*owner_op*/,
        true /*create_grad*/,
        initializer,
        CHOSEN_SYNC_TYPE);
    if (qkv_bias || final_bias) {
      ParallelTensorShape bias_shape = _input->get_shape();
      int qkv_bias_size =
          qProjSize * num_q_heads + (kProjSize + vProjSize) * num_kv_heads;
      bias_shape.dims[0].size =
          (qkv_bias ? qkv_bias_size : 0) + (final_bias ? oProjSize : 0);
      bias_shape.dims[1].size = bias_shape.dims[2].size = 1;
      weights[1] =
          model.create_parallel_weight_legion_ordering(bias_shape.num_dims,
                                                       bias_shape.dims,
                                                       this->data_type,
                                                       nullptr /*owner_op*/,
                                                       true /*create_grad*/,
                                                       initializer,
                                                       CHOSEN_SYNC_TYPE);
    }
  }

  outputs[0] = model.create_parallel_tensor_legion_ordering(
      _input->num_dims, dims, this->data_type, this);
  /* for (int i = 0; i < numdim; i++) { */
  /*   register_output_input_parallel_dims(outputs[0], i, inputs[0], i); */
  /* } */
  /* // Check correctness */
  /* assert(check_output_input_weight_parallel_dims()); */
}

IncMultiHeadSelfAttention::IncMultiHeadSelfAttention(
    FFModel &model,
    const ParallelTensor _input,
    const ParallelTensor _weight,
    int _embed_dim,
    int _num_q_heads,
    int _num_kv_heads,
    int _kdim,
    int _vdim,
    float _dropout,
    bool _qkv_bias,
    bool _final_bias,
    bool _add_zero_attn,
    bool _apply_rotary_embedding,
    bool _scaling_query,
    float _scaling_factor,
    bool _qk_prod_scaling,
    bool _position_bias,
    bool allocate_weights,
    DataType _quantization_type,
    bool _offload,
    int _tensor_parallelism_degree,
    char const *name)
    // Initializer* _bias_initializer)
    : Op(model,
         OP_INC_MULTIHEAD_SELF_ATTENTION,
         _input->data_type,
         name,
         1 /*inputs*/,
         (_qkv_bias || _final_bias ? 2 : 1), /*weights*/
         1 /*outputs*/,
         _input,
         _weight),
      num_q_heads(_num_q_heads), num_kv_heads(_num_kv_heads), dropout(_dropout),
      qkv_bias(_qkv_bias), final_bias(_final_bias),
      add_zero_attn(_add_zero_attn),
      apply_rotary_embedding(_apply_rotary_embedding),
      qSize(_input->dims[0].size), kSize(_input->dims[0].size),
      vSize(_input->dims[0].size), qProjSize(_kdim), kProjSize(_kdim),
      vProjSize(_vdim), oProjSize(_embed_dim),
      qoSeqLength(_input->dims[1].size), kvSeqLength(_input->dims[1].size),
      scaling_query(_scaling_query), scaling_factor(_scaling_factor),
      qk_prod_scaling(_qk_prod_scaling), position_bias(_position_bias),
      quantization_type(_quantization_type), offload(_offload),
      tensor_parallelism_degree(_tensor_parallelism_degree)
// bias_initializer(_bias_initializer)
{
  numOutputs = 1;
  int numdim = _input->num_dims;
  ParallelDim dims[MAX_TENSOR_DIM];
  for (int i = 0; i < numdim; i++) {
    dims[i] = _input->dims[i];
  }
  dims[0].size = _embed_dim;
  // Currently require no parallelism along this dim
  assert(dims[0].degree == 1);
  if (allocate_weights) {
    // Create weight tensor
    int num_dims = inputs[0]->num_dims;
    // Compute weight size
    int qParas = this->qProjSize * this->qSize;
    int kParas = this->kProjSize * this->kSize;
    int vParas = this->vProjSize * this->vSize;
    int oParas =
        this->oProjSize * (this->vProjSize > 0 ? this->vProjSize : this->vSize);
    ParallelDim dims[2];
    dims[0] = inputs[0]->dims[num_dims - 2];
    dims[0].size = dims[0].degree;
    dims[1] = inputs[0]->dims[num_dims - 1];
    dims[1].size = this->num_q_heads * (qParas + oParas) +
                   this->num_kv_heads * (kParas + vParas);
    dims[1].is_replica_dim = false;
    // dims[2].size = this->num_q_heads * (qParas + oParas) + this->num_kv_heads
    // * (kParas + vParas);
    if (quantization_type != DT_NONE) {
      dims[1].size = get_quantization_to_byte_size(
          data_type, quantization_type, (qParas + kParas + vParas + oParas));
    }
    int seed = std::rand();
    Initializer *initializer = new GlorotUniform(seed);
    weights[0] = model.create_parallel_weight<2>(
        dims,
        quantization_type == DT_NONE ? this->data_type : quantization_type,
        NULL /*owner_op*/,
        true /*create_grad*/,
        initializer,
        CHOSEN_SYNC_TYPE);
    if (qkv_bias || final_bias) {
      ParallelTensorShape bias_shape = _input->get_shape();
      int qkv_bias_size =
          qProjSize * num_q_heads + (kProjSize + vProjSize) * num_kv_heads;
      bias_shape.dims[0].size =
          (qkv_bias ? qkv_bias_size : 0) + (final_bias ? oProjSize : 0);
      bias_shape.dims[1].size = bias_shape.dims[2].size = 1;
      weights[1] =
          model.create_parallel_weight_legion_ordering(bias_shape.num_dims,
                                                       bias_shape.dims,
                                                       this->data_type,
                                                       nullptr /*owner_op*/,
                                                       true /*create_grad*/,
                                                       initializer,
                                                       CHOSEN_SYNC_TYPE);
    }
  }

  outputs[0] = model.create_parallel_tensor_legion_ordering(
      _input->num_dims, dims, this->data_type, this);

  /* for (int i = 0; i < numdim; i++) { */
  /*   register_output_input_parallel_dims(outputs[0], i, inputs[0], i); */
  /* } */
  /* register_output_weight_parallel_dims(outputs[0], numdim-1, _weight, 1); */
  /* register_output_weight_parallel_dims(outputs[0], numdim-2, _weight, 2); */
  // Check correctness
  /* assert(check_output_input_weight_parallel_dims()); */
}

IncMultiHeadSelfAttention::IncMultiHeadSelfAttention(
    FFModel &model,
    IncMultiHeadSelfAttention const &other,
    const ParallelTensor input,
    bool allocate_weights)
    : IncMultiHeadSelfAttention(model,
                                other.layer_guid,
                                input,
                                other.oProjSize,
                                other.num_q_heads,
                                other.num_kv_heads,
                                other.qProjSize,
                                other.vProjSize,
                                other.dropout,
                                other.qkv_bias,
                                other.final_bias,
                                other.add_zero_attn,
                                other.apply_rotary_embedding,
                                other.scaling_query,
                                other.scaling_factor,
                                other.qk_prod_scaling,
                                other.position_bias,
                                allocate_weights,
                                other.quantization_type,
                                other.offload,
                                other.tensor_parallelism_degree,
                                other.name) {}

IncMultiHeadSelfAttention::IncMultiHeadSelfAttention(
    FFModel &model,
    IncMultiHeadSelfAttentionParams const &params,
    ParallelTensor const &input,
    bool allocate_weights,
    char const *name)
    : IncMultiHeadSelfAttention(model,
                                params.layer_guid,
                                input,
                                params.embed_dim,
                                params.num_q_heads,
                                params.num_kv_heads,
                                params.kdim,
                                params.vdim,
                                params.dropout,
                                params.qkv_bias,
                                params.final_bias,
                                params.add_zero_attn,
                                params.apply_rotary_embedding,
                                params.scaling_query,
                                params.scaling_factor,
                                params.qk_prod_scaling,
                                params.position_bias,
                                allocate_weights,
                                params.quantization_type,
                                params.offload,
                                params.tensor_parallelism_degree,
                                name) {}

void IncMultiHeadSelfAttention::init_inference(
    FFModel const &ff,
    std::vector<ParallelTensor> const &batch_inputs,
    std::vector<ParallelTensor> const &batch_outputs,
    MachineView const *mv) {
  assert(check_output_input_weight_same_parallel_is());
  parallel_is = batch_outputs[0]->parallel_is;
  ArgumentMap argmap;
  Context ctx = ff.config.lg_ctx;
  Runtime *runtime = ff.config.lg_hlr;
  MachineView const *view = mv ? mv : &batch_outputs[0]->machine_view;
  size_t machine_view_hash = view->hash();
  set_argumentmap_for_init_inference(ff, argmap, batch_outputs[0]);
  IndexLauncher launcher(INC_MULTIHEAD_SELF_ATTENTION_INIT_TASK_ID,
                         parallel_is,
                         TaskArgument(this, sizeof(IncMultiHeadSelfAttention)),
                         argmap,
                         Predicate::TRUE_PRED,
                         false /*must*/,
                         0 /*mapper_id*/,
                         machine_view_hash);
  launcher.add_region_requirement(RegionRequirement(batch_inputs[0]->part,
                                                    0 /*projection id*/,
                                                    READ_ONLY,
                                                    EXCLUSIVE,
                                                    batch_inputs[0]->region));
  launcher.add_field(0, FID_DATA);
  launcher.add_region_requirement(
      RegionRequirement(weights[0]->part,
                        0 /*projection id*/,
                        READ_ONLY,
                        EXCLUSIVE,
                        weights[0]->region,
                        ff.cpu_offload ? MAP_TO_ZC_MEMORY : 0));
  launcher.add_field(1, FID_DATA);
  launcher.add_region_requirement(RegionRequirement(batch_outputs[0]->part,
                                                    0 /*projection id*/,
                                                    WRITE_ONLY,
                                                    EXCLUSIVE,
                                                    batch_outputs[0]->region));
  launcher.add_field(2, FID_DATA);
  FutureMap fm = runtime->execute_index_space(ctx, launcher);
  fm.wait_all_results();
  set_opmeta_from_futuremap_inference(ff, fm, batch_outputs[0]);
}

void IncMultiHeadSelfAttention::init(FFModel const &ff) {
  assert(check_output_input_weight_same_parallel_is());
  parallel_is = outputs[0]->parallel_is;
  ArgumentMap argmap;
  Context ctx = ff.config.lg_ctx;
  Runtime *runtime = ff.config.lg_hlr;
  set_argumentmap_for_init(ff, argmap);
  IndexLauncher launcher(INC_MULTIHEAD_SELF_ATTENTION_INIT_TASK_ID,
                         parallel_is,
                         TaskArgument(this, sizeof(IncMultiHeadSelfAttention)),
                         argmap,
                         Predicate::TRUE_PRED,
                         false /*must*/,
                         0 /*mapper_id*/,
                         outputs[0]->machine_view.hash());
  launcher.add_region_requirement(RegionRequirement(inputs[0]->part,
                                                    0 /*projection id*/,
                                                    READ_ONLY,
                                                    EXCLUSIVE,
                                                    inputs[0]->region));
  launcher.add_field(0, FID_DATA);
  launcher.add_region_requirement(RegionRequirement(weights[0]->part,
                                                    0 /*projection id*/,
                                                    READ_ONLY,
                                                    EXCLUSIVE,
                                                    weights[0]->region));
  launcher.add_field(1, FID_DATA);
  launcher.add_region_requirement(RegionRequirement(outputs[0]->part,
                                                    0 /*projection id*/,
                                                    WRITE_ONLY,
                                                    EXCLUSIVE,
                                                    outputs[0]->region));
  launcher.add_field(2, FID_DATA);
  FutureMap fm = runtime->execute_index_space(ctx, launcher);
  fm.wait_all_results();
  set_opmeta_from_futuremap(ff, fm);
}

/*
  regions[0](I): input
  regions[1](I): weight
  regions[2](O): output
*/
OpMeta *IncMultiHeadSelfAttention::init_task(
    Task const *task,
    std::vector<PhysicalRegion> const &regions,
    Context ctx,
    Runtime *runtime) {

  IncMultiHeadSelfAttention const *attn =
      (IncMultiHeadSelfAttention *)task->args;
  FFHandler handle = *((FFHandler const *)task->local_args);

  GenericTensorAccessorR input =
      helperGetGenericTensorAccessorRO(attn->inputs[0]->data_type,
                                       regions[0],
                                       task->regions[0],
                                       FID_DATA,
                                       ctx,
                                       runtime);
  GenericTensorAccessorR weight =
      helperGetGenericTensorAccessorRO(attn->weights[0]->data_type,
                                       regions[1],
                                       task->regions[1],
                                       FID_DATA,
                                       ctx,
                                       runtime);
  GenericTensorAccessorW output =
      helperGetGenericTensorAccessorWO(attn->outputs[0]->data_type,
                                       regions[2],
                                       task->regions[2],
                                       FID_DATA,
                                       ctx,
                                       runtime);

  int num_samples = input.domain.hi()[2] - input.domain.lo()[2] + 1;
  assert(attn->qoSeqLength == input.domain.hi()[1] - input.domain.lo()[1] + 1);
  assert(attn->kvSeqLength == input.domain.hi()[1] - input.domain.lo()[1] + 1);
  int num_q_heads = attn->num_q_heads / attn->tensor_parallelism_degree;
  int num_kv_heads =
      attn->num_kv_heads / attn->tensor_parallelism_degree +
      (attn->num_kv_heads % attn->tensor_parallelism_degree != 0);

  assert(attn->oProjSize == output.domain.hi()[0] - output.domain.lo()[0] + 1);

  Memory gpu_mem = Machine::MemoryQuery(Machine::get_machine())
                       .only_kind(Memory::GPU_FB_MEM)
                       .best_affinity_to(task->target_proc)
                       .first();
  MemoryAllocator gpu_mem_allocator(gpu_mem);
  if (attn->offload) {
    // cpu-offload enabled
    // use offload_reserved_space
    gpu_mem_allocator.register_reserved_work_space(
        handle.offload_reserve_space, handle.offload_reserve_space_size);
  }
  IncMultiHeadSelfAttentionMeta *m =
      new IncMultiHeadSelfAttentionMeta(handle,
                                        attn,
                                        weight,
                                        gpu_mem_allocator,
                                        num_samples,
                                        num_q_heads,
                                        num_kv_heads);
  if (handle.offload_reserve_space == nullptr) {
    // assert that we didn't over allocate memory
    assert(gpu_mem_allocator.reserved_allocated_size ==
           gpu_mem_allocator.reserved_total_size);
  }
  m->profiling = attn->profiling;
  if (attn->quantization_type == DT_NONE) {
    assert(weight.domain.get_volume() * data_type_size(weight.data_type) ==
           m->weightSize);
  }

  return m;
}

void IncMultiHeadSelfAttention::forward(FFModel const &ff) {
  // IncMultiHeadSelfAttention doesn't support forward
  assert(false);
}

FutureMap IncMultiHeadSelfAttention::inference(
    FFModel const &ff,
    BatchConfigFuture const &bc,
    std::vector<ParallelTensor> const &batch_inputs,
    std::vector<ParallelTensor> const &batch_outputs,
    MachineView const *mv) {
  ArgumentMap argmap;
  Context ctx = ff.config.lg_ctx;
  Runtime *runtime = ff.config.lg_hlr;
  parallel_is = batch_outputs[0]->parallel_is;
  MachineView const *view = mv ? mv : &batch_outputs[0]->machine_view;
  set_argumentmap_for_inference(ff, argmap, batch_outputs[0]);
  size_t machine_view_hash = view->hash();
  int idx = 0;
  // log_inc_mha.debug("BatchConfig, num_tokens: %d, num_requests: %d",
  //                   bc->num_tokens,
  //                   bc->num_active_requests());
  IndexLauncher launcher(INC_MULTIHEAD_SELF_ATTENTION_INF_TASK_ID,
                         parallel_is,
                         TaskArgument(nullptr, 0),
                         argmap,
                         Predicate::TRUE_PRED,
                         false /*must*/,
                         0 /*mapper_id*/,
                         machine_view_hash);
  launcher.add_future(bc);
  launcher.add_region_requirement(RegionRequirement(batch_inputs[0]->part,
                                                    0 /*projection id*/,
                                                    READ_ONLY,
                                                    EXCLUSIVE,
                                                    batch_inputs[0]->region));
  launcher.add_field(idx++, FID_DATA);
  launcher.add_region_requirement(
      RegionRequirement(weights[0]->part,
                        0 /*projection id*/,
                        READ_ONLY,
                        EXCLUSIVE,
                        weights[0]->region,
                        ff.cpu_offload ? MAP_TO_ZC_MEMORY : 0));
  launcher.add_field(idx++, FID_DATA);
  launcher.add_region_requirement(RegionRequirement(batch_outputs[0]->part,
                                                    0 /*projection id*/,
                                                    WRITE_ONLY,
                                                    EXCLUSIVE,
                                                    batch_outputs[0]->region));
  launcher.add_field(idx++, FID_DATA);

  if (qkv_bias || final_bias) {
    launcher.add_region_requirement(
        RegionRequirement(weights[1]->part,
                          0 /*projection id*/,
                          READ_ONLY,
                          EXCLUSIVE,
                          weights[1]->region,
                          ff.cpu_offload ? MAP_TO_ZC_MEMORY : 0));
    launcher.add_field(idx++, FID_DATA);
  }
  return runtime->execute_index_space(ctx, launcher);
}

/*
  regions[0](I): input
  regions[3](I): weight
  regions[4](O): output
*/
void IncMultiHeadSelfAttention::inference_task(
    Task const *task,
    std::vector<PhysicalRegion> const &regions,
    Context ctx,
    Runtime *runtime) {

  assert(task->regions.size() == regions.size());

  // BatchConfig const *bc = (BatchConfig *)task->args;
  BatchConfig const *bc = BatchConfig::from_future(task->futures[0]);
  log_inc_mha.debug("BatchConfig, num_tokens: %d, num_requests: %d",
                    bc->num_tokens,
                    bc->num_active_requests());
  if (bc->num_tokens == 0) {
    return;
  }

  IncMultiHeadSelfAttentionMeta const *m =
      *((IncMultiHeadSelfAttentionMeta **)task->local_args);

  assert(((*m->qkv_bias || *m->final_bias) ? regions.size() == 4
                                           : regions.size() == 3));

  GenericTensorAccessorR input = helperGetGenericTensorAccessorRO(
      m->input_type[0], regions[0], task->regions[0], FID_DATA, ctx, runtime);
  GenericTensorAccessorR weight = helperGetGenericTensorAccessorRO(
      m->weight_type[0], regions[1], task->regions[1], FID_DATA, ctx, runtime);
  GenericTensorAccessorW output = helperGetGenericTensorAccessorWO(
      m->output_type[0], regions[2], task->regions[2], FID_DATA, ctx, runtime);
  GenericTensorAccessorR biases;
  if (*m->qkv_bias || *m->final_bias) {
    biases = helperGetGenericTensorAccessorRO(m->weight_type[1],
                                              regions[3],
                                              task->regions[3],
                                              FID_DATA,
                                              ctx,
                                              runtime);
    Domain bias_domain = runtime->get_index_space_domain(
        ctx, task->regions[3].region.get_index_space());
    assert(bias_domain.get_dim() == 4);
  }

  Domain input_domain = runtime->get_index_space_domain(
      ctx, task->regions[0].region.get_index_space());
  Domain weight_domain = runtime->get_index_space_domain(
      ctx, task->regions[1].region.get_index_space());
  Domain output_domain = runtime->get_index_space_domain(
      ctx, task->regions[2].region.get_index_space());

  assert(input_domain.get_dim() == 4);
  assert(weight_domain.get_dim() == 2);
  assert(output_domain.get_dim() == 4);

  assert(task->index_point.get_dim() == 1);

  IncMultiHeadSelfAttention::inference_kernel_wrapper(
      m, bc, task->index_point.point_data[0], input, weight, output, biases);
#ifdef INFERENCE_TESTS
  printf("Checking IncMultiHeadSelfAttention computations...\n");

  // =============================================================================
  //  Define helper functions to handle row-major arrays
  // =============================================================================

  auto set_value_row_major = [](float *arr,
                                std::vector<int> const &shape,
                                std::vector<int> const &indices,
                                float value) -> void {
    int offset = 0;
    for (int i = 0; i < shape.size(); i++) {
      int index = indices[i];
      int stride = 1;
      for (int j = i + 1; j < shape.size(); j++) {
        stride *= shape[j];
      }
      offset += index * stride;
    }
    *(arr + offset) = value;
  };

  // =============================================================================
  //  Load input/output/weights and parse general configs
  // =============================================================================

  float *input_cpu =
      download_tensor<float>(input.get_float_ptr(), input_domain.get_volume());
  assert(input_cpu != nullptr);
  float *weight_cpu = download_tensor<float>(weight.get_float_ptr(),
                                             weight_domain.get_volume());
  assert(weight_cpu != nullptr);
  float *output_cpu = download_tensor<float>(output.get_float_ptr(),
                                             output_domain.get_volume());
  assert(output_cpu != nullptr);

  // Input tensor dimensions
  coord_t data_dim = input_domain.hi()[0] - input_domain.lo()[0] + 1;
  coord_t max_sequence_length = input_domain.hi()[1] - input_domain.lo()[1] + 1;
  coord_t batch_size = input_domain.hi()[2] - input_domain.lo()[2] + 1;
  coord_t replica_dim = input_domain.hi()[3] - input_domain.lo()[3] + 1;
  assert(replica_dim == 1);

  size_t effective_batch_size = max_sequence_length * batch_size;
  float inputs_arr[data_dim][effective_batch_size] = {0};
  for (size_t i = 0; i < data_dim * bc->num_active_infr_tokens(); i++) {
    size_t data_index = i % data_dim;
    size_t token_index = i / data_dim;
    assert(data_index < data_dim);
    assert(token_index < effective_batch_size);
    inputs_arr[data_index][token_index] = input_cpu[i];
  }
  torch::Tensor torch_input = torch::from_blob(
      inputs_arr, {data_dim, (long int)effective_batch_size}, torch::kFloat32);

  // Weight tensor dimensions
  coord_t all_weight_params = weight_domain.hi()[0] - weight_domain.lo()[0] + 1;
  coord_t num_q_heads = weight_domain.hi()[1] - weight_domain.lo()[1] + 1;
  replica_dim = weight_domain.hi()[2] - weight_domain.lo()[2] + 1;
  size_t qParas = m->qProjSize * m->qSize;
  size_t kParas = m->kProjSize * m->kSize;
  size_t vParas = m->vProjSize * m->vSize;
  size_t oParas = m->oProjSize * (m->vProjSize > 0 ? m->vProjSize : m->vSize);

  assert(all_weight_params == qParas + kParas + vParas + oParas);
  assert(num_q_heads == m->num_q_heads);
  assert(replica_dim == 1);

  assert(m->qSize == m->kSize && m->kSize == m->vSize);
  // printf("m->qSize: %i\n", m->qSize);
  //  keep things simple for now
  assert(m->qProjSize == m->kProjSize && m->kProjSize == m->vProjSize);
  long int proj_sum = m->qProjSize + m->kProjSize + m->vProjSize;
  // load weight manually because Torch can't easily read a tensor serialized in
  // column-major order.

<<<<<<< HEAD
  // printf("m->kProjSize: %i, BatchConfig::MAX_NUM_TOKENS: %i, "
  //     "bc->num_active_infr_tokens(): %i, num_q_heads: %lli,
  //     BatchConfig::MAX_NUM_REQUESTS: %i, " "bc->num_active_requests(): %i\n",
  //     m->kProjSize, BatchConfig::MAX_NUM_TOKENS,
  //     bc->num_active_infr_tokens(), num_q_heads,
  //     BatchConfig::MAX_NUM_REQUESTS, bc->num_active_requests());
  // for (int t=0; t < bc->num_active_infr_tokens(); t++) {
=======
  // printf("m->kProjSize: %i, BatchConfig::max_tokens_per_batch(): %i, "
  //     "bc->num_active_tokens(): %i, num_q_heads: %lli,
  //     BatchConfig::max_requests_per_batch(): %i, "
  //     "bc->num_active_requests(): %i\n", m->kProjSize,
  //     BatchConfig::max_tokens_per_batch(), bc->num_active_tokens(),
  //     num_q_heads, BatchConfig::max_requests_per_batch(),
  //     bc->num_active_requests());
  // for (int t=0; t < bc->num_active_tokens(); t++) {
>>>>>>> d9a95ef5
  //   printf("token %i has request_index: %li and token_position: %li\n",
  //   t, bc->token2ids.token_indexes[t].request_index,
  //   bc->token2ids.token_indexes[t].token_position);
  // }

  // =============================================================================
  //  Load the output tensor (with CUDA results), and create a Torch tensor
  // =============================================================================

  float output_cuda[m->oProjSize][effective_batch_size] = {0};
  for (int i = 0; i < m->oProjSize * effective_batch_size; i++) {
    int row_idx = i % m->oProjSize;
    int col_idx = i / m->oProjSize;
    assert(row_idx < m->oProjSize && col_idx < effective_batch_size);
    output_cuda[row_idx][col_idx] = output_cpu[i];
  }
  torch::Tensor torch_out_cuda =
      torch::from_blob(output_cuda,
                       {m->oProjSize, (int64_t)effective_batch_size},
                       torch::kFloat32);

  // =============================================================================
  //  Load the Q/K/V projection weights, and create a Torch tensor
  // =============================================================================
  std::vector<int> w_qkv_shape = {m->qSize, m->qProjSize, 3, (int)num_q_heads};
  float *w_qkv =
      (float *)calloc(m->qSize * m->qProjSize * 3 * num_q_heads, sizeof(float));
  assert(w_qkv[0] == 0.0f);

  for (int h = 0; h < num_q_heads; h++) {
    for (size_t i = 0; i < m->qProjSize * m->qSize; i++) {
      int row_index = i % m->qSize;
      int column_index = i / m->qSize;
      // Q
      set_value_row_major(w_qkv,
                          w_qkv_shape,
                          {row_index, column_index, 0, h},
                          weight_cpu[all_weight_params * h +
                                     m->qSize * column_index + row_index]);
      // K
      set_value_row_major(
          w_qkv,
          w_qkv_shape,
          {row_index, column_index, 1, h},
          weight_cpu[all_weight_params * h + m->qProjSize * m->qSize +
                     m->qSize * column_index + row_index]);
      // V
      set_value_row_major(
          w_qkv,
          w_qkv_shape,
          {row_index, column_index, 2, h},
          weight_cpu[all_weight_params * h + 2 * m->qProjSize * m->qSize +
                     m->qSize * column_index + row_index]);
    }
  }
  // convert weights to torch tensor
  torch::Tensor torch_w_qkv = torch::from_blob(
      w_qkv, {m->qSize, m->qProjSize, 3, (int)num_q_heads}, torch::kFloat32);

  /* std::cout << "Torch projection weights size: " << torch_w_qkv.sizes()
            << std::endl;
  std::cout << "Torch input size: " << torch_input.sizes() << std::endl;
  std::cout << "Number of active tokens: " << bc->num_active_infr_tokens()
            << std::endl; */
  // std::cout << "torch_w_qkv:" << std::endl << torch_w_qkv << std::endl;

  // =============================================================================
  //  Compute the Q/K/V projections, and compare the results with CUDA
  // =============================================================================

  //  ----------------------- C++ computations & checks ------------------------
  torch::Tensor qkv_projs = torch::einsum(
      "ijkl,im->jmkl",
      {torch_w_qkv,
       torch_input.index({Slice(), Slice(0, bc->num_active_infr_tokens())})});
  // std::cout << "qkv_projs size: " << qkv_projs.sizes() << std::endl;
  assert(qkv_projs.sizes()[0] == m->qProjSize);
  assert(qkv_projs.sizes()[1] == bc->num_active_infr_tokens() &&
         qkv_projs.sizes()[1] <= effective_batch_size);
  assert(qkv_projs.sizes()[2] == 3);
  assert(qkv_projs.sizes()[3] == num_q_heads);
  free(w_qkv);

  //  ----------------------- Loading CUDA results for this step ---------------
  float *QKVProjArray_cpu = download_tensor<float>(
      m->devQKVProjArray,
      BatchConfig::max_tokens_per_batch() * proj_sum * m->num_q_heads);
  assert(QKVProjArray_cpu != nullptr);

  std::vector<int> QKVProjArray_converted_shape = {
      m->qProjSize, bc->num_active_infr_tokens(), 3, (int)num_q_heads};
  float *QKVProjArray_converted = (float *)calloc(
      m->qProjSize * bc->num_active_infr_tokens() * 3 * num_q_heads,
      sizeof(float));

  // skip over padding at the end of QKVProjArray_cpu
  // convert from column order to 3D matrix because torch cannot automatically
  // import matrices flattened in column order
  for (size_t i = 0; i < proj_sum * bc->num_active_infr_tokens() * num_q_heads;
       i++) {
    int proj_size_index = i % m->qProjSize;
    int head_index = i / (proj_sum * bc->num_active_infr_tokens());
    int token_index =
        ((i - head_index * proj_sum * bc->num_active_infr_tokens()) /
         m->qProjSize) %
        bc->num_active_infr_tokens();
    int qkv_offset =
        (i - head_index * proj_sum * bc->num_active_infr_tokens()) /
        (m->qProjSize * bc->num_active_infr_tokens());
    assert(proj_size_index < proj_sum);
    assert(head_index < num_q_heads);
    assert(token_index < bc->num_active_infr_tokens());
    assert(qkv_offset < 3);
    set_value_row_major(QKVProjArray_converted,
                        QKVProjArray_converted_shape,
                        {proj_size_index, token_index, qkv_offset, head_index},
                        QKVProjArray_cpu[i]);
  }
  torch::Tensor QKVProjArray_torch = torch::from_blob(
      QKVProjArray_converted,
      {m->qProjSize, bc->num_active_infr_tokens(), 3, num_q_heads},
      torch::kFloat32);

  //  ----------------------- Comparing C++ & CUDA results ---------------------
  // std::cout << "QKVProjArray_torch" << std::endl;
  // for (int i=0; i<num_q_heads; i++) {
  //   for (int j=0; j<3; j++) {
  //     std::cout << QKVProjArray_torch.index({Slice(), Slice(), j, i}) <<
  //     std::endl;
  //   }
  // }
  // std::cout << "qkv_projs" << std::endl;
  // for (int i=0; i<num_q_heads; i++) {
  //   for (int j=0; j<3; j++) {
  //     std::cout << qkv_projs.index({Slice(), Slice(), j, i}) << std::endl;
  //   }
  // }
  assert(torch::allclose(QKVProjArray_torch, qkv_projs, 1e-05, 1e-05));
  free(QKVProjArray_converted);

  // =============================================================================
  //  Store the K/V projections into the cache
  // =============================================================================

  //  ----------------------- C++ operations & checks --------------------------
  // Store projections into k/v cache arrays
  for (size_t h = 0; h < num_q_heads; h++) {
    for (size_t t = 0; t < bc->num_active_infr_tokens(); t++) {
      for (size_t d = 0; d < m->kProjSize; d++) {
        size_t kcache_idx = d * MAX_SEQ_LEN * m->num_q_heads *
                                BatchConfig::max_requests_per_batch() +
                            bc->tokensInfo[t].abs_depth_in_request *
                                m->num_q_heads *
                                BatchConfig::max_requests_per_batch() +
                            h * BatchConfig::max_requests_per_batch() +
                            bc->tokensInfo[t].request_index;
        m->kcache[kcache_idx] =
            qkv_projs.index({(int64_t)d, (int64_t)t, 1, (int64_t)h})
                .item<float>();
      }
      for (size_t d = 0; d < m->vProjSize; d++) {
        size_t vcache_idx = d * MAX_SEQ_LEN * m->num_q_heads *
                                BatchConfig::max_requests_per_batch() +
                            bc->tokensInfo[t].abs_depth_in_request *
                                m->num_q_heads *
                                BatchConfig::max_requests_per_batch() +
                            h * BatchConfig::max_requests_per_batch() +
                            bc->tokensInfo[t].request_index;
        m->vcache[vcache_idx] =
            qkv_projs.index({(int64_t)d, (int64_t)t, 2, (int64_t)h})
                .item<float>();
      }
    }
  }
  // Create torch tensors from the arrays
  torch::Tensor K_t = torch::from_blob(m->kcache,
                                       {m->kProjSize,
                                        MAX_SEQ_LEN,
                                        num_q_heads,
                                        BatchConfig::max_requests_per_batch()},
                                       torch::kFloat32);
  torch::Tensor V_t = torch::from_blob(m->vcache,
                                       {m->vProjSize,
                                        MAX_SEQ_LEN,
                                        num_q_heads,
                                        BatchConfig::max_requests_per_batch()},
                                       torch::kFloat32);

  // Compute useful indices
  std::vector<size_t> req_idxs;
  std::vector<size_t> r_first_idx;
  std::vector<size_t> r_num_tokens;
  for (size_t t = 0; t < bc->num_active_infr_tokens(); t++) {
    size_t rid = bc->tokensInfo[t].request_index;
    if (req_idxs.size() == 0 || req_idxs[req_idxs.size() - 1] != rid) {
      req_idxs.push_back(rid);
      r_first_idx.push_back(t);
      r_num_tokens.push_back(1);
    } else {
      r_num_tokens[r_num_tokens.size() - 1]++;
    }
    assert(req_idxs.size() == r_first_idx.size() &&
           r_first_idx.size() == r_num_tokens.size());
  }
  assert(req_idxs.size() == bc->num_active_requests());
  assert(std::accumulate(r_num_tokens.begin(),
                         r_num_tokens.end(),
                         decltype(r_num_tokens)::value_type(0)) ==
         bc->num_active_infr_tokens());

  //  ----------------------- Loading CUDA results for this step ---------------
  float *keyCache_cpu = download_tensor<float>(
      m->keyCache,
      m->num_q_heads * m->kProjSize * BatchConfig::max_requests_per_batch() *
          MAX_SEQ_LEN);
  float *valueCache_cpu = download_tensor<float>(
      m->valueCache,
      m->num_q_heads * m->vProjSize * BatchConfig::max_requests_per_batch() *
          MAX_SEQ_LEN);
  assert(keyCache_cpu != nullptr);
  assert(valueCache_cpu != nullptr);

  float *kcache_cuda =
      (float *)calloc(m->kProjSize * MAX_SEQ_LEN * m->num_q_heads *
                          BatchConfig::max_requests_per_batch(),
                      sizeof(float));
  float *vcache_cuda =
      (float *)calloc(m->vProjSize * MAX_SEQ_LEN * m->num_q_heads *
                          BatchConfig::max_requests_per_batch(),
                      sizeof(float));
  int index = 0;
  for (int i = 0; i < m->kProjSize; i++) {
    for (int j = 0; j < MAX_SEQ_LEN; j++) {
      for (int k = 0; k < m->num_q_heads; k++) {
        for (int l = 0; l < BatchConfig::max_requests_per_batch(); l++) {
          int col_major_index =
              l * m->kProjSize * MAX_SEQ_LEN * m->num_q_heads +
              k * m->kProjSize * MAX_SEQ_LEN + j * m->kProjSize + i;
          kcache_cuda[index++] = keyCache_cpu[col_major_index];
        }
      }
    }
  }
  index = 0;
  for (int i = 0; i < m->vProjSize; i++) {
    for (int j = 0; j < MAX_SEQ_LEN; j++) {
      for (int k = 0; k < m->num_q_heads; k++) {
        for (int l = 0; l < BatchConfig::max_requests_per_batch(); l++) {
          int col_major_index =
              l * m->vProjSize * MAX_SEQ_LEN * m->num_q_heads +
              k * m->vProjSize * MAX_SEQ_LEN + j * m->vProjSize + i;
          vcache_cuda[index++] = valueCache_cpu[col_major_index];
        }
      }
    }
  }
  torch::Tensor K_t_cuda =
      torch::from_blob(kcache_cuda,
                       {m->kProjSize,
                        MAX_SEQ_LEN,
                        num_q_heads,
                        BatchConfig::max_requests_per_batch()},
                       torch::kFloat32);
  torch::Tensor V_t_cuda =
      torch::from_blob(vcache_cuda,
                       {m->vProjSize,
                        MAX_SEQ_LEN,
                        num_q_heads,
                        BatchConfig::max_requests_per_batch()},
                       torch::kFloat32);

  //  ----------------------- Comparing C++ & CUDA results ---------------------

  // std::cout << "kcache differences:" << std::endl;
  // for (int i=0; i < bc->num_active_requests() + 1; i++) {
  //   for (int j=0; j < num_q_heads; j++) {
  //     for (int l=0; l < m->kProjSize; l++) {
  //       for (int k=0; k < MAX_SEQ_LEN; k++) {
  //         size_t kcache_idx =
  //           l * MAX_SEQ_LEN * num_q_heads *
  //           BatchConfig::max_requests_per_batch() + k * num_q_heads *
  //           BatchConfig::max_requests_per_batch() + j *
  //           BatchConfig::max_requests_per_batch() + i; if (
  //           abs(m->kcache[kcache_idx] - keyCache_cpu[
  //               i * m->kProjSize * MAX_SEQ_LEN * num_q_heads +
  //               j * m->kProjSize * MAX_SEQ_LEN +
  //               k * m->kProjSize +
  //               l
  //           ]) > 0.00001) {
  //             printf("req: %i (rid: %i), head: %i, data_dim: %i, token_pos:
  //             %i\n",
  //                   i, req_idxs[i], j, l, k);
  //           }
  //       }
  //     }
  //   }
  // }

  //  std::cout << "keyCache from CUDA:" << std::endl;
  //  for (int i=0; i<bc->num_active_requests()+1; i++) {
  //    for (int j=0; j<num_q_heads; j++) {
  //     for (int l=0; l<m->kProjSize; l++) {
  //       for (int k=0; k< MAX_SEQ_LEN; k++) {
  //         printf("%f ",
  //           keyCache_cpu[i * m->kProjSize * MAX_SEQ_LEN * num_q_heads +
  //               j * m->kProjSize * MAX_SEQ_LEN +
  //               k * m->kProjSize +
  //               l
  //         ]);
  //       }
  //       printf("\n");
  //     }
  //     printf("\n");
  //    }
  //    printf("\n");
  //  }

  //  std::cout << "valueCache from CUDA:" << std::endl;
  //  for (int i=0; i<bc->num_active_requests()+1; i++) {
  //    for (int j=0; j<num_q_heads; j++) {
  //       for (int l=0; l<m->vProjSize; l++) {
  //         for (int k=0; k< MAX_SEQ_LEN; k++) {
  //           printf("%f ",
  //             valueCache_cpu[
  //                 i * m->vProjSize * MAX_SEQ_LEN * num_q_heads +
  //                 j * m->vProjSize * MAX_SEQ_LEN +
  //                 k * m->vProjSize +
  //             l]);
  //         }
  //         printf("\n");
  //       }
  //       printf("\n");
  //    }
  //    printf("\n");
  //  }

  //  printf("\n");

  //  std::cout << "C++ kcache:" << std::endl;
  //  for (int i=0; i<bc->num_active_requests()+1; i++) {
  //    for (int j=0; j < num_q_heads; j++) {
  //       for (int l=0; l < m->kProjSize; l++) {
  //         for (int k=0; k < MAX_SEQ_LEN; k++) {
  //           size_t kcache_idx =
  //             l * MAX_SEQ_LEN * num_q_heads *
  //             BatchConfig::max_requests_per_batch() + k * num_q_heads *
  //             BatchConfig::max_requests_per_batch() + j *
  //             BatchConfig::max_requests_per_batch() + i;
  //           printf("%f ", m->kcache[kcache_idx]);
  //         }
  //         printf("\n");
  //       }
  //       printf("\n");
  //    }
  //    printf("\n");
  //  }

  //  std::cout << "C++ vcache:" << std::endl;
  //  for (int i=0; i<bc->num_active_requests()+1; i++) {
  //    for (int j=0; j<num_q_heads; j++) {
  //       for (int l=0; l<m->vProjSize; l++) {
  //         for (int k=0; k< MAX_SEQ_LEN; k++) {
  //             size_t vcache_idx =
  //               l * MAX_SEQ_LEN * num_q_heads *
  //               BatchConfig::max_requests_per_batch()
  //               + k * num_q_heads * BatchConfig::max_requests_per_batch() + j
  //               * BatchConfig::max_requests_per_batch() + i;
  //             printf("%f ", m->vcache[vcache_idx]);
  //         }
  //         printf("\n");
  //       }
  //       printf("\n");
  //    }
  //    printf("\n");
  //  }

  assert(torch::allclose(K_t_cuda, K_t, 1e-05, 1e-05));
  assert(torch::allclose(V_t_cuda, V_t, 1e-05, 1e-05));
  free(kcache_cuda);
  free(vcache_cuda);

  // =============================================================================
  //  Load the W_out projection weights
  // =============================================================================

  //  ----------------------- C++ operations & checks --------------------------
  float *w_out = (float *)calloc(m->vProjSize * m->num_q_heads * m->oProjSize,
                                 sizeof(float));
  std::vector<int> w_out_shape = {m->vProjSize, m->num_q_heads, m->oProjSize};
  assert(m->qProjSize == m->kProjSize && m->kProjSize == m->vProjSize);
  for (int h = 0; h < num_q_heads; h++) {
    for (int v = 0; v < m->vProjSize; v++) {
      for (int o = 0; o < m->oProjSize; o++) {
        set_value_row_major(
            w_out,
            w_out_shape,
            {v, h, o},
            weight_cpu[all_weight_params * h + 3 * m->qProjSize * m->qSize +
                       m->vProjSize * o + v]);
      }
    }
  }
  // convert weights to torch tensor
  torch::Tensor torch_w_out = torch::from_blob(
      w_out, {m->vProjSize, m->num_q_heads, m->oProjSize}, torch::kFloat32);

  //  ----------------------- Loading CUDA results for this step ---------------
  float *w_out_cuda = download_tensor<float>(
      m->W_out_contiguous, m->vProjSize * m->oProjSize * m->num_q_heads);
  assert(w_out_cuda != nullptr);
  float *converted_wout_tensor = (float *)calloc(
      m->vProjSize * m->num_q_heads * m->oProjSize, sizeof(float));
  std::vector<int> converted_wout_tensor_shape = {
      m->vProjSize, m->num_q_heads, m->oProjSize};

  for (int i = 0; i < m->vProjSize * m->num_q_heads * m->oProjSize; i++) {
    int v_idx = i % m->vProjSize;
    int h_idx = (i / m->vProjSize) % m->num_q_heads;
    int o_idx = i / (m->vProjSize * m->num_q_heads);
    assert(v_idx < m->vProjSize && h_idx < m->num_q_heads &&
           o_idx < m->oProjSize);
    set_value_row_major(converted_wout_tensor,
                        converted_wout_tensor_shape,
                        {v_idx, h_idx, o_idx},
                        w_out_cuda[i]);
  }
  torch::Tensor w_out_cuda_tensor =
      torch::from_blob(converted_wout_tensor,
                       {m->vProjSize, m->num_q_heads, m->oProjSize},
                       torch::kFloat32);

  //  ----------------------- Comparing C++ & CUDA results ---------------------
  assert(torch::allclose(w_out_cuda_tensor, torch_w_out, 1e-05, 1e-05));
  free(converted_wout_tensor);

  // =============================================================================
  //  Compute the softmax(QK^T/sqrt(d_k))V product, request by request
  // =============================================================================

  //  ----------------------- C++ initialization steps -------------------------
  torch::Tensor Q_projs = qkv_projs.index({Slice(), Slice(), 0, Slice()})
                              .reshape({qkv_projs.sizes()[0],
                                        qkv_projs.sizes()[1],
                                        qkv_projs.sizes()[3]});

  torch::Tensor qk_products[bc->num_active_requests()];
  torch::Tensor qk_softmax[bc->num_active_requests()];
  torch::Tensor attn_heads[bc->num_active_requests()];

  torch::Tensor cpp_output =
      torch::zeros({m->oProjSize, bc->num_active_infr_tokens()});

  //  ----------------------- Loading CUDA results for this step ---------------
  float *qk_prods_cpu = download_tensor<float>(
      m->qk_prods,
      BatchConfig::max_tokens_per_batch() *
          BatchConfig::max_tokens_per_batch() * num_q_heads);
  assert(qk_prods_cpu != nullptr);

  float *qk_prods_softmax_cpu = download_tensor<float>(
      m->qk_prods_softmax,
      BatchConfig::max_tokens_per_batch() *
          BatchConfig::max_tokens_per_batch() * num_q_heads);
  assert(qk_prods_softmax_cpu != nullptr);

  float *attn_heads_cpu = download_tensor<float>(
      m->attn_heads,
      BatchConfig::max_tokens_per_batch() * m->num_q_heads * m->vProjSize);
  assert(attn_heads_cpu != nullptr);

  //  ----------------------- Main loop (request by request) -------------------
  size_t qk_prods_cpu_offset = 0;

  for (size_t r = 0; r < bc->num_active_requests(); r++) {
    // Compute pre-request parameters
    size_t num_new_tokens = r_num_tokens[r];
    int64_t rid = (int64_t)(req_idxs[r]);
    int64_t num_tokens_received_so_far =
        (int64_t)(bc->requestsInfo[rid].token_start_offset +
                  bc->requestsInfo[rid].num_tokens_in_batch);
    assert(num_new_tokens == bc->requestsInfo[rid].num_tokens_in_batch);
    assert(num_tokens_received_so_far >= (int64_t)num_new_tokens);

    //  ----------------------- C++ computations -------------------------------
    // Get the slice of the Q projection tensor with the tokens in the current
    // request
    torch::Tensor Q_req =
        Q_projs.index({Slice(),
                       Slice(r_first_idx[r], r_first_idx[r] + num_new_tokens),
                       Slice()});
    // std::cout << "Q_req.sizes(): " << Q_req.sizes() << std::endl;
    assert(Q_req.sizes()[0] == m->qProjSize);
    assert(Q_req.sizes()[1] == num_new_tokens);
    assert(Q_req.sizes()[2] == num_q_heads);

    /*printf("\n------------ QK multiplication (C++) -------------\n");
    printf("Request r=%lu. num_new_tokens: %lu, num_tokens_received_so_far: %li,
    rid: %li, Qproj slice: (%i, %i)\n", r, num_new_tokens,
    num_tokens_received_so_far, rid, r_first_idx[r], r_first_idx[r] +
    num_new_tokens);

    std::cout << "Q_req matrix (idk dims):" << std::endl <<
    Q_req.index({Slice(), Slice(), 0}) << std::endl << std::endl; std::cout <<
    "K_t matrix (ilk dims):" << std::endl << K_t.index({Slice(), Slice(0,
    num_tokens_received_so_far), 0, rid}) << std::endl << std::endl; std::cout
    << "C++ alpha: " << (1.0f / sqrt(m->kProjSize)) << std::endl;*/

    // Compute (Q*K^T)/sqrt(d_k) matmul
    qk_products[r] =
        torch::einsum("ijk,ilk->jlk",
                      {Q_req,
                       K_t.index({Slice(),
                                  Slice(0, num_tokens_received_so_far),
                                  Slice(),
                                  rid})}) *
        (1.0f / sqrt(m->kProjSize));

    // Set entries above diagonal to -inf to make attention causal.
    for (int h = 0; h < num_q_heads; h++) {
      qk_products[r].index(
          {Slice(), Slice(num_tokens_received_so_far - num_new_tokens), h}) =
          qk_products[r]
              .index({Slice(),
                      Slice(num_tokens_received_so_far - num_new_tokens),
                      h})
              .tril() +
          torch::full({(int64_t)num_new_tokens, (int64_t)num_new_tokens},
                      -INFINITY)
              .triu()
              .fill_diagonal_(0);
    }
    // Compute softmax for each request block
    qk_softmax[r] = torch::softmax(qk_products[r], -2);
    assert(qk_softmax[r].sizes()[0] == num_new_tokens);
    assert(qk_softmax[r].sizes()[1] == num_tokens_received_so_far);
    assert(qk_softmax[r].sizes()[2] == m->num_q_heads);

    //  ------------------- Loading CUDA results for this step ---------------
    float *converted_qk_prod = (float *)calloc(
        num_new_tokens * num_tokens_received_so_far * num_q_heads,
        sizeof(float));
    float *converted_qk_prod_softmax = (float *)calloc(
        num_new_tokens * num_tokens_received_so_far * num_q_heads,
        sizeof(float));
    std::vector<int> converted_qk_prod_shape = {
        (int)num_new_tokens, (int)num_tokens_received_so_far, (int)num_q_heads};

    for (size_t i = 0;
         i < num_new_tokens * num_tokens_received_so_far * num_q_heads;
         i++) {
      size_t new_t_idx = i % num_new_tokens;
      size_t all_t_idx = (i / num_new_tokens) % num_tokens_received_so_far;
      size_t head_idx = i / (num_new_tokens * num_tokens_received_so_far);
      assert(new_t_idx < num_new_tokens &&
             all_t_idx < num_tokens_received_so_far && head_idx < num_q_heads);
      set_value_row_major(converted_qk_prod,
                          converted_qk_prod_shape,
                          {(int)new_t_idx, (int)all_t_idx, (int)head_idx},
                          qk_prods_cpu[i + qk_prods_cpu_offset]);
      set_value_row_major(converted_qk_prod_softmax,
                          converted_qk_prod_shape,
                          {(int)new_t_idx, (int)all_t_idx, (int)head_idx},
                          qk_prods_softmax_cpu[i + qk_prods_cpu_offset]);
    }
    torch::Tensor qk_prods_cuda = torch::from_blob(
        converted_qk_prod,
        {(int64_t)num_new_tokens, num_tokens_received_so_far, num_q_heads},
        torch::kFloat32);
    torch::Tensor qk_prods_softmax_cuda = torch::from_blob(
        converted_qk_prod_softmax,
        {(int64_t)num_new_tokens, num_tokens_received_so_far, num_q_heads},
        torch::kFloat32);

    //  ------------------- Comparing C++ & CUDA results ------------------
    /* std::cout << "C++:" <<std::endl;
    for (int h=0; h<num_q_heads; h++) {
      std::cout << qk_products[r].index({Slice(), Slice(), h}) << std::endl;
    }
    std::cout << "CUDA:" <<std::endl;
    for (int h=0; h<num_q_heads; h++) {
      std::cout << qk_prods_cuda.index({Slice(), Slice(), h}) << std::endl;
    } */
    /* //
    std::cout << "C++:" <<std::endl;
    for (int h=0; h<num_q_heads; h++) {
      std::cout << qk_softmax[r].index({Slice(), Slice(), h}) << std::endl;
    }
    std::cout << "CUDA:" <<std::endl;
    for (int h=0; h<num_q_heads; h++) {
      std::cout << qk_prods_softmax_cuda.index({Slice(), Slice(), h}) <<
    std::endl;
    } */
    // std::cout << "C++ tril:" <<std::endl;
    // for (int h=0; h<num_q_heads; h++) {
    //   std::cout << qk_products[r].tril().index({Slice(), Slice(), h}) <<
    //   std::endl;
    // }
    assert(torch::allclose(qk_prods_cuda, qk_products[r], 1e-05, 1e-05));
    assert(torch::allclose(qk_prods_softmax_cuda, qk_softmax[r], 1e-05, 1e-05));
    free(converted_qk_prod);
    free(converted_qk_prod_softmax);

    //  --------------------- C++ computations --------------------------
    // Multiply softmax results by V
    assert(
        V_t.index({Slice(), Slice(0, num_tokens_received_so_far), Slice(), rid})
            .sizes()[0] == m->vProjSize);
    assert(
        V_t.index({Slice(), Slice(0, num_tokens_received_so_far), Slice(), rid})
            .sizes()[1] == num_tokens_received_so_far);
    assert(
        V_t.index({Slice(), Slice(0, num_tokens_received_so_far), Slice(), rid})
            .sizes()[2] == m->num_q_heads);
    attn_heads[r] = torch::einsum(
        "ijk,ljk->ilk",
        {qk_softmax[r],
         V_t.index(
             {Slice(), Slice(0, num_tokens_received_so_far), Slice(), rid})});
    assert(attn_heads[r].sizes()[0] == num_new_tokens);
    assert(attn_heads[r].sizes()[1] == m->vProjSize);
    assert(attn_heads[r].sizes()[2] == m->num_q_heads);

    //  ------------------- Loading CUDA results for this step  ---------------
    float converted_attn_heads_cpu[num_new_tokens][m->vProjSize]
                                  [m->num_q_heads] = {0};
    for (int i = 0; i < num_new_tokens * m->vProjSize * m->num_q_heads; i++) {
      int token_ix = i % num_new_tokens;
      int vproj_idx = (i / num_new_tokens) % m->vProjSize;
      int head_idx = i / (num_new_tokens * m->vProjSize);
      assert(token_ix < num_new_tokens && vproj_idx < m->vProjSize &&
             head_idx < m->num_q_heads);
      converted_attn_heads_cpu[token_ix][vproj_idx][head_idx] =
          attn_heads_cpu[r_first_idx[r] * m->vProjSize * m->num_q_heads + i];
    }
    torch::Tensor converted_attn_heads_cuda = torch::from_blob(
        converted_attn_heads_cpu,
        {(int64_t)num_new_tokens, m->vProjSize, m->num_q_heads},
        torch::kFloat32);

    //  -------------------- Comparing C++ & CUDA results -------------------
    /* std::cout << "CUDA attn head for req " << r << ":" <<std::endl;
    for (int h=0; h<m->num_q_heads; h++) {
      std::cout << converted_attn_heads_cuda.index({Slice(), Slice(), h}) <<
    std::endl;
    }
    std::cout << "C++ attn head for req " << r << ":" <<std::endl;
    for (int h=0; h<m->num_q_heads; h++) {
      std::cout << attn_heads[r].index({Slice(), Slice(), h}) << std::endl;
    } */
    assert(torch::allclose(
        converted_attn_heads_cuda, attn_heads[r], 1e-05, 1e-05));

    //  ----------------------- C++ computations ----------------------------
    // Compute output values by projecting all heads to output space
    cpp_output.index(
        {Slice(),
         Slice(r_first_idx[r], r_first_idx[r] + (int64_t)num_new_tokens)}) =
        torch::einsum("jkl,ijk->li", {torch_w_out, attn_heads[r]});

    // increment main loop's auxiliary index
    qk_prods_cpu_offset +=
        num_new_tokens * num_tokens_received_so_far * num_q_heads;
  }

  //  ----------------------- Comparing C++ & CUDA results ---------------------
  /* std::cout << "C++:" <<std::endl;
  for (int i=0; i<m->oProjSize; i++) {
    std::cout << cpp_output.index({i, Slice()}) << std::endl;
  }
  std::cout << "CUDA:" <<std::endl;
  for (int i=0; i<m->oProjSize; i++) {
    std::cout << torch_out_cuda.index({i, Slice(0,
  (int64_t)bc->num_active_infr_tokens())}) << std::endl;
  } */

  assert(torch::allclose(
      torch_out_cuda.index(
          {Slice(), Slice(0, (int64_t)bc->num_active_infr_tokens())}),
      cpp_output,
      1e-05,
      1e-05));

  // =============================================================================
  //  Cleanup
  // =============================================================================
  free(w_out);
  checkCUDA(cudaFreeHost(input_cpu));
  checkCUDA(cudaFreeHost(weight_cpu));
  checkCUDA(cudaFreeHost(output_cpu));
  checkCUDA(cudaFreeHost(QKVProjArray_cpu));
  checkCUDA(cudaFreeHost(keyCache_cpu));
  checkCUDA(cudaFreeHost(valueCache_cpu));
  checkCUDA(cudaFreeHost(qk_prods_cpu));
  checkCUDA(cudaFreeHost(qk_prods_softmax_cpu));
  checkCUDA(cudaFreeHost(attn_heads_cpu));
  checkCUDA(cudaFreeHost(w_out_cuda));
  // assert(false && "All good if you see this assert failure! :)");
#endif
  // Done with INFERENCE_TESTS block
}

void IncMultiHeadSelfAttention::backward(FFModel const &ff) {
  // IncMultiHeadSelfAttention does not support backward
  assert(false);
}

bool IncMultiHeadSelfAttention::get_int_parameter(PMParameter para,
                                                  int *value) const {
  switch (para) {
    case PM_NUM_HEADS:
      *value = num_q_heads;
      return true;
    default:
      return Op::get_int_parameter(para, value);
  }
}

bool IncMultiHeadSelfAttention::measure_operator_cost(
    Simulator *sim, MachineView const &mv, CostMetrics &cost_metrics) const {
  return false;
}

bool operator==(IncMultiHeadSelfAttentionParams const &lhs,
                IncMultiHeadSelfAttentionParams const &rhs) {
  return lhs.layer_guid == rhs.layer_guid && lhs.embed_dim == rhs.embed_dim &&
         lhs.num_q_heads == rhs.num_q_heads && lhs.kdim == rhs.kdim &&
         lhs.vdim == rhs.vdim && lhs.dropout == rhs.dropout &&
         lhs.qkv_bias == rhs.qkv_bias && lhs.final_bias == rhs.final_bias &&
         lhs.add_zero_attn == rhs.add_zero_attn &&
         lhs.apply_rotary_embedding == rhs.apply_rotary_embedding &&
         lhs.scaling_query == rhs.scaling_query &&
         lhs.scaling_factor == rhs.scaling_factor &&
         lhs.qk_prod_scaling == rhs.qk_prod_scaling &&
         lhs.position_bias == rhs.position_bias;
}

IncMultiHeadSelfAttentionParams IncMultiHeadSelfAttention::get_params() const {
  IncMultiHeadSelfAttentionParams params;
  params.layer_guid = this->layer_guid;
  params.embed_dim = this->oProjSize;
  params.num_q_heads = this->num_q_heads;
  params.kdim = this->kProjSize;
  params.vdim = this->vProjSize;
  params.dropout = this->dropout;
  params.qkv_bias = this->qkv_bias;
  params.final_bias = this->final_bias;
  params.add_zero_attn = this->add_zero_attn;
  params.apply_rotary_embedding = this->apply_rotary_embedding;
  params.scaling_query = this->scaling_query;
  params.scaling_factor = this->scaling_factor;
  params.qk_prod_scaling = this->qk_prod_scaling;
  params.position_bias = this->position_bias,
  params.tensor_parallelism_degree = this->tensor_parallelism_degree,
  params.quantization_type = this->quantization_type;
  params.offload = this->offload;
  params.num_kv_heads = this->num_kv_heads;

  return params;
}

}; // namespace FlexFlow

namespace std {
size_t hash<FlexFlow::IncMultiHeadSelfAttentionParams>::operator()(
    FlexFlow::IncMultiHeadSelfAttentionParams const &params) const {
  size_t key = 0;
  hash_combine(key, params.layer_guid.id);
  hash_combine(key, params.embed_dim);
  hash_combine(key, params.num_q_heads);
  hash_combine(key, params.num_kv_heads);
  hash_combine(key, params.kdim);
  hash_combine(key, params.vdim);
  hash_combine(key, params.dropout);
  hash_combine(key, params.qkv_bias);
  hash_combine(key, params.final_bias);
  hash_combine(key, params.add_zero_attn);
  hash_combine(key, params.apply_rotary_embedding);
  hash_combine(key, params.scaling_query);
  hash_combine(key, params.scaling_factor);
  hash_combine(key, params.qk_prod_scaling);
  hash_combine(key, params.position_bias);
  hash_combine(key, params.quantization_type);
  hash_combine(key, params.offload);
  hash_combine(key, params.tensor_parallelism_degree);
  return key;
}
}; // namespace std<|MERGE_RESOLUTION|>--- conflicted
+++ resolved
@@ -937,15 +937,6 @@
   // load weight manually because Torch can't easily read a tensor serialized in
   // column-major order.
 
-<<<<<<< HEAD
-  // printf("m->kProjSize: %i, BatchConfig::MAX_NUM_TOKENS: %i, "
-  //     "bc->num_active_infr_tokens(): %i, num_q_heads: %lli,
-  //     BatchConfig::MAX_NUM_REQUESTS: %i, " "bc->num_active_requests(): %i\n",
-  //     m->kProjSize, BatchConfig::MAX_NUM_TOKENS,
-  //     bc->num_active_infr_tokens(), num_q_heads,
-  //     BatchConfig::MAX_NUM_REQUESTS, bc->num_active_requests());
-  // for (int t=0; t < bc->num_active_infr_tokens(); t++) {
-=======
   // printf("m->kProjSize: %i, BatchConfig::max_tokens_per_batch(): %i, "
   //     "bc->num_active_tokens(): %i, num_q_heads: %lli,
   //     BatchConfig::max_requests_per_batch(): %i, "
@@ -954,7 +945,6 @@
   //     num_q_heads, BatchConfig::max_requests_per_batch(),
   //     bc->num_active_requests());
   // for (int t=0; t < bc->num_active_tokens(); t++) {
->>>>>>> d9a95ef5
   //   printf("token %i has request_index: %li and token_position: %li\n",
   //   t, bc->token2ids.token_indexes[t].request_index,
   //   bc->token2ids.token_indexes[t].token_position);
