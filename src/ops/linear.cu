/* Copyright 2020 Stanford, NVIDIA, Facebook
 *
 * Licensed under the Apache License, Version 2.0 (the "License");
 * you may not use this file except in compliance with the License.
 * You may obtain a copy of the License at
 *
 *     http://www.apache.org/licenses/LICENSE-2.0
 *
 * Unless required by applicable law or agreed to in writing, software
 * distributed under the License is distributed on an "AS IS" BASIS,
 * WITHOUT WARRANTIES OR CONDITIONS OF ANY KIND, either express or implied.
 * See the License for the specific language governing permissions and
 * limitations under the License.
 */

#include "model.h"
#include "cuda_helper.h"

__global__
void print_kernel_in(const float* kernel_ptr) {
  if(threadIdx.x == 0) {
    printf("linear in:\n");
    for(int i = 0; i < 100; i++) {
      for(int j = 0; j < 20; j++)
        printf("%.3f ", kernel_ptr[i*20+j]);
      printf("\n");
    }
    printf("\n");
  }
}

__global__
void print_kernel_out(const float* kernel_ptr) {
  if(threadIdx.x == 0) {
    printf("linear output:\n");
    for(int i = 0; i < 100; i++) {
      for(int j = 0; j < 10; j++)
        printf("%.3f ", kernel_ptr[i*10+j]);
      printf("\n");
    }
    printf("\n");
  }
}

__global__
void print_kernel_ker(const float* kernel_ptr) {
  if(threadIdx.x == 0) {
    printf("linear kernel:\n");
    for(int i = 0; i < 100; i++) {
      for(int j = 0; j < 10; j++)
        printf("%.3f ", kernel_ptr[i*10+j]);
      printf("\n");
    }
    printf("\n");
  }
}

__global__
void print_kernel_bias(const float* kernel_ptr) {
  if(threadIdx.x == 0) {
    printf("linear bias:\n");
    for(int i = 0; i < 10; i++) {
      printf("%.3f ", kernel_ptr[i]);
      printf("\n");
    }
    printf("\n");
  }
}




Tensor FFModel::dense(const Tensor& input,
                      int outDim,
                      ActiMode activation,
                      bool use_bias,
                      const Op* shared_op,
                      Initializer* kernel_initializer,
                      Initializer* bias_initializer,
                      const char *name)
{
  if (kernel_initializer == NULL) {
    int seed = std::rand();
    kernel_initializer = new GlorotUniform(seed);
  }
  if (bias_initializer == NULL) {
    bias_initializer = new ZeroInitializer();
  }
  Linear *li = new Linear(*this, input, outDim, activation, use_bias,
                          shared_op, kernel_initializer, bias_initializer, name);
  layers.push_back(li);
  return li->outputs[0];
}

Linear::Linear(FFModel& model,
               const Tensor& _input,
               int out_dim,
               ActiMode _activation,
               bool _use_bias,
               const Op* shared_op,
               Initializer* _kernel_initializer,
               Initializer* _bias_initializer,
               const char* name)
: Op(model, OP_LINEAR, shared_op, name, _input),
  in_channels(_input.adim[0]), out_channels(out_dim),
  activation(_activation), use_bias(_use_bias),
  kernel_initializer(_kernel_initializer),
  bias_initializer(_bias_initializer)
{
  numInputs = 1;
  numOutputs = 1;
  outputs[0].numDim = _input.numDim;
  for (int i = 1; i < outputs[0].numDim; i++)
    outputs[0].adim[i] = _input.adim[i];
  outputs[0].adim[0] = out_dim;
  weights[0].numDim = 2;
  weights[0].adim[0] = in_channels;
  weights[0].adim[1] = out_channels;
  numWeights = 1;
  if (use_bias) {
    weights[1].numDim = 1;
    weights[1].adim[0] = out_channels;
    numWeights = 2;
  }
}

void Linear::create_weights(FFModel& model)
{
  int dim = inputs[0].numDim;
  switch (dim) {
#define DIMFUNC(DIM) \
    case DIM: \
    { \
      create_weights_with_dim<DIM>(model); \
      break; \
    }
    LEGION_FOREACH_N(DIMFUNC)
#undef DIMFUNC
    default:
    {
      // Unsupported dim
      assert(false);
    }
  }
}

template<int NDIM>
void Linear::create_weights_with_dim(FFModel& model)
{
  // Retrive the task indexspace for the op
  std::string pcname = name;
  task_is = IndexSpaceT<NDIM>(model.get_or_create_task_is(NDIM, pcname));

#ifdef FF_USE_NCCL
  ParameterSyncType comm_type = ParameterSyncType::NCCL;
#else
  ParameterSyncType comm_type = ParameterSyncType::PS;
#endif

  // Create kernel tensor
  {
    const int dims[2] = {out_channels, in_channels};
    weights[0] = model.create_linear_weight<2, NDIM>(this, dims, DT_FLOAT,
        kernel_initializer, true/*create_grad*/, comm_type);
  }
  // Create bias tensor
  if (use_bias) {
    const int dims[1] = {out_channels};
    weights[1] = model.create_linear_weight<1, NDIM>(this, dims, DT_FLOAT,
        bias_initializer, true/*create_grad*/, comm_type);
    assert(numWeights == 2);
  } else {
    assert(numWeights == 1);
  }
}

void Linear::create_output_and_partition(FFModel& model)
{
  int dim = inputs[0].numDim;
  switch (dim) {
#define DIMFUNC(DIM) \
    case DIM: \
    { \
      create_output_and_partition_with_dim<DIM>(model); \
      break; \
    }
    LEGION_FOREACH_N(DIMFUNC)
#undef DIMFUNC
    default:
    {
      // Unsupported dim for ElementWiseBinary operator
      assert(false);
    }
  }
}

template<int NDIM>
void Linear::create_output_and_partition_with_dim(FFModel& model)
{
  // Retrive the task indexspace for the op
  std::string pcname = name;
  task_is = IndexSpaceT<NDIM>(model.get_or_create_task_is(NDIM, pcname));

  Context ctx = model.config.lg_ctx;
  Runtime* runtime = model.config.lg_hlr;
  Rect<NDIM> part_rect = runtime->get_index_space_domain(ctx, task_is);
  int num_par_c = part_rect.hi[0] - part_rect.lo[0] + 1;
  int num_par_n = part_rect.hi[NDIM-1] - part_rect.lo[NDIM-1] + 1;
  int in_dim = inputs[0].adim[0];
  assert(in_dim == in_channels);
  int batch_size = inputs[0].adim[NDIM-1];
  {
    int dims[NDIM];
    dims[0] = inputs[0].adim[NDIM-1];
    for (int i = 1; i < NDIM; i++)
      dims[i] = outputs[0].adim[NDIM-1-i];
    outputs[0] = model.create_tensor<NDIM>(dims, DT_FLOAT, this);
    outputs[0].owner_op = this;
    outputs[0].owner_idx = 0;
  }
  // Compute partition bound for input
  Rect<NDIM> input_rect = runtime->get_index_partition_color_space(
      ctx, inputs[0].part.get_index_partition());
  // Create replica tensor
  if (num_par_c > 1) {
    {
      Rect<NDIM> extent;
      for (int i = 1; i < NDIM; i++) {
        extent.lo[i] = 0;
        assert(outputs[0].adim[i] % (part_rect.hi[i] - part_rect.lo[i] + 1) == 0);
        extent.hi[i] = outputs[0].adim[i] / (part_rect.hi[i] - part_rect.lo[i] + 1) - 1;
      }
      extent.lo[0] = 0;
      extent.hi[0] = in_dim-1;
      Transform<NDIM, NDIM> transform;
      for (int i = 0; i < NDIM; i++)
        for (int j = 0; j < NDIM; j++)
          transform[i][j] = 0;
      for (int i = 1; i < NDIM; i++)
        transform[i][i] = extent.hi[i] + 1;
      IndexPartition ip = runtime->create_partition_by_restriction(
          ctx, inputs[0].region.get_index_space(), task_is, transform, extent);
      assert(runtime->is_index_partition_complete(ctx, ip));
      input_lps[0] = runtime->get_logical_partition(
          ctx, inputs[0].region, ip);
    }
    if (model.config.computationMode == COMP_MODE_TRAINING) {
      if (NDIM==1) {
        const int dims[2] = {num_par_c, in_dim};
        replica = model.create_linear_replica<2>(dims, (IndexSpaceT<NDIM>)task_is, DT_FLOAT);
      } else if (NDIM==2) {
        const int dims[3] = {num_par_c, batch_size, in_dim};
        replica = model.create_linear_replica<3>(dims, (IndexSpaceT<NDIM>)task_is, DT_FLOAT);
      } else if (NDIM==3) {
        const int dims[4] = {num_par_c, batch_size, inputs[0].adim[1], in_dim};
        replica = model.create_linear_replica<4>(dims, (IndexSpaceT<NDIM>)task_is, DT_FLOAT);
      } else {
        assert(false && "Unsupported dimension for parallelizing Linear operators"
            " using the parameter dim.");
      }
      // Backward use the same ip as inputs[0]
      input_grad_lps[0] = inputs[0].part_grad;
      {
        IndexSpaceT<NDIM> input_task_is = IndexSpaceT<NDIM>(model.get_or_create_task_is(input_rect));
        Rect<NDIM+1> extent;
        for (int i = 0; i < NDIM; i++) {
          extent.lo[i] = 0;
          assert(inputs[0].adim[i] % (input_rect.hi[i] - input_rect.lo[i] + 1) == 0);
          extent.hi[i] = inputs[0].adim[i] / (input_rect.hi[i] - input_rect.lo[i] + 1) - 1;
        }
        extent.lo[NDIM] = 0;
        extent.hi[NDIM] = num_par_c - 1;
        Transform<NDIM+1, NDIM> transform;
        for (int i = 0; i < NDIM+1; i++)
          for (int j = 0; j < NDIM; j++)
            transform[i][j] = 0;
        for (int i = 0; i < NDIM; i++)
          transform[i][i] = inputs[0].adim[i] / (input_rect.hi[i] - input_rect.lo[i] + 1);
        IndexPartition ip = runtime->create_partition_by_restriction(
            ctx, replica.region_grad.get_index_space(), input_task_is,
            transform, extent);
        assert(runtime->is_index_partition_disjoint(ctx, ip));
        assert(runtime->is_index_partition_complete(ctx, ip));
        // Note we use replica.part to save how to partition the replica
        // to compute input_grad_lps
        replica.part = runtime->get_logical_partition(
            ctx, replica.region_grad, ip);
      }
    } // if COMP_MODE_TRAINING
  } else {
    // when num_par_c == 1
    if (input_rect == part_rect) {
      input_lps[0] = inputs[0].part;
      if (model.config.computationMode == COMP_MODE_TRAINING) {
        input_grad_lps[0] = inputs[0].part_grad;
      }
    } else {
      Rect<NDIM> extent;
      for (int i = 0; i < NDIM; i++) {
        extent.lo[i] = 0;
        assert(inputs[0].adim[i] % (part_rect.hi[i] - part_rect.lo[i] + 1) == 0);
        extent.hi[i] = inputs[0].adim[i] / (part_rect.hi[i] - part_rect.lo[i] + 1) - 1;
      }
      Transform<NDIM, NDIM> transform;
      for (int i = 0; i < NDIM; i++)
        for (int j = 0; j < NDIM; j++) {
          transform[i][j] = 0;
          if (i==j)
            transform[i][j] = extent.hi[i] + 1;
        }
      IndexPartition ip = runtime->create_partition_by_restriction(
          ctx, inputs[0].region.get_index_space(), task_is, transform, extent);
      assert(runtime->is_index_partition_disjoint(ctx, ip));
      assert(runtime->is_index_partition_complete(ctx, ip));
      input_lps[0] = runtime->get_logical_partition(
          ctx, inputs[0].region, ip);
      if (model.config.computationMode == COMP_MODE_TRAINING) {
        input_grad_lps[0] = runtime->get_logical_partition(
            ctx, inputs[0].region_grad, ip);
      }
    }
  }
}

/*
  regions[0](O): output
  regions[1](I): kernel
  regions[2](I): bias
*/
OpMeta* Linear::init_task(const Task *task,
                          const std::vector<PhysicalRegion> &regions,
                          Context ctx, Runtime* runtime)
{
  Domain out_domain = runtime->get_index_space_domain(
      ctx, task->regions[0].region.get_index_space());
  switch (out_domain.get_dim()) {
#define DIMFUNC(DIM) \
    case DIM: \
      return init_task_with_dim<DIM>(task, regions, ctx, runtime);
    LEGION_FOREACH_N(DIMFUNC)
#undef DIMFUNC
    default:
      assert(false);
  }
  return NULL;
}

bool Linear::use_cudnn_activation(ActiMode mode)
{
  switch (mode) {
    case AC_MODE_RELU:
    case AC_MODE_SIGMOID:
    case AC_MODE_TANH:
      return true;
  }
  return false;
}

template<int NDIM>
OpMeta* Linear::init_task_with_dim(const Task *task,
                                   const std::vector<PhysicalRegion> &regions,
                                   Context ctx, Runtime *runtime)
{
  assert(regions.size() == task->regions.size());
  assert(regions.size() == 2 || regions.size() == 3);
  const Linear* linear = (Linear*) task->args;
  FFHandler handle = *((const FFHandler*) task->local_args);
  //TensorAccessorR<float, 2> acc_input(
  //    regions[0], task->regions[0], FID_DATA, ctx, runtime);
  TensorAccessorW<float, NDIM> acc_output(
      regions[0], task->regions[0], FID_DATA, ctx, runtime,
      false/*readOutput*/);
  TensorAccessorR<float, 2> acc_kernel(
      regions[1], task->regions[1], FID_DATA, ctx, runtime);
  // TensorAccessorR<float, 1> acc_bias(
  //     regions[3], task->regions[3], FID_DATA, ctx, runtime);
  //int in_dim = acc_input.rect.hi[0] - acc_input.rect.lo[0] + 1;
  int in_dim = acc_kernel.rect.hi[0] - acc_kernel.rect.lo[0] + 1;
  int out_dim = acc_output.rect.hi[0] - acc_output.rect.lo[0] + 1;
  int batch_size = acc_output.rect.volume() / out_dim;
  printf("init linear (input): in_dim(%d) out_dim(%d) batch_size(%d)\n",
      in_dim, out_dim, batch_size);
  LinearMeta* m = new LinearMeta(handle, batch_size);
  m->activation = linear->activation;
  m->use_bias = linear->use_bias;
  m->profiling = linear->profiling;
  m->trainableInputs[0] = linear->trainableInputs[0];
  std::strcpy(m->op_name, linear->name);

  if (use_cudnn_activation(m->activation)) {
    cudnnActivationMode_t mode;
    switch (linear->activation) {
      case AC_MODE_RELU:
        mode = CUDNN_ACTIVATION_RELU;
        break;
      case AC_MODE_SIGMOID:
        mode = CUDNN_ACTIVATION_SIGMOID;
        break;
      default:
        // Unsupported activation mode
        assert(false);
    }
    checkCUDNN(cudnnSetActivationDescriptor(m->actiDesc, mode,
                                            CUDNN_PROPAGATE_NAN, 0.0));
    checkCUDNN(cudnnSetTensor4dDescriptor(m->outputTensor,
                                          CUDNN_TENSOR_NCHW,
                                          CUDNN_DATA_FLOAT,
                                          batch_size, out_dim, 1, 1));
  }
  return m;
}

void Linear::init(const FFModel& ff)
{
  int dim = outputs[0].numDim;
  switch (dim) {
#define DIMFUNC(DIM) \
    case DIM: \
      return init_with_dim<DIM>(ff);
    LEGION_FOREACH_N(DIMFUNC)
#undef DIMFUNC
    default:
      assert(false);
  }
}

template<int NDIM>
void Linear::init_with_dim(const FFModel& ff)
{
  ArgumentMap argmap;
  Context ctx = ff.config.lg_ctx;
  Runtime* runtime = ff.config.lg_hlr;
  Rect<NDIM> rect = runtime->get_index_space_domain(ctx, task_is);
  ParallelConfig pc;
  std::string pcname = name;
  ff.config.find_parallel_config(NDIM, pcname, pc);
  int idx = 0;
  for (PointInRectIterator<NDIM> it(rect); it(); it++) {
    FFHandler handle = ff.handlers[pc.device_ids[idx++]];
#ifdef FF_USE_NCCL
    handle.ncclComm = pc.nccl_comms[idx-1];
#endif
    argmap.set_point(*it, TaskArgument(&handle, sizeof(FFHandler)));
  }
  IndexLauncher launcher(LINEAR_INIT_TASK_ID, task_is,
                         TaskArgument(this, sizeof(Linear)), argmap,
                         Predicate::TRUE_PRED, false/*must*/, 0/*mapper_id*/,
                         FFConfig::get_hash_id(std::string(name)));
  //launcher.add_region_requirement(
  //    RegionRequirement(input_lps[0], 0/*projection id*/,
  //                      READ_ONLY, EXCLUSIVE, inputs[0].region));
  //launcher.add_field(0, FID_DATA);
  launcher.add_region_requirement(
      RegionRequirement(outputs[0].part, 0/*projection id*/,
                        WRITE_ONLY, EXCLUSIVE, outputs[0].region));
  launcher.add_field(0, FID_DATA);
  launcher.add_region_requirement(
      RegionRequirement(weights[0].part, 0/*projection id*/,
                        READ_ONLY, EXCLUSIVE, weights[0].region));
  launcher.add_field(1, FID_DATA);
  // launcher.add_region_requirement(
  //     RegionRequirement(weights[1].part, 0/*projection id*/,
  //                       READ_ONLY, EXCLUSIVE, weights[1].region));
  // launcher.add_field(3, FID_DATA);
  if (ff.config.computationMode == COMP_MODE_TRAINING) {
    // Add inputs[0].region_grad to avoid Legion warning
    //launcher.add_region_requirement(
    //    RegionRequirement(input_grad_lps[0], 0/*projection id*/,
    //        WRITE_ONLY, EXCLUSIVE, inputs[0].region_grad));
    //launcher.add_field(2, FID_DATA);
  }
  FutureMap fm = runtime->execute_index_space(ctx, launcher);
  fm.wait_all_results();
  idx = 0;
  for (PointInRectIterator<NDIM> it(rect); it(); it++) {
    meta[idx++] = fm.get_result<OpMeta*>(*it);
  }
}


/*static*/
void Linear::forward_kernel(const LinearMeta* m,
                            const float* input_ptr,
                            float* output_ptr,
                            const float* kernel_ptr,
                            const float* bias_ptr,
                            int in_dim, int out_dim, int batch_size,
                            cudaStream_t stream)
{
<<<<<<< HEAD
=======
  checkCUDA(cublasSetStream(m->handle.blas, stream));
  checkCUDNN(cudnnSetStream(m->handle.dnn, stream));
>>>>>>> a87ad5fa

  float alpha = 1.0f, beta = 0.0f;
  checkCUDA(cublasSgemm(m->handle.blas, CUBLAS_OP_T, CUBLAS_OP_N,
                        out_dim, batch_size, in_dim,
                        &alpha, kernel_ptr, in_dim,
                        input_ptr, in_dim, &beta,
                        output_ptr, out_dim));
  // use_bias = True
  if (bias_ptr != NULL) {
    checkCUDA(cublasSgemm(m->handle.blas, CUBLAS_OP_T, CUBLAS_OP_N,
                          out_dim, batch_size, 1,
                          &alpha, bias_ptr, 1,
                          m->one_ptr, 1, &alpha,
                          output_ptr, out_dim));
  }
  if (use_cudnn_activation(m->activation)) {
    checkCUDNN(cudnnActivationForward(m->handle.dnn, m->actiDesc,
        &alpha, m->outputTensor, output_ptr,
        &beta, m->outputTensor, output_ptr));
  } else if (m->activation == AC_MODE_GELU) {
    size_t elements = (size_t)out_dim * (size_t) batch_size;
    constexpr float B = 0.7978845608028654f;   // sqrt(2.0/M_PI)
    constexpr float C = 0.035677408136300125f; // 0.044715 * sqrt(2.0/M_PI)
    gelu_forward_kernel<<<GET_BLOCKS(elements), CUDA_NUM_THREADS>>>(
        elements, B, C, output_ptr);
  } else if (m->activation == AC_MODE_NONE) {
    // Do nothing
  } else {
    assert(false && "Unsupported activation for Linear");
  }

  // if(out_dim == 10) {
  //   print_kernel_in<<<1,1>>>(input_ptr);
  //   print_kernel_out<<<1,1>>>(output_ptr);
  //   print_kernel_ker<<<1,1>>>(kernel_ptr);
  //   print_kernel_bias<<<1,1>>>(bias_ptr);
  // }
}

__host__
void Linear::forward_task(const Task *task,
                          const std::vector<PhysicalRegion> &regions,
                          Context ctx, Runtime *runtime)
{
  //printf("linear fwd\n");
  Domain in_domain = runtime->get_index_space_domain(
      ctx, task->regions[0].region.get_index_space());
  switch (in_domain.get_dim()) {
#define DIMFUNC(DIM) \
    case DIM: \
      return forward_task_with_dim<DIM>(task, regions, ctx, runtime);
    LEGION_FOREACH_N(DIMFUNC)
#undef DIMFUNC
    default:
      assert(false);
  }
}

/*
  regions[0](I); input
  regions[1](O): output
  regions[2](I): kernel
  regions[3](I): bias
*/
template<int NDIM>
void Linear::forward_task_with_dim(const Task *task,
                                   const std::vector<PhysicalRegion> &regions,
                                   Context ctx, Runtime *runtime)
{
  //Linear* linear = (Linear*) task->args;
  const LinearMeta* m = *((LinearMeta**) task->local_args);
  assert(regions.size() == (3 + int(m->use_bias)));
  assert(task->regions.size() == (3 + int(m->use_bias)));

  TensorAccessorR<float, NDIM> acc_input(
      regions[0], task->regions[0], FID_DATA, ctx, runtime);
  TensorAccessorW<float, NDIM> acc_output(
      regions[1], task->regions[1], FID_DATA, ctx, runtime,
      false/*readOutput*/);
  TensorAccessorR<float, 2> acc_kernel(
      regions[2], task->regions[2], FID_DATA, ctx, runtime);
  int in_dim = acc_input.rect.hi[0] - acc_input.rect.lo[0] + 1;
  int out_dim = acc_output.rect.hi[0] - acc_output.rect.lo[0] + 1;
  int batch_size = acc_output.rect.volume() / out_dim;
  assert(acc_output.rect.volume() == out_dim * batch_size);
  //printf("%d  %d=%d*%d -- %d\n", acc_input.rect.volume(), in_dim * batch_size, in_dim, batch_size, out_dim);
  assert(acc_input.rect.volume() == in_dim * batch_size);
  assert(acc_kernel.rect.volume() == in_dim * out_dim);
  const float* acc_bias_ptr = NULL;
  if (m->use_bias) {
    TensorAccessorR<float, 1> acc_bias(
        regions[3], task->regions[3], FID_DATA, ctx, runtime);
    assert(acc_bias.rect.volume() == out_dim);
    acc_bias_ptr = acc_bias.ptr;
  }

  cudaStream_t stream;
  checkCUDA(get_legion_stream(&stream));

  cudaEvent_t t_start, t_end;
  if (m->profiling) {
    cudaEventCreate(&t_start);
    cudaEventCreate(&t_end);
    cudaEventRecord(t_start, stream);
  }
  Linear::forward_kernel(m, acc_input.ptr, acc_output.ptr,
<<<<<<< HEAD
      acc_kernel.ptr, acc_bias_ptr, in_dim, out_dim, batch_size);
  // if(out_dim == 5) print_kernel<<<1,1>>>(acc_output.ptr);
=======
      acc_kernel.ptr, acc_bias_ptr, in_dim, out_dim, batch_size, stream);
>>>>>>> a87ad5fa

  if (m->profiling) {
    cudaEventRecord(t_end, stream);
    checkCUDA(cudaEventSynchronize(t_end));
    float elapsed = 0;
    checkCUDA(cudaEventElapsedTime(&elapsed, t_start, t_end));
    cudaEventDestroy(t_start);
    cudaEventDestroy(t_end);
    printf("%s [Linear] forward time = %.2lfms\n", m->op_name, elapsed);
    //print_tensor<NDIM, float>(acc_input.ptr, acc_input.rect, "[Linear:forward:input]");
    //print_tensor<2, float>(acc_kernel.ptr, acc_kernel.rect, "[Linear:forward:kernel]");
    //print_tensor<1, float>(acc_bias.ptr, acc_bias.rect, "[Linear:forward:bias]");
    //print_tensor<NDIM, float>(acc_output.ptr, acc_output.rect, "[Linear:forward:output]");
  }
}

void Linear::forward(const FFModel& ff)
{
    //printf("lin fwd()\n");
  int dim = outputs[0].numDim;
  switch (dim) {
#define DIMFUNC(DIM) \
    case DIM: \
      return forward_with_dim<DIM>(ff);
    LEGION_FOREACH_N(DIMFUNC)
#undef DIMFUNC
    default:
      assert(false);
  }
}

template<int NDIM>
void Linear::forward_with_dim(const FFModel& ff)
{
  ArgumentMap argmap;
  Context ctx = ff.config.lg_ctx;
  Runtime* runtime = ff.config.lg_hlr;
  Rect<NDIM> rect = runtime->get_index_space_domain(ctx, task_is);
  int idx = 0;
  for (PointInRectIterator<NDIM> it(rect); it(); it++) {
    OpMeta* mp = meta[idx++];
    argmap.set_point(*it, TaskArgument(&mp, sizeof(OpMeta*)));
  }
  IndexLauncher launcher(LINEAR_FWD_TASK_ID, task_is,
                         TaskArgument(NULL, 0), argmap,
                         Predicate::TRUE_PRED, false/*must*/, 0/*mapper_id*/,
                         FFConfig::get_hash_id(std::string(name)));
  launcher.add_region_requirement(
      RegionRequirement(input_lps[0], 0/*projection id*/,
                        READ_ONLY, EXCLUSIVE, inputs[0].region));
  launcher.add_field(0, FID_DATA);
  launcher.add_region_requirement(
      RegionRequirement(outputs[0].part, 0/*projection id*/,
                        WRITE_ONLY, EXCLUSIVE, outputs[0].region));
  launcher.add_field(1, FID_DATA);
  launcher.add_region_requirement(
      RegionRequirement(weights[0].part, 0/*projection id*/,
                        READ_ONLY, EXCLUSIVE, weights[0].region));
  launcher.add_field(2, FID_DATA);
  if (use_bias) {
    launcher.add_region_requirement(
        RegionRequirement(weights[1].part, 0/*projection id*/,
                          READ_ONLY, EXCLUSIVE, weights[1].region));
    launcher.add_field(3, FID_DATA);
  }
  runtime->execute_index_space(ctx, launcher);
}

__global__
void sigmoid_backward(float *grad_ptr, const float *output, int n)
{
  CUDA_KERNEL_LOOP(i, n)
  {
    grad_ptr[i] = grad_ptr[i] * output[i] * (1 - output[i]);
  }
}


/*static*/
void Linear::backward_kernel(const LinearMeta* m,
                             const float* input_ptr,
                             float* input_grad_ptr,
                             const float* output_ptr,
                             float* output_grad_ptr,
                             const float* kernel_ptr,
                             float* kernel_grad_ptr,
                             float* bias_grad_ptr,
                             int in_dim, int out_dim, int batch_size,
                             cudaStream_t stream)
{
  checkCUDA(cublasSetStream(m->handle.blas, stream));
  checkCUDNN(cudnnSetStream(m->handle.dnn, stream));

  float alpha = 1.0f;
  int output_size = out_dim * batch_size;
  if (m->activation == AC_MODE_RELU) {
    reluBackward<<<GET_BLOCKS(output_size), CUDA_NUM_THREADS, 0, stream>>>(
        output_grad_ptr, output_ptr, output_size);
  } else if (m->activation == AC_MODE_SIGMOID) {
    sigmoid_backward<<<GET_BLOCKS(output_size), CUDA_NUM_THREADS, 0, stream>>>(
        output_grad_ptr, output_ptr, output_size);
  } else {
    // TODO: only support relu and sigmoid for now
    assert(m->activation == AC_MODE_NONE);
  }
  // Compute weight gradiant
  // NOTE: we use alpha=1 for kernel_grad to accumulate gradients
  checkCUDA(cublasSgemm(m->handle.blas, CUBLAS_OP_N, CUBLAS_OP_T,
                        in_dim, out_dim, batch_size,
                        &alpha, input_ptr, in_dim,
                        output_grad_ptr, out_dim,
                        &alpha, kernel_grad_ptr, in_dim));
  // Compute bias gradiant
  // NOTE: we use alpha=1 for bias_grad to accumulate gradients
  // use_bias = True
  if (bias_grad_ptr != NULL) {
    checkCUDA(cublasSgemv(m->handle.blas, CUBLAS_OP_N,
                          out_dim, batch_size,
                          &alpha, output_grad_ptr, out_dim,
                          m->one_ptr, 1,
                          &alpha, bias_grad_ptr, 1));
  }
  // Compute data gradiant
  // NOTE: we use alpha=1 for input_grad to accumulate gradients
<<<<<<< HEAD
  checkCUDA(cublasSgemm(m->handle.blas, CUBLAS_OP_N, CUBLAS_OP_N,
                        in_dim, batch_size, out_dim,
                        &alpha, kernel_ptr, in_dim,
                        output_grad_ptr, out_dim,
                        &alpha, input_grad_ptr, in_dim));

  // if(out_dim == 10) {
  //   // printf("linear output_Grad:\n");
  //   print_kernel_out<<<1,1>>>(output_grad_ptr);
  // }
=======
  if (input_grad_ptr != NULL) {
    checkCUDA(cublasSgemm(m->handle.blas, CUBLAS_OP_N, CUBLAS_OP_N,
                          in_dim, batch_size, out_dim,
                          &alpha, kernel_ptr, in_dim,
                          output_grad_ptr, out_dim,
                          &alpha, input_grad_ptr, in_dim));
  }
>>>>>>> a87ad5fa
}

void Linear::backward_task(const Task *task,
                           const std::vector<PhysicalRegion> &regions,
                           Context ctx, Runtime *runtime)
{
  Domain in_domain = runtime->get_index_space_domain(
      ctx, task->regions[0].region.get_index_space());
  switch (in_domain.get_dim()) {
#define DIMFUNC(DIM) \
    case DIM: \
      return backward_task_with_dim<DIM>(task, regions, ctx, runtime);
    LEGION_FOREACH_N(DIMFUNC)
#undef DIMFUNC
    default:
      assert(false);
  }
}

/*
  regions[0](I): input
  regions[1](I/O): replica_grad or input_grad
  regions[2](I): output
  regions[3](I/O): output_grad
  regions[4](I): filter
  regions[5](I/O): filter_grad
  regions[6](I/O): bias_grad
*/
template<int NDIM>
__host__
void Linear::backward_task_with_dim(const Task *task,
                                    const std::vector<PhysicalRegion> &regions,
                                    Context ctx, Runtime *runtime)
{
  //Linear* linear = (Linear*) task->args;
  const LinearMeta* m = *((LinearMeta**) task->local_args);
  assert(regions.size() == (5 + int(m->trainableInputs[0]) + int(m->use_bias)));
  assert(task->regions.size() == (5 + int(m->trainableInputs[0]) + int(m->use_bias)));
  float* input_grad = NULL;
  size_t rid = 0;
  TensorAccessorR<float, NDIM> acc_input(
      regions[rid], task->regions[rid], FID_DATA, ctx, runtime);
  rid++;
  if (m->trainableInputs[0]) {
    Domain domain = runtime->get_index_space_domain(
        ctx, task->regions[rid].region.get_index_space());
    if (domain.get_dim() == NDIM+1) {
      assert(domain.get_volume() == acc_input.rect.volume());
      input_grad = helperGetTensorPointerWO<float>(
          regions[rid], task->regions[rid], FID_DATA, ctx, runtime);
    } else {
      TensorAccessorW<float, NDIM> acc_replica_grad(
          regions[rid], task->regions[rid], FID_DATA, ctx, runtime,
          true/*readOutput*/);
      assert(acc_replica_grad.rect.volume() == acc_input.rect.volume());
      input_grad = acc_replica_grad.ptr;
    }
    rid++;
  }
  TensorAccessorR<float, NDIM> acc_output(
      regions[rid], task->regions[rid], FID_DATA, ctx, runtime);
  rid++;
  TensorAccessorW<float, NDIM> acc_output_grad(
      regions[rid], task->regions[rid], FID_DATA, ctx, runtime,
      true/*readOutput*/);
  rid++;
  TensorAccessorR<float, 2> acc_kernel(
      regions[rid], task->regions[rid], FID_DATA, ctx, runtime);
  rid++;
  TensorAccessorW<float, 2> acc_kernel_grad(
      regions[rid], task->regions[rid], FID_DATA, ctx, runtime,
      true/*readOutput*/);
  rid++;
  // make sure the sizes match
  int in_dim = acc_input.rect.hi[0] - acc_input.rect.lo[0] + 1;
  int out_dim = acc_output.rect.hi[0] - acc_output.rect.lo[0] + 1;
  int batch_size = acc_output.rect.volume() / out_dim;
  assert(acc_output.rect.volume() == out_dim * batch_size);
  assert(acc_output_grad.rect.volume() == out_dim * batch_size);
  assert(acc_kernel.rect.volume() == in_dim * out_dim);
  assert(acc_kernel_grad.rect.volume() == in_dim * out_dim);
  float* acc_bias_grad_ptr = NULL;
  if (m->use_bias) {
    TensorAccessorW<float, 1> acc_bias_grad(
        regions[rid], task->regions[rid], FID_DATA, ctx, runtime,
        true/*readOutput*/);
    rid++;
    assert(acc_bias_grad.rect.volume() == out_dim);
    acc_bias_grad_ptr = static_cast<float*>(acc_bias_grad.ptr);
  }
  assert(rid == regions.size());

  cudaStream_t stream;
  checkCUDA(get_legion_stream(&stream));

  cudaEvent_t t_start, t_end;
  if (m->profiling) {
    cudaEventCreate(&t_start);
    cudaEventCreate(&t_end);
    cudaEventRecord(t_start, stream);
  }
  Linear::backward_kernel(m, acc_input.ptr, input_grad,
      acc_output.ptr, acc_output_grad.ptr,
      acc_kernel.ptr, acc_kernel_grad.ptr,
<<<<<<< HEAD
      acc_bias_grad_ptr, in_dim, out_dim, batch_size);
  // if(out_dim == 5) print_kernel<<<1,1>>>(acc_output_grad.ptr);
=======
      acc_bias_grad_ptr, in_dim, out_dim, batch_size, stream);
>>>>>>> a87ad5fa
  if (m->profiling) {
    cudaEventRecord(t_end, stream);
    checkCUDA(cudaEventSynchronize(t_end));
    float elapsed = 0;
    checkCUDA(cudaEventElapsedTime(&elapsed, t_start, t_end));
    cudaEventDestroy(t_start);
    cudaEventDestroy(t_end);
    printf("Linear backward time = %.2lfms\n", elapsed);
    //print_tensor<NDIM, float>(acc_output_grad.ptr, acc_output_grad.rect, "[Linear:backward:output_grad]");
    //print_tensor<2, float>(acc_kernel_grad.ptr, acc_kernel_grad.rect, "[Linear:backward:kernel_grad]");
    //print_tensor<1, float>(acc_bias_grad.ptr, acc_bias_grad.rect, "[Linear:backward:bias_grad]");
    //print_tensor<2, float>(input_grad, acc_input.rect, "[Linear:backward:input_grad]");
  }
}

void Linear::backward2_task(const Task *task,
                           const std::vector<PhysicalRegion> &regions,
                           Context ctx, Runtime *runtime)
{
  Domain in_domain = runtime->get_index_space_domain(
      ctx, task->regions[0].region.get_index_space());
  switch (in_domain.get_dim()) {
#define DIMFUNC(DIM) \
    case DIM: \
      return backward2_task_with_dim<DIM>(task, regions, ctx, runtime);
    LEGION_FOREACH_N(DIMFUNC)
#undef DIMFUNC
    default:
      assert(false);
  }
}


/*
  regions[0](I/O): input_grad
  regions[1](I): replicas
*/
template<int NDIM>
__host__
void Linear::backward2_task_with_dim(const Task *task,
                                     const std::vector<PhysicalRegion> &regions,
                                     Context ctx, Runtime *runtime)
{
  //const LinearMeta* m = *((LinearMeta**) task->local_args);
  TensorAccessorW<float, NDIM> acc_input_grad(
      regions[0], task->regions[0], FID_DATA, ctx, runtime,
      true/*readOutput*/);
  TensorAccessorR<float, 3> acc_replica(
      regions[1], task->regions[1], FID_DATA, ctx, runtime);
  assert(acc_input_grad.rect.hi[0] == acc_replica.rect.hi[0]);
  assert(acc_input_grad.rect.lo[0] == acc_replica.rect.lo[0]);
  assert(acc_input_grad.rect.hi[1] == acc_replica.rect.hi[1]);
  assert(acc_input_grad.rect.lo[1] == acc_replica.rect.lo[1]);

  cudaStream_t stream;
  checkCUDA(get_legion_stream(&stream));
  int num_replica = acc_replica.rect.hi[NDIM] - acc_replica.rect.lo[NDIM] + 1;
  const float *replica_ptr = acc_replica.ptr;
  for (int i = 0; i < num_replica; i++) {
    size_t num_elements = acc_input_grad.rect.volume();
    apply_add_with_scale<<<GET_BLOCKS(num_elements), CUDA_NUM_THREADS, 0, stream>>>(
        acc_input_grad.ptr, replica_ptr, num_elements, 1.0f);
    replica_ptr += acc_input_grad.rect.volume();
  }
}

void Linear::backward(const FFModel& ff)
{
  int dim = outputs[0].numDim;
  switch (dim) {
#define DIMFUNC(DIM) \
    case DIM: \
      return backward_with_dim<DIM>(ff);
    LEGION_FOREACH_N(DIMFUNC)
#undef DIMFUNC
    default:
      assert(false);
  }
}

template<int NDIM>
void Linear::backward_with_dim(const FFModel& ff)
{
  Context ctx = ff.config.lg_ctx;
  Runtime* runtime = ff.config.lg_hlr;
  {
    ArgumentMap argmap;
    Rect<NDIM> rect = runtime->get_index_space_domain(ctx, task_is);
    int idx = 0;
    for (PointInRectIterator<NDIM> it(rect); it(); it++) {
      OpMeta* mp = meta[idx++];
      argmap.set_point(*it, TaskArgument(&mp, sizeof(OpMeta*)));
    }
    IndexLauncher launcher(LINEAR_BWD_TASK_ID, task_is,
                           TaskArgument(NULL, 0), argmap,
                           Predicate::TRUE_PRED, false/*must*/, 0/*mapper_id*/,
                           FFConfig::get_hash_id(std::string(name)));
    int rid = 0;
    // regions[0](I): input
    launcher.add_region_requirement(
        RegionRequirement(input_lps[0], 0/*projection id*/,
                          READ_ONLY, EXCLUSIVE, inputs[0].region));
    launcher.add_field(rid++, FID_DATA);
    // regions[1](I/O): replica_grad
    if (trainableInputs[0]) {
      if (replica.region_grad != LogicalRegion::NO_REGION) {
        launcher.add_region_requirement(
            RegionRequirement(replica.part_grad, 0/*projection id*/,
                              WRITE_ONLY, EXCLUSIVE, replica.region_grad));
        launcher.add_field(rid++, FID_DATA);
      } else {
        launcher.add_region_requirement(
            RegionRequirement(input_grad_lps[0], 0/*projection id*/,
                              READ_WRITE, EXCLUSIVE, inputs[0].region_grad));
        launcher.add_field(rid++, FID_DATA);
      }
    }
    // regions[2](I): output
    launcher.add_region_requirement(
        RegionRequirement(outputs[0].part, 0/*projection id*/,
                          READ_ONLY, EXCLUSIVE, outputs[0].region));
    launcher.add_field(rid++, FID_DATA);
    // regions[3](I/O): output_grad
    launcher.add_region_requirement(
        RegionRequirement(outputs[0].part_grad, 0/*projection id*/,
                          READ_WRITE, EXCLUSIVE, outputs[0].region_grad));
    launcher.add_field(rid++, FID_DATA);
    // regions[4](I): filter
    launcher.add_region_requirement(
        RegionRequirement(weights[0].part, 0/*projection id*/,
                          READ_ONLY, EXCLUSIVE, weights[0].region));
    launcher.add_field(rid++, FID_DATA);
    // regions[5](I/O): filter_grad
    launcher.add_region_requirement(
        RegionRequirement(weights[0].part_grad, 0/*projection id*/,
                          READ_WRITE, EXCLUSIVE, weights[0].region_grad));
    launcher.add_field(rid++, FID_DATA);
    if (use_bias) {
      // regions[6](I/O): bias_grad
      launcher.add_region_requirement(
          RegionRequirement(weights[1].part_grad, 0/*projection id*/,
                            READ_WRITE, EXCLUSIVE, weights[1].region_grad));
      launcher.add_field(rid++, FID_DATA);
    }
    runtime->execute_index_space(ctx, launcher);
  }
  if (replica.region_grad != LogicalRegion::NO_REGION && trainableInputs[0]) {
    // We aggregate parameters from replica tensor to input tensor
    // Note we use input's task_is to reduce extra data transfers
    ArgumentMap argmap;
    Rect<2> input_rect = runtime->get_index_partition_color_space(
      ctx, inputs[0].part_grad.get_index_partition());
    IndexSpaceT<2> input_task_is = IndexSpaceT<2>(ff.get_task_is(input_rect));
    // If we are the first layer, our input uses data parallel and does
    // not have an owner
    std::string input_pcname = "";
    if (inputs[0].owner_op != NULL)
      input_pcname = std::string(inputs[0].owner_op->name);
    IndexLauncher launcher(LINEAR_BWD2_TASK_ID, input_task_is,
                           TaskArgument(this, sizeof(Linear)), argmap,
                           Predicate::TRUE_PRED, false/*must*/, 0/*mapper_id*/,
                           FFConfig::get_hash_id(input_pcname));
    launcher.add_region_requirement(
        RegionRequirement(inputs[0].part_grad, 0/*projection id*/,
                          READ_WRITE, EXCLUSIVE, inputs[0].region_grad));
    launcher.add_field(0, FID_DATA);
    // Note that replica.part save's a partition of replica.region_grad
    launcher.add_region_requirement(
        RegionRequirement(replica.part, 0/*partition id*/,
                          READ_ONLY, EXCLUSIVE, replica.region_grad));
    launcher.add_field(1, FID_DATA);
    runtime->execute_index_space(ctx, launcher);
  }
}

/*
__host__
Parameter* Linear::get_parameter(int index)
{
  if (index == 0) {
    return &weights[0];
  } else if (index == 1){
    return &weights[1];
  } else {
    assert(0);
    return NULL;
  }
}
*/

__host__
void Linear::print_layer(const FFModel& ff)
{
  printf("linear layer\n");
  Context ctx = ff.config.lg_ctx;
  Runtime* runtime = ff.config.lg_hlr;

  RegionRequirement kernel_req(weights[0].region, READ_WRITE, EXCLUSIVE, weights[0].region);
  kernel_req.add_field(FID_DATA);
  InlineLauncher kernel_launcher(kernel_req);
  PhysicalRegion kernel_region = runtime->map_region(ctx, kernel_launcher);
  kernel_region.wait_until_valid();

  RegionRequirement bias_req(weights[1].region, READ_WRITE, EXCLUSIVE, weights[1].region);
  bias_req.add_field(FID_DATA);
  InlineLauncher bias_launcher(bias_req);
  PhysicalRegion bias_region = runtime->map_region(ctx, bias_launcher);
  bias_region.wait_until_valid();

  TensorAccessorW<float, 2> acc_kernel(kernel_region, kernel_req, FID_DATA, ctx, runtime, true);
  TensorAccessorW<float, 1> acc_bias(bias_region, bias_req, FID_DATA, ctx, runtime, true);

  const float *kernel_ptr = acc_kernel.ptr;
  const float *bias_ptr = acc_bias.ptr;

  size_t kernel_size = acc_kernel.rect.volume();
  int kernel_dim1 = acc_kernel.rect.hi[0] - acc_kernel.rect.lo[0] + 1;
  int kernel_dim2 = acc_kernel.rect.hi[1] - acc_kernel.rect.lo[1] + 1;
  size_t bias_size = acc_bias.rect.volume();
  printf("kernel, %p, %zu, [%d, %d]\n", kernel_ptr, kernel_size, kernel_dim1, kernel_dim2);
  printf("bias, %p, %zu\n", bias_ptr, bias_size);

  for (int i = 0; i < bias_size; i++) {
    printf("%f ", bias_ptr[i]);
  }
  printf("\n");

  for (int i = 0; i < kernel_size; i++) {
    printf("%f ", kernel_ptr[i]);
  }
  printf("\n");

  runtime->unmap_region(ctx, kernel_region);
  runtime->unmap_region(ctx, bias_region);

}

LinearMeta::LinearMeta(FFHandler handler, int batch_size)
: OpMeta(handler)
{
  // Allocate an all-one's vector
  float* dram_one_ptr = (float *) malloc(sizeof(float) * batch_size);
  for (int i = 0; i < batch_size; i++)
    dram_one_ptr[i] = 1.0f;
  float* fb_one_ptr;
  checkCUDA(cudaMalloc(&fb_one_ptr, sizeof(float) * batch_size));
  checkCUDA(cudaMemcpy(fb_one_ptr, dram_one_ptr,
                       sizeof(float) * batch_size, cudaMemcpyHostToDevice));
  one_ptr = (const float*) fb_one_ptr;
  // Allocate descriptors
  checkCUDNN(cudnnCreateActivationDescriptor(&actiDesc));
    checkCUDNN(cudnnCreateTensorDescriptor(&outputTensor));
}

bool Linear::measure_operator_cost(Simulator* sim,
                                   const ParallelConfig& pc,
                                   CostMetrics& cost_metrics)
{
  Tensor sub_output, sub_input;
  if (!outputs[0].get_output_sub_tensor(pc, sub_output, OP_LINEAR))
    return false;
  if (!inputs[0].get_input_sub_tensor(pc, sub_input, OP_LINEAR))
    return false;
  int input_c = sub_input.adim[0];
  int input_n = sub_input.get_volume() / input_c;
  int output_c = sub_output.adim[0];
  int output_n = sub_output.get_volume() / output_c;
  LinearMeta* m = sim->linear_meta;
  m->activation = activation;
  if (use_cudnn_activation(m->activation)) {
    cudnnActivationMode_t mode;
    switch (activation) {
      case AC_MODE_RELU:
        mode = CUDNN_ACTIVATION_RELU;
        break;
      case AC_MODE_SIGMOID:
        mode = CUDNN_ACTIVATION_SIGMOID;
        break;
      default:
        // Unsupported activation mode
        assert(false);
    }
    checkCUDNN(cudnnSetActivationDescriptor(m->actiDesc, mode,
                                            CUDNN_PROPAGATE_NAN, 0.0));
    checkCUDNN(cudnnSetTensor4dDescriptor(m->outputTensor,
        CUDNN_TENSOR_NCHW, CUDNN_DATA_FLOAT, output_n, output_c, 1, 1));
  }
  // allocate tensors in simulator
  sim->free_all();
  float* input_ptr = (float*)sim->allocate(sub_input.get_volume(), DT_FLOAT);
  assert(input_ptr != NULL);
  float *output_ptr = (float*)sim->allocate(sub_output.get_volume(), DT_FLOAT);
  assert(output_ptr != NULL);
  float* kernel_ptr = (float*)sim->allocate((size_t)output_c * input_c, DT_FLOAT);
  assert(kernel_ptr != NULL);
  float* bias_ptr = (float*)sim->allocate(output_c, DT_FLOAT);
  assert(bias_ptr != NULL);

  cudaStream_t stream;
  checkCUDA(get_legion_stream(&stream));
  std::function<void()> forward, backward;
  forward = [&] {
    forward_kernel(m, input_ptr, output_ptr, kernel_ptr, bias_ptr,
        input_c, output_c, input_n, stream);
  };
  if (sim->computationMode == COMP_MODE_TRAINING) {
    float* input_grad_ptr = NULL;
    if (trainableInputs[0]) {
      input_grad_ptr = (float*)sim->allocate(sub_input.get_volume(), DT_FLOAT);
    }
    float *output_grad_ptr = (float*)sim->allocate(sub_output.get_volume(), DT_FLOAT);
    float* kernel_grad_ptr = (float*)sim->allocate((size_t)output_c * input_c, DT_FLOAT);
    float* bias_grad_ptr = (float*)sim->allocate(output_c, DT_FLOAT);
    assert(bias_grad_ptr != NULL);
    backward = [&] {
      backward_kernel(m, input_ptr, input_grad_ptr, output_ptr, output_grad_ptr,
          kernel_ptr, kernel_grad_ptr, bias_grad_ptr, input_c, output_c, input_n, stream);
    };
  }

  inner_measure_operator_cost(sim, forward, backward, cost_metrics);

  if (sim->computationMode == COMP_MODE_TRAINING) {
    printf("[Measure Linear] name(%s) in(%d %d) out(%d %d) forward_time(%.4lf) backward_time(%.4lf)\n",
           name, input_n, input_c, output_n, output_c,
           cost_metrics.forward_time, cost_metrics.backward_time);
  } else {
    printf("[Measure Linear] name(%s) in(%d %d) out(%d %d) forward_time(%.4lf)\n",
           name, input_n, input_c, output_n, output_c,
           cost_metrics.forward_time);
  }
  return true;
}

ParallelConfig Linear::get_random_parallel_config(const FFModel& ff) const
{
  if (!ff.config.enable_parameter_parallel)
    return Op::get_random_parallel_config(ff);
  std::vector<int> batch_candidates;
  std::vector<int> channel_candidates;
  int batch = outputs[0].adim[outputs[0].numDim-1];
  int channel = outputs[0].adim[0];
  int total_devices = ff.config.workersPerNode * ff.config.numNodes;
  for (int i = 1; i <= ff.config.workersPerNode; i++)
    if (channel % i == 0)
      for (int j = 1; i * j <= total_devices; j++)
        if (batch % j == 0) {
          batch_candidates.push_back(j);
          channel_candidates.push_back(i);
        }
  assert(batch_candidates.size() > 0);
  int idx = std::rand() % batch_candidates.size();
  int num_par_c = channel_candidates[idx];
  int num_par_b = batch_candidates[idx];
  ParallelConfig pc;
  pc.device_type = ParallelConfig::GPU;
  pc.nDims = outputs[0].numDim;
  pc.dim[0] = num_par_c;
  pc.dim[pc.nDims-1] = num_par_b;
  for (int i = 1; i < pc.nDims - 1; i++)
    pc.dim[i] = 1;
  int start_idx = std::rand() % (total_devices - num_par_c * num_par_b + 1);
  start_idx = start_idx - start_idx % num_par_c;
  for (int i = 0; i < num_par_c * num_par_b; i++)
    pc.device_ids[i] = start_idx + i;
  return pc;
}

bool Linear::is_valid_parallel_config(const FFModel& ff, const ParallelConfig& pc) const
{
  if (!ff.config.enable_parameter_parallel)
    return Op::is_valid_parallel_config(ff, pc);
  // Support data and parameter parallel
  if (pc.nDims != outputs[0].numDim)
    return false;
  for (int i = 1; i < pc.nDims-1; i++)
    if (pc.dim[i] != 1)
      return false;
  return true;
}<|MERGE_RESOLUTION|>--- conflicted
+++ resolved
@@ -487,11 +487,8 @@
                             int in_dim, int out_dim, int batch_size,
                             cudaStream_t stream)
 {
-<<<<<<< HEAD
-=======
   checkCUDA(cublasSetStream(m->handle.blas, stream));
   checkCUDNN(cudnnSetStream(m->handle.dnn, stream));
->>>>>>> a87ad5fa
 
   float alpha = 1.0f, beta = 0.0f;
   checkCUDA(cublasSgemm(m->handle.blas, CUBLAS_OP_T, CUBLAS_OP_N,
@@ -598,12 +595,7 @@
     cudaEventRecord(t_start, stream);
   }
   Linear::forward_kernel(m, acc_input.ptr, acc_output.ptr,
-<<<<<<< HEAD
-      acc_kernel.ptr, acc_bias_ptr, in_dim, out_dim, batch_size);
-  // if(out_dim == 5) print_kernel<<<1,1>>>(acc_output.ptr);
-=======
       acc_kernel.ptr, acc_bias_ptr, in_dim, out_dim, batch_size, stream);
->>>>>>> a87ad5fa
 
   if (m->profiling) {
     cudaEventRecord(t_end, stream);
@@ -728,18 +720,6 @@
   }
   // Compute data gradiant
   // NOTE: we use alpha=1 for input_grad to accumulate gradients
-<<<<<<< HEAD
-  checkCUDA(cublasSgemm(m->handle.blas, CUBLAS_OP_N, CUBLAS_OP_N,
-                        in_dim, batch_size, out_dim,
-                        &alpha, kernel_ptr, in_dim,
-                        output_grad_ptr, out_dim,
-                        &alpha, input_grad_ptr, in_dim));
-
-  // if(out_dim == 10) {
-  //   // printf("linear output_Grad:\n");
-  //   print_kernel_out<<<1,1>>>(output_grad_ptr);
-  // }
-=======
   if (input_grad_ptr != NULL) {
     checkCUDA(cublasSgemm(m->handle.blas, CUBLAS_OP_N, CUBLAS_OP_N,
                           in_dim, batch_size, out_dim,
@@ -747,7 +727,6 @@
                           output_grad_ptr, out_dim,
                           &alpha, input_grad_ptr, in_dim));
   }
->>>>>>> a87ad5fa
 }
 
 void Linear::backward_task(const Task *task,
@@ -852,12 +831,7 @@
   Linear::backward_kernel(m, acc_input.ptr, input_grad,
       acc_output.ptr, acc_output_grad.ptr,
       acc_kernel.ptr, acc_kernel_grad.ptr,
-<<<<<<< HEAD
-      acc_bias_grad_ptr, in_dim, out_dim, batch_size);
-  // if(out_dim == 5) print_kernel<<<1,1>>>(acc_output_grad.ptr);
-=======
       acc_bias_grad_ptr, in_dim, out_dim, batch_size, stream);
->>>>>>> a87ad5fa
   if (m->profiling) {
     cudaEventRecord(t_end, stream);
     checkCUDA(cudaEventSynchronize(t_end));
