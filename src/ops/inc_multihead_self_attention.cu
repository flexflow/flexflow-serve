/* Copyright 2023 CMU, Facebook, LANL, MIT, NVIDIA, and Stanford (alphabetical)
 *
 * Licensed under the Apache License, Version 2.0 (the "License");
 * you may not use this file except in compliance with the License.
 * You may obtain a copy of the License at
 *
 *     http://www.apache.org/licenses/LICENSE-2.0
 *
 * Unless required by applicable law or agreed to in writing, software
 * distributed under the License is distributed on an "AS IS" BASIS,
 * WITHOUT WARRANTIES OR CONDITIONS OF ANY KIND, either express or implied.
 * See the License for the specific language governing permissions and
 * limitations under the License.
 */
#if defined(FF_USE_CUDA) || defined(FF_USE_HIP_CUDA)
#include "cuComplex.h"
#endif
#include "flexflow/ffconst_utils.h"
#include "flexflow/ops/inc_multihead_self_attention.h"
#include "flexflow/ops/kernels/decompress_kernels.h"
#include "flexflow/ops/kernels/inc_multihead_self_attention_kernels.h"
#include "flexflow/ops/kernels/inc_multihead_self_attention_utils.cuh"
#include "flexflow/utils/cuda_helper.h"

namespace FlexFlow {

// declare Legion names
using Legion::coord_t;
using Legion::Memory;

#define WARP_SIZE 32

namespace Kernels {
namespace IncMultiHeadAttention {

// gridDim = num_heads
// blockDim = num_tokens/num_request * head_size
// QKV tensor layout: |QKV| * num_new_tokens. |Q=K=V=head_size * num_heads|
// one thread process one head_size
template <typename DT,
          int THREADS_PER_BLOCK,
          int Dh,
          int Dh_MAX,
          int THREADS_PER_KEY,
          int THREADS_PER_VALUE>
__global__ void compute_attention_kernel_generation_kernel(
    DT const *query,
    DT const *key_cache,
    DT const *value_cache,
    DT *output_ptr,
    float const scale,
    int max_seq_length,
    int per_head_size,
    int hidden_size,
    BatchConfig::PerRequestInfo *request_infos) {

  // q, k
  using Q_vec = typename VEC_K<DT, THREADS_PER_KEY>::Type;
  using K_vec = typename VEC_K<DT, THREADS_PER_KEY>::Type;
  using V_vec = typename VEC_V<DT>::Type;
  using Out_sum = typename Vec_fp32_<V_vec>::Type;

  constexpr int WARPS_PER_BLOCK = THREADS_PER_BLOCK / WARP_SIZE;

  // eg.  if head_size = 128, thread_per_key = 4, with float32 precision
  // then K_VEC_SIZE = 1,  QK_VEC_SIZE = 4
  //  K_ELTS_PER_THREAD = 128 / 4 = 32
  //  K_VECS_PER_THREAD = 32 / 1 = 32
  constexpr int K_VEC_SIZE = sizeof(K_vec) / sizeof(DT);
  // constexpr int QK_VEC_SIZE = 16 / sizeof(DT);
  // // constexpr int QK_VEC_SIZE = sizeof(Qk_vec_k) / sizeof(DT);
  constexpr int K_ELTS_PER_THREAD = Dh / THREADS_PER_KEY;
  constexpr int K_VECS_PER_THREAD = K_ELTS_PER_THREAD / K_VEC_SIZE;
  // constexpr int QK_ELTS_IN_16B = 16 / sizeof(DT);

  // thread id
  int const tidx = threadIdx.x;
  // head id
  int const head_idx = blockIdx.x;
  // request idx
  int const request_idx = blockIdx.y;

  int const batch_config_request_id =
      request_infos[request_idx].batch_config_request_id;

  int const first_step = 0;

  int const tlength =
      request_infos[batch_config_request_id].first_token_depth_in_request +
      request_infos[batch_config_request_id].num_tokens_in_batch;

  // shared memory objects
  extern __shared__ char smem_[];

  float *qk_smem = reinterpret_cast<float *>(smem_);
  float *out_smem = reinterpret_cast<float *>(smem_);

  float qk_max = -FLT_MAX;

  // first WARPS_PER_BLOCK for store qk_max, second WARPS_PER_BLOCK for sum
  __shared__ float red_smem[WARPS_PER_BLOCK * 2];

  const DT *q_ptr = query + request_idx * hidden_size * QKV_WEIGHT_NUM +
                    head_idx * per_head_size;
  __shared__ Q_vec q_vecs[THREADS_PER_KEY][K_VECS_PER_THREAD];
  // DT const *q_ptr =
  //     query + request_idx * Dh * QKV_WEIGHT_NUM + head_idx * per_head_size;

  // q tensor in this thread
  // if THREADS_PER_KEY is 4, first thread load 0, 4, 8, 12..., total
  // K_VECS_PER_THREAD elements
  // QK_vec_k: 32->1, 64->2, 128->4... head_size
  // K_vec_k: 4->1, 2->2, 1->4 threads_per_key

  // the start offset of the element eg. (0, 1, 2, 3) * K_VEC_SIZE
  int ki = tidx % THREADS_PER_KEY * K_VEC_SIZE;
  int ki_o = tidx % THREADS_PER_KEY;
  // the first key's offset for this thread
  // ko = 0, 0, 0, 0, 1, 1, 1, 1, ....
  int ko = tidx / THREADS_PER_KEY;
  // load q tensor
  Q_vec q_vec[K_VECS_PER_THREAD];
#pragma unroll
  for (int ii = 0; ii < K_VECS_PER_THREAD; ++ii) {
    q_vecs[ki_o][ii] = *reinterpret_cast<Q_vec const *>(
        q_ptr + ki + ii * THREADS_PER_KEY * K_VEC_SIZE);
  }
  __syncthreads();
  // first iter = 128 / 4 = 32
  // K_VECS_PER_THREAD = 32
  //  K_PER_ITER how many keys in this loop
  //  The number of timesteps loaded per iteration.
  constexpr int K_PER_ITER = THREADS_PER_BLOCK / THREADS_PER_KEY;
  //   // The number of keys per warp.
  constexpr int K_PER_WARP = WARP_SIZE / THREADS_PER_KEY;

  DT const *k_cache_batch =
      key_cache + batch_config_request_id * max_seq_length * hidden_size + ki;

  int ti_end =
      div_up(tlength - first_step, K_PER_WARP) * K_PER_WARP + first_step;
  // get k, perform qk proj

  for (int ti = ko; ti < ti_end; ti += K_PER_ITER) {
    K_vec k[K_VECS_PER_THREAD];
    int const ti_circ = ti % max_seq_length;
#pragma unroll
    for (int ii = 0; ii < K_VECS_PER_THREAD; ++ii) {
      int jj = ii * THREADS_PER_KEY * K_VEC_SIZE;
      if (ti < tlength) {
        k[ii] = *reinterpret_cast<K_vec const *>(k_cache_batch +
                                                 ti_circ * hidden_size +
                                                 head_idx * per_head_size + jj);
      }
      // Compute dot product.
      // This includes a reduction across the threads in the same thread group.
    }
    float qk = scale * Qk_dot<DT, THREADS_PER_KEY>::dot(q_vecs[ki_o], k);
    // // todo add positional embedding to the qk production
    // // Store the product to shared memory. There's one qk value per
    // timestep.
    // // Update the max.
    if (ti < tlength && tidx % THREADS_PER_KEY == 0) {
      // todo add alobi here
      bool const mask = ti_circ >= tlength;
      if (mask) {
        assert(false);
      }
      qk_max = mask ? qk_max : fmaxf(qk_max, qk);
      qk_smem[ti - first_step] = mask ? 0.f : qk;
    }
  }

  __syncthreads();

#pragma unroll
  for (int mask = WARP_SIZE / 2; mask >= THREADS_PER_KEY; mask /= 2) {
    qk_max = fmaxf(qk_max, __shfl_xor_sync(uint32_t(-1), qk_max, mask));
  }

  // Decompose the thread index into warp and lane.
  int const warp = tidx / WARP_SIZE;
  int const lane = tidx % WARP_SIZE;

  // The warp leader writes the max to shared memory.
  if (lane == 0) {
    red_smem[warp] = qk_max;
  }

  // Make sure the products are in shared memory.
  __syncthreads();

  // The warps finalize the reduction.
  qk_max = lane < WARPS_PER_BLOCK ? red_smem[lane] : -FLT_MAX;
#pragma unroll
  for (int mask = WARPS_PER_BLOCK / 2; mask >= 1; mask /= 2) {
    qk_max = fmaxf(qk_max, __shfl_xor_sync(uint32_t(-1), qk_max, mask));
  }

  // Broadcast to all the threads in the warp.
  qk_max = __shfl_sync(uint32_t(-1), qk_max, 0);

  float exp_sum = 0.f;
  for (int ti = first_step + tidx; ti < tlength; ti += THREADS_PER_BLOCK) {
    float logit = __expf(qk_smem[ti - first_step] - qk_max);
    exp_sum += logit;
    qk_smem[ti - first_step] = logit;
  }

  // Compute the sum.
  exp_sum = block_sum<WARPS_PER_BLOCK>(&red_smem[WARPS_PER_BLOCK], exp_sum);

  // softmax
  float inv_sum = __fdividef(1.f, exp_sum + 1.e-6);
  for (int ti = first_step + tidx; ti < tlength; ti += THREADS_PER_BLOCK) {
    qk_smem[ti - first_step] *= inv_sum;
  }

  __syncthreads();
  // if (blockIdx.y == 0 && blockIdx.x == 0 && tidx == 0) {
  //   printf("softmax %.10f\n", qk_smem[0]);
  // }

  // value projection
  constexpr int V_VEC_SIZE = 16 / sizeof(DT);
  // A vector of V elements for the current timestep.
  // using V_vec_k = typename V_vec_k_<DT, V_VEC_SIZE>::Type;
  // using V_vec_acum = typename V_vec_acum_fp32_<V_vec_k>::Type;

  // The value computed by this thread.
  int vo = tidx / THREADS_PER_VALUE;
  // The hidden dimensions computed by this particular thread.
  int vi = tidx % THREADS_PER_VALUE * V_VEC_SIZE;
  constexpr int V_PER_ITER = THREADS_PER_BLOCK / THREADS_PER_VALUE;

  Out_sum out;
  zero(out);

  // The base pointer for the value in the cache buffer.
  DT const *v_cache_batch =
      value_cache + batch_config_request_id * max_seq_length * hidden_size + vi;

  if (Dh == Dh_MAX || vi < Dh) {
    for (int ti = first_step + vo; ti < tlength; ti += V_PER_ITER) {
      // Load the values from the cache.
      int const ti_circ = ti % max_seq_length;

      V_vec v = *reinterpret_cast<V_vec const *>(
          v_cache_batch + ti_circ * hidden_size + head_idx * per_head_size);
      float logit = qk_smem[ti - first_step];
      out = FlexFlow::fma(logit, cast_to_float(v), out);
    }
  }

  //   // Make sure we can start writing to shared memory.
  __syncthreads();

  // Run the final reduction amongst the different groups computing different
  // partial outputs.
  if (Dh == Dh_MAX || vi < Dh) {
#pragma unroll
    for (int active_groups = V_PER_ITER; active_groups >= 2;
         active_groups /= 2) {

      // The midpoint in the number of active groups.
      int midpoint = active_groups / 2;

      // The upper part of active threads store to shared memory.
      if (vo >= midpoint && vo < active_groups && (Dh == Dh_MAX || vi < Dh)) {
        *reinterpret_cast<Out_sum *>(out_smem + (vo - midpoint) * Dh + vi) =
            out;
      }
      __syncthreads();

      // The bottom warps update their values.
      if (vo < midpoint && (Dh == Dh_MAX || vi < Dh)) {
        out = add(*reinterpret_cast<Out_sum const *>(out_smem + vo * Dh + vi),
                  out);
      }
      __syncthreads();
    }
  }

  // Output the final values.
  if (vo == 0 && (Dh == Dh_MAX || vi < Dh)) {
    convert_from_float(
        *reinterpret_cast<V_vec *>(output_ptr + request_idx * hidden_size +
                                   head_idx * per_head_size + vi),
        out);
  }
}

// only used by MPT model. https://arxiv.org/abs/2108.12409
template <typename DT>
__global__ void apply_position_bias_qkprd(DT *input_ptr,
                                          int num_tokens,
                                          int num_total_tokens,
                                          int num_heads,
                                          int global_num_q_heads,
                                          int shard_id) {
  CUDA_KERNEL_LOOP(i, num_tokens * num_total_tokens * num_heads) {
    // get head_idx,
    int head_idx = i / (num_tokens * num_total_tokens) + (num_heads * shard_id);
    int position_idx = (i / num_tokens) % num_total_tokens;
    position_idx = position_idx + 1 - num_total_tokens;
    // 8 is alibi_bias_max in
    // https://huggingface.co/mosaicml/mpt-30b/blob/main/config.json
    float base = (float)(head_idx + 1) * 8 / global_num_q_heads;
    float slopes = 1.0 / pow(2, base);
    // if(i == 0){
    //   printf("see position: %d, %f, %f, %f\n", position_idx, base, slopes,
    //   position_idx * slopes);
    // }
    input_ptr[i] += static_cast<DT>(position_idx * slopes);
  }
}

template <typename DT>
__global__ void apply_proj_bias_w(DT *input_ptr,
                                  DT const *bias_ptr,
                                  int num_tokens,
                                  int qkv_weight_size,
                                  int oProjSize) {
  CUDA_KERNEL_LOOP(i, num_tokens * oProjSize) {
    int bias_idx = qkv_weight_size + i % oProjSize;
    input_ptr[i] += bias_ptr[bias_idx];
  }
}

template <typename DT>
__global__ void apply_proj_bias_qkv(DT *input_ptr,
                                    DT const *bias_ptr,
                                    int shard_id,
                                    int num_tokens,
                                    int qProjSize,
                                    int kProjSize,
                                    int vProjSize,
                                    int global_num_q_heads,
                                    int num_q_heads,
                                    bool scaling_query,
                                    float scaling_factor,
                                    int hidden_size) {
  CUDA_KERNEL_LOOP(i, num_tokens * hidden_size * QKV_WEIGHT_NUM) {
    // for simplicity, assume q, k, v is in same shape
    // 0->q, 1->k, 2->v
    // int qkv_index = i / (num_tokens * qProjSize) % 3;

    int token_idx = i / (hidden_size * QKV_WEIGHT_NUM);
    size_t in_token_idx = i - token_idx * hidden_size * QKV_WEIGHT_NUM;

    int qkv_index = in_token_idx / hidden_size;

    int proj_size = qkv_index == 0 ? qProjSize : kProjSize;

    int head_idx =
        (in_token_idx - qkv_index * num_q_heads * proj_size) / proj_size;
    int global_head_idx = head_idx + shard_id * num_q_heads;

    size_t pre_length =
        qkv_index == 0
            ? 0
            : (qkv_index == 1 ? qProjSize * global_num_q_heads
                              : qProjSize * global_num_q_heads * KV_WEIGHT_NUM);

    size_t bias_idx = pre_length + global_head_idx * proj_size + i % proj_size;

    input_ptr[i] += bias_ptr[bias_idx];

    if (scaling_query && qkv_index == 0) {
      input_ptr[i] *= scaling_factor;
    }
  }
}

template <typename DT>
__global__ void scaling_query_kernel(DT *input_ptr,
                                     int qProjSize,
                                     int num_tokens,
                                     int num_q_heads,
                                     float scaling_factor,
                                     int hidden_size) {
  CUDA_KERNEL_LOOP(i, num_tokens * hidden_size) {
    int token_idx = i / hidden_size;
    input_ptr[i % hidden_size + token_idx * hidden_size * QKV_WEIGHT_NUM] *=
        scaling_factor;
  }
}

template <typename DT>
__global__ void
    apply_rotary_embedding_native(DT *input_ptr,
                                  cuFloatComplex *complex_input,
                                  BatchConfig::PerTokenInfo const *tokenInfos,
                                  int qProjSize,
                                  int kProjSize,
                                  int num_q_heads,
                                  int num_tokens,
                                  int num_kv_heads,
                                  int q_block_size,
                                  int k_block_size,
                                  int q_array_size) {
  CUDA_KERNEL_LOOP(
      i,
      num_tokens * (qProjSize * num_q_heads + kProjSize * num_kv_heads) / 2) {
    // create complex number
    bool q_tensor = i < (q_array_size / 2);
    int proj_size = q_tensor ? qProjSize : kProjSize;
    int real_i = q_tensor ? i : i - q_array_size / 2;

    int head_idx = real_i / (num_tokens * proj_size / 2);
    int idx = real_i % (num_tokens * proj_size / 2);
    int real_part_index = idx * 2 +
                          head_idx * (q_tensor ? q_block_size : k_block_size) +
                          (q_tensor ? 0 : q_array_size);

    int complex_part_index = real_part_index + 1;

    complex_input[i] = {input_ptr[real_part_index],
                        input_ptr[complex_part_index]};

    int token_idx =
        (real_i - head_idx * (num_tokens * proj_size / 2)) / (proj_size / 2);
    size_t pos = tokenInfos[token_idx].abs_depth_in_request;

    // float before_real = complex_input[i].x, before_complex =
    // complex_input[i].y;

    int pos_i = real_i % (proj_size / 2);
    float freq = pos * (1.0 / pow(10000.0, (float)2 * pos_i / proj_size));
    cuFloatComplex complex_pos = {cos(freq), sin(freq)};

    complex_input[i] = cuCmulf(complex_input[i], complex_pos);
    input_ptr[real_part_index] = complex_input[i].x;
    input_ptr[complex_part_index] = complex_input[i].y;
  }
}

template <typename DT>
__global__ void
    apply_rotary_embedding_hf(DT *input_ptr,
                              cuFloatComplex *complex_input,
                              BatchConfig::PerTokenInfo const *tokenInfos,
                              int qProjSize,
                              int kProjSize,
                              int num_tokens,
                              size_t q_array_size,
                              int hidden_size) {
  CUDA_KERNEL_LOOP(i, num_tokens * hidden_size) {
    // create complex number
    bool q_tensor = i < (q_array_size / 2);
    int proj_size = q_tensor ? qProjSize : kProjSize;
    int real_i = q_tensor ? i : i - q_array_size / 2;

    int token_idx = real_i / (hidden_size / 2);
    int idx = real_i % (proj_size / 2);
    int head_idx = (real_i - (token_idx * (hidden_size / 2))) / (proj_size / 2);

    int real_part_index = idx + head_idx * proj_size +
                          token_idx * hidden_size * QKV_WEIGHT_NUM +
                          hidden_size * (q_tensor ? 0 : 1);
    int complex_part_index = real_part_index + (proj_size / 2);

    complex_input[i] = {input_ptr[real_part_index],
                        input_ptr[complex_part_index]};

    // get the freq_cis: shape 1 * (qProjSize/2) = 1 * 64
    // apply a Cartesian coordinate transformation
    // multiple with input & /copy back to q/k

    // get position of token

    // size_t pos = id_map[token_idx].token_position;
    size_t pos = tokenInfos[token_idx].abs_depth_in_request;

    // float before_real = complex_input[i].x, before_complex =
    int pos_i = real_i % (proj_size / 2);
    float freq = pos * (1.0 / pow(10000.0, (float)2 * pos_i / proj_size));
    cuFloatComplex complex_pos = {cos(freq), sin(freq)};

    complex_input[i] = cuCmulf(complex_input[i], complex_pos);
    input_ptr[real_part_index] = complex_input[i].x;
    input_ptr[complex_part_index] = complex_input[i].y;
  }
}

template <typename DT>
__global__ void
    apply_rotary_embedding_bwd(DT *input_ptr,
                               cuFloatComplex *complex_input,
                               BatchConfig::PerTokenInfo const *tokenInfos,
                               int proj_size,
                               int num_tokens,
                               int hidden_size) {
  CUDA_KERNEL_LOOP(i, num_tokens * hidden_size) {
    // compute indexes to visit first half proj_size of each of q/k tensor.
    // devQKVProj has shape [num_tokens, qProjSize, num_heads, 3] in peft_bwd
    bool q_tensor = i < (num_tokens * hidden_size / 2);
    int real_i = q_tensor ? i : i - num_tokens * hidden_size / 2;
    assert(hidden_size % proj_size == 0);
    int num_heads = hidden_size / proj_size;

    int token_idx = real_i % num_tokens;
    int idx = (real_i / num_tokens) % (proj_size / 2);
    int head_idx = real_i / (num_tokens * proj_size / 2);
    assert(head_idx < num_heads);

    int complex_part_index = (q_tensor ? 0 : 1) * num_tokens * hidden_size +
                             head_idx * num_tokens * proj_size +
                             idx * num_tokens + token_idx;
    int real_part_index = complex_part_index + (proj_size / 2) * num_tokens;

    complex_input[i] = {input_ptr[real_part_index],
                        input_ptr[complex_part_index]};

    size_t pos = tokenInfos[token_idx].abs_depth_in_request;

    float freq = pos * (1.0 / pow(10000.0, (float)2 * idx / proj_size));
    cuFloatComplex complex_pos = {cos(freq), sin(freq)};

    complex_input[i] = cuCmulf(complex_input[i], complex_pos);
    input_ptr[real_part_index] = complex_input[i].x;
    input_ptr[complex_part_index] = complex_input[i].y;
  }
}

template <typename DT>
__global__ void fill_entries_above_diagonal(DT *matrix,
                                            size_t num_rows,
                                            size_t num_cols,
                                            size_t num_q_heads,
                                            size_t entries_above_diagonal,
                                            DT value) {
  CUDA_KERNEL_LOOP(i, entries_above_diagonal * num_q_heads) {
    size_t head_idx = i / entries_above_diagonal;
    size_t entry_idx = i % entries_above_diagonal;
    size_t y = (-1 + sqrt(8 * (float)entry_idx + 1)) / 2;
    size_t x = entry_idx - y * (y + 1) / 2;
    y += (num_cols - num_rows) + 1;
    matrix[head_idx * num_rows * num_cols + num_cols * y + x] = value;
  }
}

template <typename DT>
void compute_qkv_kernel(IncMultiHeadSelfAttentionMeta const *m,
                        BatchConfig const *bc,
                        int shard_id,
                        DT const *input_ptr,
                        DT const *weight_ptr,
                        DT *output_ptr,
                        DT const *bias_ptr,
                        cudaStream_t stream) {

  checkCUDA(cublasSetStream(m->handle.blas, stream));
  checkCUDNN(cudnnSetStream(m->handle.dnn, stream));
  assert(m->qSize == m->vSize && m->qSize == m->kSize);
  cudaDataType_t cublas_data_type = ff_to_cuda_datatype(m->output_type[0]);
  cudaDataType_t compute_type = cublas_data_type;
<<<<<<< HEAD
  // #if defined(CUDA_VERSION) && (CUDA_VERSION < 11000)
  //   cudaDataType_t compute_type = cublas_data_type;
  // #else
  //   // For best performance, set the default cublas compute type to
  //   // CUBLAS_COMPUTE_16F for half precision and to
  //   // CUBLAS_COMPUTE_32F_FAST_16F for full precision
  //   cublasComputeType_t compute_type = CUBLAS_COMPUTE_16F;
  //   if (m->output_type[0] == DT_FLOAT) {
  //     compute_type = CUBLAS_COMPUTE_32F_FAST_16F;
  //   }
  // #endif
  // Compute (W^T)x matmul: einsum(ijkl,im->jmkl)
  // Weights: qSize x qProjSize x 3 x num_q_heads
  // Input: qSize x num_tokens
  // Output >>> qProjSize x num_tokens x 3 x num_q_heads
  int m_q = m->qProjSize * m->num_q_heads;
  int m_k = m->kProjSize * m->num_q_heads;
  int m_v = m->vProjSize * m->num_q_heads;
  assert(m_q == m_k && m_k == m_v); // keep things simple for now
  int n = bc->num_active_infr_tokens();
  int k = m->qSize;
  int m_ = m_q * QKV_WEIGHT_NUM;
  int lda = k, ldb = k, ldc = m_;
  checkCUDA(cublasGemmEx(m->handle.blas,
                         CUBLAS_OP_T,
                         CUBLAS_OP_N,
                         m_,
                         n,
                         k,
                         &alpha,
                         weight_ptr,
                         cublas_data_type,
                         lda,
                         input_ptr,
                         cublas_data_type,
                         ldb,
                         &beta,
                         output_ptr,
                         cublas_data_type,
                         ldc,
                         compute_type,
                         CUBLAS_GEMM_DEFAULT_TENSOR_OP));
  // apply rotary emmmbedding for q
  // and k step1 change the k, v to complex tensor
=======
#else
  // For best performance, set the default cublas compute type to
  // CUBLAS_COMPUTE_16F for half precision and to
  // CUBLAS_COMPUTE_32F_FAST_16F for full precision
  cublasComputeType_t compute_type = CUBLAS_COMPUTE_16F;
  if (m->output_type[0] == DT_FLOAT) {
    compute_type = CUBLAS_COMPUTE_32F_FAST_16F;
  }
#endif

  // Step 1: Compute QKV projections
  {
    DT alpha = 1.0f, beta = 0.0f;
    // after transpositions
    int m_q = m->qProjSize * m->num_q_heads;
    int m_k = m->kProjSize * m->num_q_heads;
    int m_v = m->vProjSize * m->num_q_heads;
    assert(m_q == m_k && m_k == m_v); // keep things simple for now
    int n = bc->num_active_tokens();
    int k = m->qSize;
    int m_ = m_q * QKV_WEIGHT_NUM;
    // before transpositions
    int lda = k, ldb = k, ldc = m_;
    // matrix A: QKV weights
    // matrix A's layout: [qSize (hidden_dim), qProjSize, num_heads, 3]
    // matrix B: input
    // matrix B's layout: [qSize (hidden_dim), num_new_tokens]
    // matrix C: devQKVProjArray
    // matrix B's layout: [qProjSize, num_heads, 3, num_new_tokens]
    checkCUDA(cublasGemmEx(m->handle.blas,
                           CUBLAS_OP_T,
                           CUBLAS_OP_N,
                           m_,
                           n,
                           k,
                           &alpha,
                           weight_ptr,
                           cublas_data_type,
                           lda,
                           input_ptr,
                           cublas_data_type,
                           ldb,
                           &beta,
                           output_ptr,
                           cublas_data_type,
                           ldc,
                           compute_type,
                           CUBLAS_GEMM_DEFAULT_TENSOR_OP));
  }

>>>>>>> be28d718
  int num_tokens = bc->num_active_tokens();
  int parallelism = m->kProjSize * num_tokens * m->num_q_heads;
  size_t q_array_size = m->qProjSize * num_tokens * m->num_q_heads;

  // Step 2: apply bias for QKV, or scale the query
  if (*m->qkv_bias) {
    apply_proj_bias_qkv<<<GET_BLOCKS(parallelism),
                          min(CUDA_NUM_THREADS, parallelism),
                          0,
                          stream>>>(output_ptr,
                                    bias_ptr,
                                    shard_id,
                                    num_tokens,
                                    m->qProjSize,
                                    m->kProjSize,
                                    m->vProjSize,
                                    m->global_num_q_heads,
                                    m->num_q_heads,
                                    *m->scaling_query,
                                    m->scaling_factor,
                                    m->hidden_size);
  } else if (m->scaling_query) {
    scaling_query_kernel<<<GET_BLOCKS(parallelism),
                           min(CUDA_NUM_THREADS, parallelism),
                           0,
                           stream>>>(output_ptr,
                                     num_tokens,
                                     m->num_q_heads,
                                     m->qProjSize,
                                     m->scaling_factor,
                                     m->hidden_size);
  }

  // Step 3: apply rotary embedding if needed
  if (*m->apply_rotary_embedding) {
    /*q&k*/
    parallelism = num_tokens * m->hidden_size;
    apply_rotary_embedding_hf<<<GET_BLOCKS(parallelism),
                                min(CUDA_NUM_THREADS, parallelism),
                                0,
                                stream>>>(output_ptr,
                                          m->complex_input,
                                          m->token_infos,
                                          m->qProjSize,
                                          m->kProjSize,
                                          num_tokens,
                                          q_array_size,
                                          m->hidden_size);
  }
}

template <typename DT>
void update_kv_cache_kernel(IncMultiHeadSelfAttentionMeta const *m,
                            BatchConfig const *bc,
                            cudaStream_t stream) {
  int num_tokens = bc->num_active_infr_tokens();
  if (num_tokens > 0) {
    int parallelism = m->hidden_size * num_tokens;
    store_kv_cache<<<GET_BLOCKS(parallelism),
                     min(CUDA_NUM_THREADS, parallelism),
                     0,
                     stream>>>(static_cast<DT *>(m->devQKVProjArray),
                               static_cast<DT *>(m->keyCache),
                               static_cast<DT *>(m->valueCache),
                               m->token_infos,
                               num_tokens,
                               BatchConfig::max_sequence_length(),
                               m->hidden_size);
  }
}

template <typename DT>
void compute_o_prod_bias(IncMultiHeadSelfAttentionMeta const *m,
                         BatchConfig const *bc,
                         int shard_id,
                         DT *output_ptr,
                         DT const *weight_ptr,
                         DT const *bias_ptr,
                         int num_tokens,
                         cudaStream_t stream) {
  cudaDataType_t cublas_data_type = ff_to_cuda_datatype(m->output_type[0]);
  cudnnDataType_t cudnn_data_type = ff_to_cudnn_datatype(m->output_type[0]);
  assert(data_type_size(m->output_type[0]) == sizeof(DT));
#if CUDA_VERSION >= 11000
  // TODO: currently set the default to CUBLAS_COMPUTE_16F for best performance
  cublasComputeType_t compute_type = CUBLAS_COMPUTE_16F;
#else
  cudaDataType_t compute_type = cublas_data_type;
#endif
  // Project to output, save result directly on output tensor
  {
    DT alpha = 1.0f, beta = 0.0f;
    // after transpositions
    int m_ = m->oProjSize;
    int k = m->vProjSize * m->num_q_heads;
    int n = num_tokens;
    // before transpositions
    int lda = k, ldb = k, ldc = m_;
    // matrix A: output projection weight
    // matrix A's layout: [vProjSize * num_heads, oProjSize]
    DT const *A = weight_ptr + m->qSize * (m->qProjSize * m->num_q_heads +
                                           m->kProjSize * m->num_q_heads +
                                           m->vProjSize * m->num_q_heads);
    // matrix B: attn heads
    // matrix B's layout: [vProjSize * num_heads, num_new_tokens]
    DT const *B = static_cast<DT *>(m->attn_heads);
    // matrix B: output
    // matrix B's layout: [oProjSize, num_new_tokens]
    DT *C = static_cast<DT *>(output_ptr);

    checkCUDA(cublasGemmEx(m->handle.blas,
                           CUBLAS_OP_T,
                           CUBLAS_OP_N,
                           m_,
                           n,
                           k,
                           &alpha,
                           A,
                           cublas_data_type,
                           lda,
                           B,
                           cublas_data_type,
                           ldb,
                           &beta,
                           C,
                           cublas_data_type,
                           ldc,
                           compute_type,
                           CUBLAS_GEMM_DEFAULT_TENSOR_OP));
  }
  // Add final output bias
  if (*m->final_bias && shard_id == 0) {
    int parallelism = m->oProjSize * num_tokens;
    int qkv_weight_size = m->qProjSize * m->global_num_q_heads +
                          m->kProjSize * m->global_num_q_heads +
                          m->vProjSize * m->global_num_q_heads;
    apply_proj_bias_w<<<GET_BLOCKS(parallelism),
                        min(CUDA_NUM_THREADS, parallelism),
                        0,
                        stream>>>(
        output_ptr, bias_ptr, num_tokens, qkv_weight_size, m->oProjSize);
  }
}

#define LAUNCH_ATTENTION_SCORE_KERNEL(                                         \
    DT, Dh, Dh_MAX, THDS_PER_KEY, THREADS_PER_VALUE, THDS_PER_BLOCK, stream)   \
  smem_sz = smem_size_in_bytes<DT>(m->qProjSize,                               \
                                   BatchConfig::max_sequence_length(),         \
                                   THREADS_PER_VALUE,                          \
                                   THDS_PER_BLOCK);                            \
  compute_attention_kernel_generation_kernel<DT,                               \
                                             THDS_PER_BLOCK,                   \
                                             Dh,                               \
                                             Dh_MAX,                           \
                                             THDS_PER_KEY,                     \
                                             THREADS_PER_VALUE>                \
      <<<grid, THDS_PER_BLOCK, smem_sz, stream>>>(                             \
          static_cast<DT *>(m->devQKVProjArray),                               \
          static_cast<DT *>(m->keyCache),                                      \
          static_cast<DT *>(m->valueCache),                                    \
          output_ptr,                                                          \
          scale,                                                               \
          BatchConfig::max_sequence_length(),                                  \
          m->qProjSize,                                                        \
          m->hidden_size,                                                      \
          m->request_infos)

template <typename DT>
void compute_attention_kernel_generation(IncMultiHeadSelfAttentionMeta const *m,
                                         BatchConfig const *bc,
                                         DT *output_ptr,
                                         cudaStream_t stream) {
  dim3 grid(m->num_q_heads, bc->num_generation_tokens);
  int const per_head_size = m->qProjSize;
  float scale = (*m->qk_prod_scaling) ? 1.0f / sqrt(m->kProjSize) : 1.0f;
  size_t smem_sz;
  if (per_head_size == 64) {
    constexpr int THREADS_PER_VALUE_64 = threads_per_value_t<DT, 64>::value;
    LAUNCH_ATTENTION_SCORE_KERNEL(
        DT, 64, 64, 4, THREADS_PER_VALUE_64, 128, stream);
  } else if (per_head_size == 128) {
    constexpr int THREADS_PER_VALUE_128 = threads_per_value_t<DT, 128>::value;
    LAUNCH_ATTENTION_SCORE_KERNEL(
        DT, 128, 128, 4, THREADS_PER_VALUE_128, 128, stream);
  } else {
    assert(false && "a unsupported head size");
  }
}

template <typename DT>
void pre_build_weight_kernel(IncMultiHeadSelfAttentionMeta const *m,
                             GenericTensorAccessorR const weight,
                             DataType data_type,
                             cudaStream_t stream) {
  // additional processing for weight uploading
  // Note that we update weight_ptr and bias_ptr when uploading weight and
  // bias
  if (m->quantization_type != DT_NONE) {
    // copy weight_ptr to quantized_weight_ptr, do compression and store in
    // m->weight_ptr
    cudaMemcpyAsync(m->quantized_weight_ptr,
                    weight.get_byte_ptr(),
                    m->quantized_weightSize,
                    cudaMemcpyHostToDevice,
                    stream);

    if (m->quantization_type == DT_INT4) {
      int parallelism = m->qProjSize * m->qSize * m->num_q_heads / 2;
      decompress_int4_attention_weights<<<GET_BLOCKS(parallelism),
                                          min(CUDA_NUM_THREADS, parallelism),
                                          0,
                                          stream>>>(
          m->quantized_weight_ptr,
          static_cast<DT *>(m->weight_ptr),
          m->qProjSize,
          m->qSize,
          m->num_q_heads);
    } else {
      assert(m->quantization_type == DT_INT8);
      int parallelism = m->qProjSize * m->qSize * m->num_q_heads;
      decompress_int8_attention_weights<<<GET_BLOCKS(parallelism),
                                          min(CUDA_NUM_THREADS, parallelism),
                                          0,
                                          stream>>>(
          m->quantized_weight_ptr,
          static_cast<DT *>(m->weight_ptr),
          m->qProjSize,
          m->qSize,
          m->num_q_heads);
    }
  } else {
    if (data_type == DT_FLOAT) {
      cudaMemcpyAsync(m->weight_ptr,
                      weight.get_float_ptr(),
                      m->weightSize,
                      cudaMemcpyHostToDevice,
                      stream);
    } else if (data_type == DT_HALF) {
      cudaMemcpyAsync(m->weight_ptr,
                      weight.get_half_ptr(),
                      m->weightSize,
                      cudaMemcpyHostToDevice,
                      stream);
    } else {
      assert(false);
    }
  }
}

template <typename DT>
void inference_kernel(IncMultiHeadSelfAttentionMeta *m,
                      BatchConfig const *bc,
                      int shard_id,
                      DT const *input_ptr,
                      DT const *weight_ptr,
                      DT *output_ptr,
                      DT const *bias_ptr,
                      cudaStream_t stream) {

  if (m->offload && m->biasSize > 0) {
    cudaMemcpyAsync(
        m->bias_ptr, bias_ptr, m->biasSize, cudaMemcpyHostToDevice, stream);
    bias_ptr = static_cast<DT *>(m->bias_ptr);
  }

<<<<<<< HEAD
  // todo Xinhao copy how many requests if requests are not continous?
  cudaMemcpyAsync(m->token_infos,
                  &(bc->tokensInfo),
                  bc->num_active_infr_tokens() *
                      sizeof(BatchConfig::PerTokenInfo),
                  cudaMemcpyHostToDevice,
                  stream);
  cudaMemcpyAsync(m->request_infos,
                  &(bc->requestsInfo),
                  bc->max_requests_per_batch() *
                      sizeof(BatchConfig::PerRequestInfo),
                  cudaMemcpyHostToDevice,
                  stream);

=======
>>>>>>> be28d718
  // phase 1: Implement kernel to compute KQV for input tokens
  compute_qkv_kernel(m,
                     bc,
                     shard_id,
                     input_ptr,
                     weight_ptr,
                     static_cast<DT *>(m->devQKVProjArray),
                     bias_ptr,
                     stream);
  update_kv_cache_kernel<DT>(m, bc, stream);

  if (bc->num_generation_tokens > 0) {
    // phase 3: Compute attention score for generation tokens
    compute_attention_kernel_generation<DT>(
        m, bc, static_cast<DT *>(m->attn_heads), stream);
  }

  if (bc->num_tokens > bc->num_generation_tokens) {
    // phase 4: Compute attention score for prompt tokens;
    compute_attention_kernel_prompt(
        m, bc, shard_id, bias_ptr, weight_ptr, stream);
  }

  // compute output production and bias together for all tokens
  int num_tokens = bc->num_active_tokens();
  compute_o_prod_bias(
      m, bc, shard_id, output_ptr, weight_ptr, bias_ptr, num_tokens, stream);
}

std::string get_peft_dbg_folder(IncMultiHeadSelfAttentionMeta const *m,
                                int shard_id) {
  std::string op_name_without_uid =
      IncMultiHeadSelfAttention::get_op_name_without_uid(m);
  char const *folder_path = "./inference_tensors/";
  std::string base_filepath = std::string(folder_path);
  if (m->layer_guid.model_id > 0) {
    base_filepath += "model_" + std::to_string(m->layer_guid.model_id) + "_";
  }
  base_filepath += "bwd_step_" + std::to_string(m->bwd_step);
  base_filepath += "_layers_" +
                   std::to_string(m->layer_guid.transformer_layer_id) + "_" +
                   op_name_without_uid + "_shard_" + std::to_string(shard_id);
  return base_filepath;
}

template <typename DT>
void peft_bwd_kernel(IncMultiHeadSelfAttentionMeta const *m,
                     BatchConfig const *bc,
                     int shard_id,
                     DT *input_grad_ptr,
                     DT const *weight_ptr,
                     DT const *output_grad_ptr,
                     DT const *bias_ptr,
                     cudaStream_t stream) {
  assert(!m->offload);
  checkCUDA(cublasSetStream(m->handle.blas, stream));
  checkCUDNN(cudnnSetStream(m->handle.dnn, stream));
  cudaDataType_t cublas_data_type = ff_to_cuda_datatype(m->output_type[0]);
  cudnnDataType_t cudnn_data_type = ff_to_cudnn_datatype(m->output_type[0]);
  assert(data_type_size(m->output_type[0]) == sizeof(DT));
  cudaDataType_t compute_type = cublas_data_type;
  // #if defined(CUDA_VERSION) && (CUDA_VERSION < 11000)
  //   cudaDataType_t compute_type = cublas_data_type;
  // #else
  //   // For best performance, set the default cublas compute type to
  //   // CUBLAS_COMPUTE_16F for half precision and to
  //   // CUBLAS_COMPUTE_32F_FAST_16F for full precision
  //   cublasComputeType_t compute_type = CUBLAS_COMPUTE_16F;
  //   if (m->output_type[0] == DT_FLOAT) {
  //     compute_type = CUBLAS_COMPUTE_32F_FAST_16F;
  //   }
  // #endif

  for (int i = 0; i < bc->max_requests_per_batch(); i++) {
    if (bc->request_completed[i]) {
      continue;
    }
    if (!bc->requestsInfo[i].peft_bwd) {
      continue;
    }
    int num_tokens = bc->requestsInfo[i].num_tokens_in_batch;
    int num_total_tokens = bc->requestsInfo[i].first_token_depth_in_request +
                           bc->requestsInfo[i].num_tokens_in_batch;
    // Currently assume we are calculating gradients for all tokens
    // of a request
    assert(num_tokens == num_total_tokens);
    int kt_block_size = m->kProjSize;
    int kt_req_block_size =
        kt_block_size * m->num_q_heads * BatchConfig::max_sequence_length();
    int vt_block_size = m->vProjSize;
    int vt_req_block_size =
        vt_block_size * m->num_q_heads * BatchConfig::max_sequence_length();
    assert(m->qProjSize == m->kProjSize && m->kProjSize == m->vProjSize);
    // Step 1: compute gradients before final projection
    {
      int m_ = m->vProjSize * m->num_q_heads;
      int n_ = num_tokens;
      int k_ = m->oProjSize;
      int lda = m_;
      int ldb = k_;
      int ldc = m_;
      float alpha = 1.0f, beta = 0.0f;
      // matrix A: output projection weight
      // matrix A's layout: [vProjSize * num_heads, oProjSize]
      DT const *A = weight_ptr + m->qSize * (m->qProjSize * m->num_q_heads +
                                             m->kProjSize * m->num_q_heads +
                                             m->vProjSize * m->num_q_heads);
      // matrix B: output gradients
      // matrix B's layout: [oProjSize, num_new_tokens]
      DT const *B =
          output_grad_ptr +
          bc->requestsInfo[i].first_token_offset_in_batch * m->oProjSize;
      // matrix C: attn_heads gradients
      // matrix C's layout: [vProjSize * num_heads, num_new_tokens]
      DT *C = static_cast<DT *>(m->handle.workSpace);
      checkCUDA(cublasGemmEx(m->handle.blas,
                             CUBLAS_OP_N,
                             CUBLAS_OP_N,
                             m_,
                             n_,
                             k_,
                             &alpha,
                             A,
                             cublas_data_type,
                             lda,
                             B,
                             cublas_data_type,
                             ldb,
                             &beta,
                             C,
                             cublas_data_type,
                             ldc,
                             compute_type,
                             CUBLAS_GEMM_DEFAULT_TENSOR_OP));
      if (m->inference_debugging) {
        // save result to file for checking
        std::string filename =
            get_peft_dbg_folder(m, shard_id) + "_o_proj_in_grad";
        save_tensor(C, m_ * n_, filename.c_str());
      }
    }
    // Step 2: compute gradients w.r.t. value
    {
      float alpha = 1.0f, beta = 0.0f;
      // matrix A: qk_prods_softmax
      // matrix A's layout: [num_new_tokens, total_tokens, num_heads]
      DT const *A = static_cast<DT *>(m->qk_prods_softmax);
      // matrix B: attn_heads gradients
      // matrix B's layout: [vProjSize * num_heads, num_new_tokens]
      DT const *B = static_cast<DT *>(m->handle.workSpace);
      // matrix C: gradients for value (saved as part of m->devQKVProjArray)
      // matrix C's layout: [num_tokens, qProjsize * num_heads, 3]
      DT *C = static_cast<DT *>(m->devQKVProjArray) +
              2 * num_tokens *
                  (m->qProjSize * m->num_q_heads); // skip over regions reserved
                                                   // for Q and K gradients
      // after transpositions
      int m_ = num_tokens;   // total_tokens
      int n_ = m->vProjSize; // num_new_tokens
      int k_ = num_tokens;   // num_new_tokens
      // before transpositions
      int lda = num_tokens; // num_new_tokens
      int ldb = m->vProjSize * m->num_q_heads;
      int ldc = num_tokens; // total_tokens
      // N.B. strides are applied before transpose operations
      int strideA = num_tokens * num_tokens; // num_new_tokens * total_tokens
      int strideB = m->vProjSize;
      int strideC = num_tokens * m->vProjSize;
      checkCUDA(cublasGemmStridedBatchedEx(m->handle.blas,
                                           CUBLAS_OP_T,
                                           CUBLAS_OP_T,
                                           m_,
                                           n_,
                                           k_,
                                           &alpha,
                                           A,
                                           cublas_data_type,
                                           lda,
                                           strideA,
                                           B,
                                           cublas_data_type,
                                           ldb,
                                           strideB,
                                           &beta,
                                           C,
                                           cublas_data_type,
                                           ldc,
                                           strideC,
                                           m->num_q_heads,
                                           compute_type,
                                           CUBLAS_GEMM_DEFAULT_TENSOR_OP));
      // save result to file for checking
      if (m->inference_debugging) {
        std::string filename =
            get_peft_dbg_folder(m, shard_id) + "_v_proj_in_grad";
        save_tensor(C, m_ * n_ * m->num_q_heads, filename.c_str());
        std::string filename2 =
            get_peft_dbg_folder(m, shard_id) + "_qk_prods_softmax";
        save_tensor(A, m_ * k_ * m->num_q_heads, filename2.c_str());
      }
    }
    // Step 3: compute gradients w.r.t. the qk_prods_softmax tensor
    {
      float alpha = 1.0f, beta = 0.0f;
      // matrix A: attn_heads gradients
      // matrix A's layout: [vProjSize * num_heads, num_new_tokens]
      DT const *A = static_cast<DT *>(m->handle.workSpace);
      // matrix B: value cache
      // matrix B's layout: [vProjSize * num_heads, max_num_tokens, num_req]
      DT const *B = static_cast<DT *>(m->valueCache) + i * vt_req_block_size;
      // matrix C: qk_prods_softmax gradients
      // matrix C's layout: [num_new_tokens, total_tokens, num_heads]
      DT *C = static_cast<DT *>(m->qk_prods_softmax);
      // after transposition & striding
      int m_ = num_tokens; // num_new_tokens
      int n_ = num_tokens;
      int k_ = m->vProjSize;
      // before transposition and striding
      int lda = m->vProjSize * m->num_q_heads;
      int ldb = m->vProjSize * m->num_q_heads;
      int ldc = num_tokens; // num_new_tokens
      int strideA = m->vProjSize;
      int strideB = m->vProjSize;
      int strideC = num_tokens * num_tokens; // num_new_tokens * total_tokens

      checkCUDA(cublasGemmStridedBatchedEx(m->handle.blas,
                                           CUBLAS_OP_T,
                                           CUBLAS_OP_N,
                                           m_,
                                           n_,
                                           k_,
                                           &alpha,
                                           A,
                                           cublas_data_type,
                                           lda,
                                           strideA,
                                           B,
                                           cublas_data_type,
                                           ldb,
                                           strideB,
                                           &beta,
                                           C,
                                           cublas_data_type,
                                           ldc,
                                           strideC,
                                           m->num_q_heads,
                                           compute_type,
                                           CUBLAS_GEMM_DEFAULT_TENSOR_OP));
      if (m->inference_debugging) {
        std::string filename =
            get_peft_dbg_folder(m, shard_id) + "_qk_prods_softmax_grad";
        save_tensor(
            C, num_tokens * num_tokens * m->num_q_heads, filename.c_str());
        std::string filename2 = get_peft_dbg_folder(m, shard_id) + "_vcache";
        save_tensor(
            B, m->vProjSize * m->num_q_heads * num_tokens, filename2.c_str());
      }
    }
    // Step 4: softmax backpropagation
    {
      float alpha = 1.0f, beta = 0.0f;
      int n_param = m->num_q_heads;
      int c_param = num_tokens;
      int h_param = 1;
      int w_param = num_tokens;
      checkCUDNN(cudnnSetTensor4dDescriptor(m->qk_tensor,
                                            CUDNN_TENSOR_NCHW,
                                            cudnn_data_type,
                                            n_param,
                                            c_param,
                                            h_param,
                                            w_param));
      checkCUDNN(cudnnSoftmaxBackward(m->handle.dnn,
                                      CUDNN_SOFTMAX_ACCURATE,
                                      CUDNN_SOFTMAX_MODE_CHANNEL,
                                      &alpha,
                                      m->qk_tensor,
                                      m->softmax_activation_buffer,
                                      m->qk_tensor,
                                      m->qk_prods_softmax,
                                      &beta,
                                      m->qk_tensor,
                                      m->qk_prods));

      if (m->inference_debugging) {
        DT *C = static_cast<DT *>(m->qk_prods);
        std::string filename =
            get_peft_dbg_folder(m, shard_id) + "_qk_prods_softmax_grad_in";
        save_tensor(
            C, num_tokens * num_tokens * m->num_q_heads, filename.c_str());
      }

      //  TODO: fill all elements above diagonal to force causal attention
      size_t entries_above_diagonal = num_tokens * (num_tokens - 1) / 2;
      if (entries_above_diagonal > 0) {
        size_t parallelism = m->num_q_heads * entries_above_diagonal;
        fill_entries_above_diagonal<<<GET_BLOCKS(parallelism),
                                      min((size_t)CUDA_NUM_THREADS,
                                          parallelism),
                                      0,
                                      stream>>>(static_cast<DT *>(m->qk_prods),
                                                num_tokens,
                                                num_tokens,
                                                m->num_q_heads,
                                                entries_above_diagonal,
                                                DT(0.0f));
      }
      if (m->inference_debugging) {
        DT *C = static_cast<DT *>(m->qk_prods);
        std::string filename = get_peft_dbg_folder(m, shard_id) +
                               "_qk_prods_softmax_grad_in_masked";
        save_tensor(
            C, num_tokens * num_tokens * m->num_q_heads, filename.c_str());
      }
    }
    // Step 5: compute gradients w.r.t. key
    {
      float alpha = 1.0f, beta = 0.0f;
      if (*m->qk_prod_scaling) {
        alpha = 1.0f / sqrt(m->kProjSize);
      }
      // matrix A: gradients w.r.t. qk_prods
      // matrix A's layout: [num_new_tokens, num_tokens, num_heads]
      DT const *A = static_cast<DT *>(m->qk_prods);
      // matrix B: query activation (in query_activation_buffer)
      // matrix B's layout: [m->qProjSize * num_heads, num_new_tokens]
      DT const *B = static_cast<DT *>(m->query_activation_buffer);
      // matrix C: gradients for key (saved as part of m->devQKVProjArray)
      // matrix C's layout: [num_tokens, qProjsize * num_heads, 3]
      DT *C =
          static_cast<DT *>(m->devQKVProjArray) +
          num_tokens *
              (m->qProjSize *
               m->num_q_heads); // skip over regions reserved for Q gradients
      // after transposition & striding
      int m_ = num_tokens;
      int n_ = m->kProjSize;
      int k_ = num_tokens; // num_new_tokens
      // before transposition and striding
      int lda = num_tokens; // num_new_tokens
      int ldb = m->kProjSize * m->num_q_heads;
      int ldc = num_tokens;
      int strideA = num_tokens * num_tokens;
      int strideB = m->kProjSize;
      int strideC = num_tokens * m->kProjSize;
      checkCUDA(cublasGemmStridedBatchedEx(m->handle.blas,
                                           CUBLAS_OP_T,
                                           CUBLAS_OP_T,
                                           m_,
                                           n_,
                                           k_,
                                           &alpha,
                                           A,
                                           cublas_data_type,
                                           lda,
                                           strideA,
                                           B,
                                           cublas_data_type,
                                           ldb,
                                           strideB,
                                           &beta,
                                           C,
                                           cublas_data_type,
                                           ldc,
                                           strideC,
                                           m->num_q_heads,
                                           compute_type,
                                           CUBLAS_GEMM_DEFAULT_TENSOR_OP));
      if (m->inference_debugging) {
        std::string filename =
            get_peft_dbg_folder(m, shard_id) + "_query_activation";
        save_tensor(
            B, m->qProjSize * m->num_q_heads * num_tokens, filename.c_str());
        std::string filename2 =
            get_peft_dbg_folder(m, shard_id) + "_devkproj_pre";
        save_tensor(
            C, num_tokens * (m->qProjSize * m->num_q_heads), filename2.c_str());
      }
    }
    // Step 6: compute gradients w.r.t query
    {
      float alpha = 1.0f, beta = 0.0f;
      if (*m->qk_prod_scaling) {
        alpha = 1.0f / sqrt(m->kProjSize);
      }
      // matrix A: gradients w.r.t. qk_prods
      // matrix A's layout: [num_new_tokens, num_tokens, num_heads]
      DT const *A = static_cast<DT *>(m->qk_prods);
      // matrix B: key cache
      // matrix B's layout: [vProjSize * num_heads, max_num_tokens, num_req]
      DT const *B = static_cast<DT *>(m->keyCache) + i * kt_req_block_size;
      // matrix C: gradients for query (saved as part of m->devQKVProjArray)
      // matrix C's layout: [num_tokens, qProjsize * num_heads, 3]
      DT *C = static_cast<DT *>(m->devQKVProjArray);
      // after transposition & striding
      int m_ = num_tokens; // num_new_tokens
      int n_ = m->qProjSize;
      int k_ = num_tokens;
      // before transposition and striding
      int lda = num_tokens; // num_new_tokens
      int ldb = m->qProjSize * m->num_q_heads;
      int ldc = num_tokens;
      int strideA = num_tokens * num_tokens;
      int strideB = m->qProjSize;
      int strideC = num_tokens * m->qProjSize;
      checkCUDA(cublasGemmStridedBatchedEx(m->handle.blas,
                                           CUBLAS_OP_N,
                                           CUBLAS_OP_T,
                                           m_,
                                           n_,
                                           k_,
                                           &alpha,
                                           A,
                                           cublas_data_type,
                                           lda,
                                           strideA,
                                           B,
                                           cublas_data_type,
                                           ldb,
                                           strideB,
                                           &beta,
                                           C,
                                           cublas_data_type,
                                           ldc,
                                           strideC,
                                           m->num_q_heads,
                                           compute_type,
                                           CUBLAS_GEMM_DEFAULT_TENSOR_OP));
      if (m->inference_debugging) {
        std::string filename =
            get_peft_dbg_folder(m, shard_id) + "_devQKVPRojArray_pre";
        save_tensor(C,
                    num_tokens * m->qProjSize * m->num_q_heads * 3,
                    filename.c_str());
      }
    }

    // Step 7: perform rotary position embeddings (RoPE) bwd
    {
      if (*m->apply_rotary_embedding) {
        assert(m->hidden_size == m->qProjSize * m->num_q_heads);
        assert(m->qProjSize == m->kProjSize);
        /*q&k*/
        int parallelism = num_tokens * m->hidden_size;
        DT *A = static_cast<DT *>(m->devQKVProjArray);
        apply_rotary_embedding_bwd<<<GET_BLOCKS(parallelism),
                                     min(CUDA_NUM_THREADS, parallelism),
                                     0,
                                     stream>>>(A,
                                               m->complex_input,
                                               m->token_infos,
                                               m->qProjSize,
                                               num_tokens,
                                               m->hidden_size);
        DT *C = static_cast<DT *>(m->devQKVProjArray);
        if (m->inference_debugging) {
          std::string filename =
              get_peft_dbg_folder(m, shard_id) + "_devQKVPRojArray";
          save_tensor(C,
                      num_tokens * m->qProjSize * m->num_q_heads * 3,
                      filename.c_str());
        }
      }

      // matrix C: gradients for key (saved as part of m->devQKVProjArray)
      // matrix C's layout: [num_tokens, qProjsize * num_heads, 3]
      DT *C =
          static_cast<DT *>(m->devQKVProjArray) +
          num_tokens *
              (m->qProjSize *
               m->num_q_heads); // skip over regions reserved for Q gradients
      if (m->inference_debugging) {
        std::string filename = get_peft_dbg_folder(m, shard_id) + "_devkproj";
        save_tensor(
            C, num_tokens * (m->qProjSize * m->num_q_heads), filename.c_str());
      }
    }

    // Step 8: compute gradients w.r.t. input
    {
      float alpha = 1.0f, beta = 0.0f;
      if (!m->reset_input_grads[0]) {
        beta = 1.0f;
      }
      // matrix A: QKV projection weights
      // matrix A's layout: [qSize, qProjSize * num_q_heads, 3]
      DT const *A = weight_ptr;
      // matrix B: gradients w.r.t. QKV (concatenated in devQKVArray)
      // matrix B's layout: [num_tokens, qProjsize * num_heads, 3]
      DT const *B = static_cast<DT *>(m->devQKVProjArray);
      // matrix C: gradients w.r.t. input
      // matrix C's layout: [m->qSize, num_tokens]
      DT *C = input_grad_ptr +
              bc->requestsInfo[i].first_token_offset_in_batch * m->qSize;
      int m_ = m->qSize;
      int n_ = num_tokens;
      int k_ = m->num_q_heads * (m->qProjSize + m->kProjSize + m->vProjSize);
      int lda = m_;
      int ldb = n_;
      int ldc = m_;
      checkCUDA(cublasGemmEx(m->handle.blas,
                             CUBLAS_OP_N,
                             CUBLAS_OP_T,
                             m_,
                             n_,
                             k_,
                             &alpha,
                             A,
                             cublas_data_type,
                             lda,
                             B,
                             cublas_data_type,
                             ldb,
                             &beta,
                             C,
                             cublas_data_type,
                             ldc,
                             compute_type,
                             CUBLAS_GEMM_DEFAULT_TENSOR_OP));
      if (m->inference_debugging) {
        std::string filename =
            get_peft_dbg_folder(m, shard_id) + "_attn_final_grad_in";
        save_tensor(C, num_tokens * m->qSize, filename.c_str());
      }
    }
  }
}

} // namespace IncMultiHeadAttention
} // namespace Kernels

using namespace Kernels::IncMultiHeadAttention;

template <typename DT>
__global__ void store_kv_cache(DT const *devQKVProjArray,
                               DT *kCache_ptr,
                               DT *vCache_ptr,
                               BatchConfig::PerTokenInfo const *tokenInfos,
                               int num_tokens,
                               int max_seq_len,
                               int hidden_size) {
  CUDA_KERNEL_LOOP(i, num_tokens * hidden_size) {
    int token_idx = i / hidden_size;
    int offset = i % hidden_size;

    size_t val_idx =
        token_idx * QKV_WEIGHT_NUM * hidden_size + hidden_size + offset;

    DT kVal = devQKVProjArray[val_idx];
    DT vVal = devQKVProjArray[val_idx + hidden_size];
    int const req_id = tokenInfos[token_idx].request_index;
    int const tok_id = tokenInfos[token_idx].abs_depth_in_request;

    // key cache
    kCache_ptr[req_id * (hidden_size * max_seq_len) + tok_id * hidden_size +
               offset] = kVal;
    vCache_ptr[req_id * (hidden_size * max_seq_len) + tok_id * hidden_size +
               offset] = vVal;
  }
}

template <typename DT>
__global__ void store_query_cache(DT const *devQKVProjArray,
                                  DT *qCache_ptr,
                                  int num_tokens,
                                  int hidden_size) {
  CUDA_KERNEL_LOOP(i, num_tokens * hidden_size) {
    int token_idx = i / hidden_size;
    int offset = i % hidden_size;

    size_t val_idx = token_idx * QKV_WEIGHT_NUM * hidden_size + offset;

    DT qVal = devQKVProjArray[val_idx];

    // query cache
    qCache_ptr[i] = qVal;
  }
}

template <typename DT>
void compute_attention_kernel_prompt(IncMultiHeadSelfAttentionMeta *m,
                                     BatchConfig const *bc,
                                     int shard_id,
                                     DT const *bias_ptr,
                                     DT const *weight_ptr,
                                     cudaStream_t stream) {
  checkCUDA(cublasSetStream(m->handle.blas, stream));
  checkCUDNN(cudnnSetStream(m->handle.dnn, stream));
  cudaDataType_t cublas_data_type = ff_to_cuda_datatype(m->output_type[0]);
  cudnnDataType_t cudnn_data_type = ff_to_cudnn_datatype(m->output_type[0]);
  assert(data_type_size(m->output_type[0]) == sizeof(DT));
  cudaDataType_t compute_type = cublas_data_type;
  // #if defined(CUDA_VERSION) && (CUDA_VERSION < 11000)
  //   cudaDataType_t compute_type = cublas_data_type;
  // #else
  //   // For best performance, set the default cublas compute type to
  //   // CUBLAS_COMPUTE_16F for half precision and to
  //   // CUBLAS_COMPUTE_32F_FAST_16F for full precision
  //   cublasComputeType_t compute_type = CUBLAS_COMPUTE_16F;
  //   if (m->output_type[0] == DT_FLOAT) {
  //     compute_type = CUBLAS_COMPUTE_32F_FAST_16F;
  //   }
  // #endif
  // int num_requests = bc->num_active_requests();
  int num_tokens = bc->num_active_tokens();
  int tokens_previous_requests = 0;
  int q_block_size = m->qProjSize;
  int kt_block_size = m->kProjSize;
  int kt_req_block_size =
      kt_block_size * m->num_q_heads * BatchConfig::max_sequence_length();
  int vt_block_size = m->vProjSize;
  int vt_req_block_size =
      vt_block_size * m->num_q_heads * BatchConfig::max_sequence_length();
  assert(m->qProjSize == m->kProjSize);

  for (int i = 0; i < bc->max_requests_per_batch(); i++) {
    if (bc->request_completed[i] || (!bc->requestsInfo[i].prompt_phase)) {
      continue;
    }
    int num_new_tokens = bc->requestsInfo[i].num_tokens_in_batch;
    int total_tokens = bc->requestsInfo[i].first_token_depth_in_request +
                       bc->requestsInfo[i].num_tokens_in_batch;
<<<<<<< HEAD
    // Copy query to m->query_activation_buffer if we need to compute
    // PEFT backward
    if (bc->requestsInfo[i].peft_bwd) {
      MemoryAllocator *allocator = m->handle.peft_activation_allocator;
      m->query_activation_buffer = allocator->allocate_instance_untyped(
          sizeof(DT) * total_tokens * m->num_q_heads * m->qProjSize);
      int parallelism = m->hidden_size * num_tokens;
      store_query_cache<<<GET_BLOCKS(parallelism),
                          min(CUDA_NUM_THREADS, parallelism),
                          0,
                          stream>>>(
          static_cast<DT *>(m->devQKVProjArray),
          static_cast<DT *>(m->query_activation_buffer),
          num_tokens,
          m->hidden_size);
    }

    // bc->token_last_available_idx[i] + 1;
    // Compute (QK^T/sqrt(d_k))
    // a flag of using this scaling alpha
    int m_ = num_new_tokens;
    int n = total_tokens;
    int k = m->qProjSize;
    int lda = k * m->num_q_heads * QKV_WEIGHT_NUM, ldb = k * m->num_q_heads,
        ldc = m_;
    int strideA = q_block_size;
    int strideB = kt_block_size;
    int strideC = num_new_tokens * total_tokens;
    DT alpha = 1.0f, beta = 0.0f;
    if (*m->qk_prod_scaling) {
      alpha = static_cast<DT>(1.0f / sqrt(m->kProjSize));
=======
    // Step 1: compute query-key product QK.T/sqrt(d_k)
    {
      // Scale by sqrt(d_k) as per the original attention paper
      DT alpha = 1.0f, beta = 0.0f;
      if (*m->qk_prod_scaling) {
        alpha = static_cast<DT>(1.0f / sqrt(m->kProjSize));
      }
      // after transpositions
      int m_ = num_new_tokens;
      int n = total_tokens;
      int k = m->qProjSize;
      // before transpositions
      int lda = k * m->num_q_heads * QKV_WEIGHT_NUM, ldb = k * m->num_q_heads,
          ldc = m_;
      // N.B. strides are applied before transpose operations
      int strideA = q_block_size;
      int strideB = kt_block_size;
      int strideC = num_new_tokens * total_tokens;

      // matrix A: devQKVProjArray
      // matrix A's layout: [qProjSize, num_heads, 3, num_new_tokens]
      // To get query projection, skip over Q entries from previous requests
      DT const *A = static_cast<DT *>(m->devQKVProjArray) +
                    bc->requestsInfo[i].first_token_offset_in_batch *
                        m->qProjSize * m->num_q_heads * QKV_WEIGHT_NUM;
      // matrix B: key cache
      // matrix B's layout: [kProjSize * num_heads, total_tokens]
      // To get B, skip over K entries from previous requests (all heads +
      // padding)
      DT const *B = static_cast<DT *>(m->keyCache) + i * kt_req_block_size;
      // matrix C: qk_prods
      // matrix C's layout: [num_new_tokens, total_tokens, num_heads]
      // To get C, skip over QK.T products from previous requests
      DT *C = static_cast<DT *>(m->qk_prods);
      checkCUDA(cublasGemmStridedBatchedEx(m->handle.blas,
                                           CUBLAS_OP_T,
                                           CUBLAS_OP_N,
                                           m_,
                                           n,
                                           k,
                                           &alpha,
                                           A,
                                           cublas_data_type,
                                           lda,
                                           strideA,
                                           B,
                                           cublas_data_type,
                                           ldb,
                                           strideB,
                                           &beta,
                                           C,
                                           cublas_data_type,
                                           ldc,
                                           strideC,
                                           m->num_q_heads,
                                           compute_type,
                                           CUBLAS_GEMM_DEFAULT_TENSOR_OP));
>>>>>>> be28d718
    }
    // Step 2: Add alibi position bias to qk production
    // matrix C: qk_prods
    // matrix C's layout: [num_new_tokens, total_tokens, num_heads]
    // To get C, skip over QK.T products from previous requests
    DT *C = static_cast<DT *>(m->qk_prods);
    if (*m->position_bias) {
      size_t parallelism = m->num_q_heads * total_tokens * num_new_tokens;
      apply_position_bias_qkprd<<<GET_BLOCKS(parallelism),
                                  min((size_t)CUDA_NUM_THREADS, parallelism),
                                  0,
                                  stream>>>(C,
                                            num_new_tokens,
                                            total_tokens,
                                            m->num_q_heads,
                                            m->global_num_q_heads,
                                            shard_id);
    }

    // Step 3: Apply causal mask. Fill all elements above diagonal in qk prods
    // with -inf to force causal attention.
    assert(num_new_tokens <= total_tokens);
    size_t entries_above_diagonal = num_new_tokens * (num_new_tokens - 1) / 2;
    if (entries_above_diagonal > 0) {
      size_t parallelism = m->num_q_heads * entries_above_diagonal;
      fill_entries_above_diagonal<<<GET_BLOCKS(parallelism),
                                    min((size_t)CUDA_NUM_THREADS, parallelism),
                                    0,
                                    stream>>>(C,
                                              num_new_tokens,
                                              total_tokens,
                                              m->num_q_heads,
                                              entries_above_diagonal,
                                              static_cast<DT>(-INFINITY));
    }
<<<<<<< HEAD
    // Compute Softmax(QK^T/sqrt(d_k))
    // Before modifying the parameters below, make sure to read the following
    // description of the CUDNN_TENSOR_NCHW tensor layout, from
    // https://docs.nvidia.com/deeplearning/cudnn/api/index.html#cudnnTensorFormat_t:
    // This tensor format specifies that the data is laid out in the following
    // order: batch size, feature maps, rows, columns. The strides are
    // implicitly defined in such a way that the data are contiguous in memory
    // with no padding between images, feature maps, rows, and columns; the
    // columns are the inner dimension and the images are the outermost
    // dimension.
    int n_param = m->num_q_heads;
    int c_param = total_tokens;
    int h_param = 1;
    int w_param = num_new_tokens;
    checkCUDNN(cudnnSetTensor4dDescriptor(m->qk_tensor,
                                          CUDNN_TENSOR_NCHW,
                                          cudnn_data_type,
                                          n_param,
                                          c_param,
                                          h_param,
                                          w_param));
    float softmax_alpha = 1.0f, softmax_beta = 0.0f;
    DT *C_softmax = static_cast<DT *>(m->qk_prods_softmax);
    // The softmax operation below is executed according to the
    // CUDNN_SOFTMAX_MODE_CHANNEL, which is also described in the docs: The
    // softmax operation is computed per spatial location (H,W) per image (N)
    // across dimension C.
    checkCUDNN(cudnnSoftmaxForward(m->handle.dnn,
                                   CUDNN_SOFTMAX_ACCURATE,
                                   CUDNN_SOFTMAX_MODE_CHANNEL,
                                   &softmax_alpha,
                                   m->qk_tensor,
                                   C,
                                   &softmax_beta,
                                   m->qk_tensor,
                                   C_softmax));
    // Copy C_softmax to m->softmax_activation_buffer if we need to compute
    // PEFT backward
    if (bc->requestsInfo[i].peft_bwd) {
      MemoryAllocator *allocator = m->handle.peft_activation_allocator;
      m->softmax_activation_buffer = allocator->allocate_instance_untyped(
          sizeof(DT) * total_tokens * num_new_tokens * m->num_q_heads);
      checkCUDA(cudaMemcpyAsync(m->softmax_activation_buffer,
                                C_softmax,
                                sizeof(DT) * total_tokens * num_new_tokens *
                                    m->num_q_heads,
                                cudaMemcpyDeviceToDevice,
                                stream));
    }

    // Matmul softmax(QK^T/sqrt(d_k)) by V
    alpha = 1.0f, beta = 0.0f;
    m_ = m->vProjSize;
    n = num_new_tokens;
    k = total_tokens;
    lda = m_ * m->num_q_heads, ldb = n, ldc = m_ * m->num_q_heads;
    strideA = vt_block_size;
    strideB = num_new_tokens * total_tokens;
    strideC = m->vProjSize;
    // To get A, skip over V^T entries from previous requests (all heads +
    // padding)
    A = static_cast<DT *>(m->valueCache) + i * vt_req_block_size;
    // To get B, skip over softmax(QK^T/sqrt(d_k)) entries from previous
    // requests (all heads)
    B = C_softmax;
    // To get C, skip over softmax(QK^T/sqrt(d_k))V products from previous
    // requests

    // store the result attn heads, also skip the genration tokens
    C = static_cast<DT *>(m->attn_heads) +
        (tokens_previous_requests + bc->num_generation_tokens) *
            m->num_q_heads * m->vProjSize;
    checkCUDA(cublasGemmStridedBatchedEx(m->handle.blas,
                                         CUBLAS_OP_N,
                                         CUBLAS_OP_T,
                                         m_,
                                         n,
                                         k,
                                         &alpha,
                                         A,
                                         cublas_data_type,
                                         lda,
                                         strideA,
                                         B,
                                         cublas_data_type,
                                         ldb,
                                         strideB,
                                         &beta,
                                         C,
                                         cublas_data_type,
                                         ldc,
                                         strideC,
                                         m->num_q_heads,
                                         compute_type,
                                         CUBLAS_GEMM_DEFAULT_TENSOR_OP));
=======

    // Step 4: Compute Softmax(QK.T/sqrt(d_k))
    {
      // Before modifying the parameters below, make sure to read the following
      // description of the CUDNN_TENSOR_NCHW tensor layout, from
      // https://docs.nvidia.com/deeplearning/cudnn/api/index.html#cudnnTensorFormat_t:
      // This tensor format specifies that the data is laid out in the following
      // order: batch size, feature maps, rows, columns. The strides are
      // implicitly defined in such a way that the data are contiguous in memory
      // with no padding between images, feature maps, rows, and columns; the
      // columns are the inner dimension and the images are the outermost
      // dimension.
      int n_param = m->num_q_heads;
      int c_param = total_tokens;
      int h_param = 1;
      int w_param = num_new_tokens;
      checkCUDNN(cudnnSetTensor4dDescriptor(m->qk_tensor,
                                            CUDNN_TENSOR_NCHW,
                                            cudnn_data_type,
                                            n_param,
                                            c_param,
                                            h_param,
                                            w_param));
      float softmax_alpha = 1.0f, softmax_beta = 0.0f;
      DT *C_softmax = static_cast<DT *>(m->qk_prods_softmax);
      // The softmax operation below is executed according to the
      // CUDNN_SOFTMAX_MODE_CHANNEL, which is also described in the docs: The
      // softmax operation is computed per spatial location (H,W) per image (N)
      // across dimension C.
      checkCUDNN(cudnnSoftmaxForward(m->handle.dnn,
                                     CUDNN_SOFTMAX_ACCURATE,
                                     CUDNN_SOFTMAX_MODE_CHANNEL,
                                     &softmax_alpha,
                                     m->qk_tensor,
                                     C,
                                     &softmax_beta,
                                     m->qk_tensor,
                                     C_softmax));
    }
    // Step 5: Matmul softmax(QK.T/sqrt(d_k)) by V. Implemented as V @
    // softmax(QK.T/sqrt(d_k)).T
    {
      DT alpha = 1.0f, beta = 0.0f;
      // after transpositions
      int m_ = m->vProjSize;
      int n = num_new_tokens;
      int k = total_tokens;
      // before transpositions
      int lda = m_ * m->num_q_heads, ldb = n, ldc = m_ * m->num_q_heads;
      // N.B. strides are applied before transpose operations
      int strideA = vt_block_size;
      int strideB = num_new_tokens * total_tokens;
      int strideC = m->vProjSize;
      // matrix A: value cache
      // matrix A's layout: [vProjSize, num_heads, total_tokens]
      // To get A, skip over V.T entries from previous requests (all heads +
      // padding)
      DT *A = static_cast<DT *>(m->valueCache) + i * vt_req_block_size;
      // matrix B: qk_prods_softmax
      // matrix B's layout: [num_new_tokens, total_tokens, num_heads]
      // To get B, skip over softmax(QK.T/sqrt(d_k)) entries from previous
      // requests (all heads)
      DT *B = static_cast<DT *>(m->qk_prods_softmax);
      ;
      // matrix C: attn heads
      // matrix C's layout: [vProjSize, num_heads, num_new_tokens]
      // To get C, skip over softmax(QK.T/sqrt(d_k))V products from previous
      // requests
      // store the result attn heads, also skip the genration tokens
      DT *C = static_cast<DT *>(m->attn_heads) +
              (bc->requestsInfo[i].first_token_offset_in_batch) *
                  m->num_q_heads * m->vProjSize;
      checkCUDA(cublasGemmStridedBatchedEx(m->handle.blas,
                                           CUBLAS_OP_N,
                                           CUBLAS_OP_T,
                                           m_,
                                           n,
                                           k,
                                           &alpha,
                                           A,
                                           cublas_data_type,
                                           lda,
                                           strideA,
                                           B,
                                           cublas_data_type,
                                           ldb,
                                           strideB,
                                           &beta,
                                           C,
                                           cublas_data_type,
                                           ldc,
                                           strideC,
                                           m->num_q_heads,
                                           compute_type,
                                           CUBLAS_GEMM_DEFAULT_TENSOR_OP));
    }
>>>>>>> be28d718
    tokens_previous_requests += num_new_tokens;
  }
  assert(tokens_previous_requests == (num_tokens - bc->num_generation_tokens));
}

/*static*/
void IncMultiHeadSelfAttention::inference_kernel_wrapper(
    IncMultiHeadSelfAttentionMeta *m,
    BatchConfig const *bc,
    int shard_id,
    GenericTensorAccessorR const &input,
    GenericTensorAccessorR const &weight,
    GenericTensorAccessorW const &output,
    GenericTensorAccessorR const &bias) {
  cudaStream_t stream;
  checkCUDA(get_legion_stream(&stream));
  bool use_bias = *m->qkv_bias || *m->final_bias;

  cudaEvent_t t_start, t_end;
  if (m->profiling) {
    cudaEventCreate(&t_start);
    cudaEventCreate(&t_end);
    cudaEventRecord(t_start, stream);
  }

  // assert(input.data_type == weight.data_type);
  assert(input.data_type == output.data_type);
  if (use_bias) {
    assert(input.data_type == bias.data_type);
  }

  if (input.data_type == DT_HALF) {
    if (m->offload) {
      pre_build_weight_kernel<half>(m, weight, input.data_type, stream);
    }
    half const *bias_ptr =
        use_bias ? bias.get_half_ptr() : static_cast<half const *>(nullptr);
    Kernels::IncMultiHeadAttention::inference_kernel(
        m,
        bc,
        shard_id,
        input.get_half_ptr(),
        m->offload ? static_cast<half *>(m->weight_ptr) : weight.get_half_ptr(),
        output.get_half_ptr(),
        bias_ptr,
        stream);
  } else if (input.data_type == DT_FLOAT) {
    if (m->offload) {
      pre_build_weight_kernel<float>(m, weight, input.data_type, stream);
    }
    float const *bias_ptr =
        use_bias ? bias.get_float_ptr() : static_cast<float const *>(nullptr);
    Kernels::IncMultiHeadAttention::inference_kernel(
        m,
        bc,
        shard_id,
        input.get_float_ptr(),
        m->offload ? static_cast<float *>(m->weight_ptr)
                   : weight.get_float_ptr(),
        output.get_float_ptr(),
        bias_ptr,
        stream);
  } else {
    assert(false && "Unspported data type");
  }

  if (m->profiling) {
    cudaEventRecord(t_end, stream);
    checkCUDA(cudaEventSynchronize(t_end));
    float elapsed = 0;
    checkCUDA(cudaEventElapsedTime(&elapsed, t_start, t_end));
    cudaEventDestroy(t_start);
    cudaEventDestroy(t_end);
    printf("IncMultiHeadSelfAttention forward time = %.9fms\n", elapsed);
  }
}

/*static*/
void IncMultiHeadSelfAttention::peft_bwd_kernel_wrapper(
    IncMultiHeadSelfAttentionMeta *m,
    BatchConfig const *bc,
    int shard_id,
    GenericTensorAccessorW const &input_grad,
    GenericTensorAccessorR const &weight,
    GenericTensorAccessorR const &output_grad,
    GenericTensorAccessorR const &bias) {
  cudaStream_t stream;
  checkCUDA(get_legion_stream(&stream));
  bool use_bias = *m->qkv_bias || *m->final_bias;

  cudaEvent_t t_start, t_end;
  if (m->profiling) {
    cudaEventCreate(&t_start);
    cudaEventCreate(&t_end);
    cudaEventRecord(t_start, stream);
  }

  // assert(input.data_type == weight.data_type);
  assert(input_grad.data_type == output_grad.data_type);
  if (use_bias) {
    assert(input_grad.data_type == bias.data_type);
  }

  if (input_grad.data_type == DT_HALF) {
    assert(!m->offload);
    half const *bias_ptr =
        use_bias ? bias.get_half_ptr() : static_cast<half const *>(nullptr);
    Kernels::IncMultiHeadAttention::peft_bwd_kernel(m,
                                                    bc,
                                                    shard_id,
                                                    input_grad.get_half_ptr(),
                                                    weight.get_half_ptr(),
                                                    output_grad.get_half_ptr(),
                                                    bias_ptr,
                                                    stream);
  } else if (input_grad.data_type == DT_FLOAT) {
    assert(!m->offload);
    float const *bias_ptr =
        use_bias ? bias.get_float_ptr() : static_cast<float const *>(nullptr);
    Kernels::IncMultiHeadAttention::peft_bwd_kernel(m,
                                                    bc,
                                                    shard_id,
                                                    input_grad.get_float_ptr(),
                                                    weight.get_float_ptr(),
                                                    output_grad.get_float_ptr(),
                                                    bias_ptr,
                                                    stream);
  } else {
    assert(false && "Unspported data type");
  }
  if (m->profiling) {
    cudaEventRecord(t_end, stream);
    checkCUDA(cudaEventSynchronize(t_end));
    float elapsed = 0;
    checkCUDA(cudaEventElapsedTime(&elapsed, t_start, t_end));
    cudaEventDestroy(t_start);
    cudaEventDestroy(t_end);
    printf("IncMultiHeadSelfAttention PEFT backward time = %.9fms\n", elapsed);
  }
}

IncMultiHeadSelfAttentionMeta::IncMultiHeadSelfAttentionMeta(
    FFHandler handler,
    IncMultiHeadSelfAttention const *attn,
    GenericTensorAccessorR const &weight,
    MemoryAllocator &gpu_mem_allocator,
    int num_samples,
    int _num_q_heads,
    int _num_kv_heads)
    : IncMultiHeadSelfAttentionMeta(handler,
                                    INC_DECODING_MODE,
                                    attn,
                                    attn->qSize,
                                    attn->kSize,
                                    attn->vSize,
                                    attn->qProjSize,
                                    attn->kProjSize,
                                    attn->vProjSize,
                                    attn->oProjSize,
                                    attn->apply_rotary_embedding,
                                    attn->qkv_bias,
                                    attn->scaling_query,
                                    attn->qk_prod_scaling,
                                    attn->position_bias,
                                    attn->final_bias,
                                    attn->scaling_factor,
                                    weight,
                                    gpu_mem_allocator,
                                    num_samples,
                                    attn->num_q_heads,
                                    attn->num_kv_heads,
                                    _num_q_heads,
                                    _num_kv_heads,
                                    attn->quantization_type,
                                    attn->offload) {}

IncMultiHeadSelfAttentionMeta::IncMultiHeadSelfAttentionMeta(
    FFHandler handler,
    InferenceMode infer_mode,
    Op const *attn,
    int _qSize,
    int _kSize,
    int _vSize,
    int _qProjSize,
    int _kProjSize,
    int _vProjSize,
    int _oProjSize,
    bool _apply_rotary_embedding,
    bool _qkv_bias,
    bool _scaling_query,
    bool _qk_prod_scaling,
    bool _position_bias,
    bool _final_bias,
    float _scaling_factor,
    GenericTensorAccessorR const &weight,
    MemoryAllocator &gpu_mem_allocator,
    int num_samples,
    int _global_num_q_heads,
    int _global_num_kv_heads,
    int _num_q_heads,
    int _num_kv_heads,
    DataType _quantization_type,
    bool _offload)
    : OpMeta(handler, attn), weight_ptr(nullptr), bias_ptr(nullptr) {
  cudaStream_t stream;
  checkCUDA(get_legion_stream(&stream));
  checkCUDNN(cudnnSetStream(handler.dnn, stream));
  checkCUDNN(cudnnCreateTensorDescriptor(&qk_tensor));
  qSize = _qSize;
  kSize = _kSize;
  vSize = _vSize;
  // assume dimensions match for now
  assert(qSize == kSize);
  assert(kSize == vSize);
  qProjSize = _qProjSize;
  kProjSize = _kProjSize;
  assert(qProjSize == kProjSize); // required for attention QK.T matmul
  vProjSize = _vProjSize;
  oProjSize = _oProjSize;
  size_t size_of_dt = data_type_size(attn->data_type);
  quantization_type = _quantization_type;
  offload = _offload;

  global_num_q_heads = _global_num_q_heads;
  global_num_kv_heads = _global_num_kv_heads;
  num_q_heads = _num_q_heads;
  num_kv_heads = _num_kv_heads;
  hidden_size = num_q_heads * qProjSize;

  weightSize =
      ((qSize * qProjSize + oProjSize * (vProjSize > 0 ? vProjSize : vSize)) *
           num_q_heads +
       (kSize * kProjSize + vSize * vProjSize) * num_q_heads) *
      size_of_dt;
  if (quantization_type != DT_NONE) {
    quantized_weightSize = get_quantization_to_byte_size(
        attn->data_type, quantization_type, weightSize);
  }
  // biasSize = _bias ? oProjSize * size_of_dt * 4 : 0;

  int qkv_bias_size =
      qProjSize * num_q_heads + (kProjSize + vProjSize) * num_q_heads;
  int final_bias_size = oProjSize;
  biasSize =
      (_qkv_bias ? qkv_bias_size : 0) + (final_bias ? final_bias_size : 0);

  // has_load_weights = (bool *)calloc(1, sizeof(bool));
  //*has_load_weights = false;
  apply_rotary_embedding = (bool *)calloc(1, sizeof(bool));
  *apply_rotary_embedding = _apply_rotary_embedding;
  qkv_bias = (bool *)calloc(1, sizeof(bool));
  *qkv_bias = _qkv_bias;
  scaling_query = (bool *)calloc(1, sizeof(bool));
  *scaling_query = _scaling_query;
  scaling_factor = _scaling_factor;
  qk_prod_scaling = (bool *)calloc(1, sizeof(bool));
  *qk_prod_scaling = _qk_prod_scaling;
  position_bias = (bool *)calloc(1, sizeof(bool));
  *position_bias = _position_bias;
  final_bias = (bool *)calloc(1, sizeof(bool));
  *final_bias = _final_bias;

  // allocate weight and bias in the reserve space for cpu offloading
  if (offload) {
    weight_ptr = gpu_mem_allocator.allocate_reserved_untyped(weightSize);
    bias_ptr = gpu_mem_allocator.allocate_reserved_untyped(biasSize);
  }

  // allocate memory for the seqArray and reserve space
  {
    int max_tokens_per_batch = infer_mode == TREE_VERIFY_MODE
                                   ? BatchConfig::max_verify_tokens_per_batch()
                                   : BatchConfig::max_tokens_per_batch();
    size_t qkv_max_proj_size = max_tokens_per_batch * (qProjSize * num_q_heads +
                                                       kProjSize * num_q_heads +
                                                       vProjSize * num_q_heads);
    size_t key_cache_size = 0, value_cache_size = 0;
    switch (infer_mode) {
      case INC_DECODING_MODE: {
        key_cache_size = num_q_heads * kProjSize *
                         BatchConfig::max_requests_per_batch() *
                         BatchConfig::max_sequence_length();
        value_cache_size = num_q_heads * vProjSize *
                           BatchConfig::max_requests_per_batch() *
                           BatchConfig::max_sequence_length();
        break;
      }
      case BEAM_SEARCH_MODE:
      case TREE_VERIFY_MODE: {
        // a K-ary tree max node is (k^n - 1) / 2
        key_cache_size = num_q_heads * kProjSize *
                         BeamSearchBatchConfig::max_requests_per_batch() *
                         (BatchConfig::max_sequence_length() +
                          BatchConfig::MAX_SPEC_TREE_TOKEN_NUM);
        value_cache_size = num_q_heads * vProjSize *
                           BeamSearchBatchConfig::max_requests_per_batch() *
                           (BatchConfig::max_sequence_length() +
                            BatchConfig::MAX_SPEC_TREE_TOKEN_NUM);
        break;
      }
      default:
        assert(false && "Unkown inference mode");
    }
    size_t requestinfo_size = BatchConfig::max_requests_per_batch();
    // size_t tokeninfo_size = max_tokens_per_batch;
    size_t qk_prod_size =
        max_tokens_per_batch * BatchConfig::max_sequence_length() * num_q_heads;
    size_t attn_heads_size = max_tokens_per_batch * num_q_heads * vProjSize;
    size_t complex_size = (max_tokens_per_batch * (qProjSize * num_q_heads +
                                                   kProjSize * num_q_heads)) /
                          2;
    size_t totalSize =
        (qkv_max_proj_size + key_cache_size + value_cache_size +
         2 * qk_prod_size + attn_heads_size) *
            size_of_dt +
        complex_size * sizeof(cuFloatComplex); // more components will
                                               // be added here later
    if (offload) {
      // assert that we have enough reserved work space left
      size_t totalSharedSize =
          infer_mode == TREE_VERIFY_MODE
              ? totalSize -
                    (key_cache_size + value_cache_size + qkv_max_proj_size) *
                        size_of_dt
              : totalSize - (key_cache_size + value_cache_size) * size_of_dt;

      size_t instance_size =
          size_of_dt *
          (infer_mode == TREE_VERIFY_MODE
               ? key_cache_size + value_cache_size + qkv_max_proj_size
               : key_cache_size + value_cache_size);

      if (quantization_type != DT_NONE) {
        totalSharedSize += quantized_weightSize;
      }
      assert(gpu_mem_allocator.reserved_total_size -
                 gpu_mem_allocator.reserved_allocated_size >=
             totalSharedSize);
      gpu_mem_allocator.create_legion_instance(reserveInst, instance_size);
    } else {
      gpu_mem_allocator.create_legion_instance(reserveInst, totalSize);
    }

    // in tree_verify, enable devQKVProjArray;
    if (!offload || infer_mode == TREE_VERIFY_MODE) {
      devQKVProjArray = gpu_mem_allocator.allocate_instance_untyped(
          qkv_max_proj_size * size_of_dt);
    } else {
      devQKVProjArray = gpu_mem_allocator.allocate_reserved_untyped(
          qkv_max_proj_size * size_of_dt);
      // offset += qkv_max_proj_size * size_of_dt;
    }

    // use key value cache in all mode.
    keyCache = gpu_mem_allocator.allocate_instance_untyped(key_cache_size *
                                                           size_of_dt);
    valueCache = gpu_mem_allocator.allocate_instance_untyped(value_cache_size *
                                                             size_of_dt);

    token_infos =
        static_cast<BatchConfig::PerTokenInfo *>(handler.batch_config_metadata);
    request_infos = reinterpret_cast<BatchConfig::PerRequestInfo *>(
        reinterpret_cast<char *>(handler.batch_config_metadata) +
        sizeof(BatchConfig::tokensInfo));

    if (offload) {
      // token_infos =
      //     gpu_mem_allocator.allocate_reserved<BatchConfig::PerTokenInfo>(
      //         tokeninfo_size);
      // offset += sizeof(BatchConfig::PerTokenInfo) * tokeninfo_size;
      qk_prods = gpu_mem_allocator.allocate_reserved_untyped(qk_prod_size *
                                                             size_of_dt);
      // offset += qk_prod_size * size_of_dt;
      qk_prods_softmax = gpu_mem_allocator.allocate_reserved_untyped(
          qk_prod_size * size_of_dt);
      // offset += qk_prod_size * size_of_dt;
      attn_heads = gpu_mem_allocator.allocate_reserved_untyped(attn_heads_size *
                                                               size_of_dt);
      // offset += attn_heads_size * size_of_dt;
      complex_input =
          gpu_mem_allocator.allocate_reserved<cuFloatComplex>(complex_size);
      // offset += complex_size * sizeof(cuFloatComplex);
      // request_infos =
      //     gpu_mem_allocator.allocate_reserved<BatchConfig::PerRequestInfo>(
      //         requestinfo_size);
    } else {
      // token_infos =
      //     gpu_mem_allocator.allocate_instance<BatchConfig::PerTokenInfo>(
      //         tokeninfo_size);
      qk_prods = gpu_mem_allocator.allocate_instance_untyped(qk_prod_size *
                                                             size_of_dt);
      qk_prods_softmax = gpu_mem_allocator.allocate_instance_untyped(
          qk_prod_size * size_of_dt);
      attn_heads = gpu_mem_allocator.allocate_instance_untyped(attn_heads_size *
                                                               size_of_dt);
      complex_input =
          gpu_mem_allocator.allocate_instance<cuFloatComplex>(complex_size);
      // request_infos =
      //     gpu_mem_allocator.allocate_instance<BatchConfig::PerRequestInfo>(
      //         requestinfo_size);
    }

    // allocate more size for quantization data
    if (quantization_type != DT_NONE) {
      assert(offload);
      quantized_weight_ptr =
          gpu_mem_allocator.allocate_reserved<char>(quantized_weightSize);
    }
    if (!offload) {
      assert(gpu_mem_allocator.reserved_total_size ==
             gpu_mem_allocator.reserved_allocated_size);
    }
  }
  cudaStreamSynchronize(stream);
}

IncMultiHeadSelfAttentionMeta::~IncMultiHeadSelfAttentionMeta(void) {
  if (reserveInst != Realm::RegionInstance::NO_INST) {
    reserveInst.destroy();
  }
}

template void Kernels::IncMultiHeadAttention::pre_build_weight_kernel<float>(
    IncMultiHeadSelfAttentionMeta const *m,
    GenericTensorAccessorR const weight,
    DataType data_type,
    cudaStream_t stream);

template void Kernels::IncMultiHeadAttention::pre_build_weight_kernel<half>(
    IncMultiHeadSelfAttentionMeta const *m,
    GenericTensorAccessorR const weight,
    DataType data_type,
    cudaStream_t stream);

template void Kernels::IncMultiHeadAttention::compute_o_prod_bias<float>(
    IncMultiHeadSelfAttentionMeta const *m,
    BatchConfig const *bc,
    int shard_id,
    float *output_ptr,
    float const *weight_ptr,
    float const *bias_ptr,
    int num_tokens,
    cudaStream_t stream);

template void Kernels::IncMultiHeadAttention::compute_o_prod_bias<half>(
    IncMultiHeadSelfAttentionMeta const *m,
    BatchConfig const *bc,
    int shard_id,
    half *output_ptr,
    half const *weight_ptr,
    half const *bias_ptr,
    int num_tokens,
    cudaStream_t stream);
<<<<<<< HEAD
=======

template void
    Kernels::IncMultiHeadAttention::compute_attention_kernel_generation<float>(
        IncMultiHeadSelfAttentionMeta const *m,
        BatchConfig const *bc,
        float *output_ptr,
        cudaStream_t stream);

template void
    Kernels::IncMultiHeadAttention::compute_attention_kernel_generation<half>(
        IncMultiHeadSelfAttentionMeta const *m,
        BatchConfig const *bc,
        half *output_ptr,
        cudaStream_t stream);
>>>>>>> be28d718
}; // namespace FlexFlow<|MERGE_RESOLUTION|>--- conflicted
+++ resolved
@@ -555,7 +555,6 @@
   assert(m->qSize == m->vSize && m->qSize == m->kSize);
   cudaDataType_t cublas_data_type = ff_to_cuda_datatype(m->output_type[0]);
   cudaDataType_t compute_type = cublas_data_type;
-<<<<<<< HEAD
   // #if defined(CUDA_VERSION) && (CUDA_VERSION < 11000)
   //   cudaDataType_t compute_type = cublas_data_type;
   // #else
@@ -567,49 +566,6 @@
   //     compute_type = CUBLAS_COMPUTE_32F_FAST_16F;
   //   }
   // #endif
-  // Compute (W^T)x matmul: einsum(ijkl,im->jmkl)
-  // Weights: qSize x qProjSize x 3 x num_q_heads
-  // Input: qSize x num_tokens
-  // Output >>> qProjSize x num_tokens x 3 x num_q_heads
-  int m_q = m->qProjSize * m->num_q_heads;
-  int m_k = m->kProjSize * m->num_q_heads;
-  int m_v = m->vProjSize * m->num_q_heads;
-  assert(m_q == m_k && m_k == m_v); // keep things simple for now
-  int n = bc->num_active_infr_tokens();
-  int k = m->qSize;
-  int m_ = m_q * QKV_WEIGHT_NUM;
-  int lda = k, ldb = k, ldc = m_;
-  checkCUDA(cublasGemmEx(m->handle.blas,
-                         CUBLAS_OP_T,
-                         CUBLAS_OP_N,
-                         m_,
-                         n,
-                         k,
-                         &alpha,
-                         weight_ptr,
-                         cublas_data_type,
-                         lda,
-                         input_ptr,
-                         cublas_data_type,
-                         ldb,
-                         &beta,
-                         output_ptr,
-                         cublas_data_type,
-                         ldc,
-                         compute_type,
-                         CUBLAS_GEMM_DEFAULT_TENSOR_OP));
-  // apply rotary emmmbedding for q
-  // and k step1 change the k, v to complex tensor
-=======
-#else
-  // For best performance, set the default cublas compute type to
-  // CUBLAS_COMPUTE_16F for half precision and to
-  // CUBLAS_COMPUTE_32F_FAST_16F for full precision
-  cublasComputeType_t compute_type = CUBLAS_COMPUTE_16F;
-  if (m->output_type[0] == DT_FLOAT) {
-    compute_type = CUBLAS_COMPUTE_32F_FAST_16F;
-  }
-#endif
 
   // Step 1: Compute QKV projections
   {
@@ -619,7 +575,7 @@
     int m_k = m->kProjSize * m->num_q_heads;
     int m_v = m->vProjSize * m->num_q_heads;
     assert(m_q == m_k && m_k == m_v); // keep things simple for now
-    int n = bc->num_active_tokens();
+    int n = bc->num_active_infr_tokens();
     int k = m->qSize;
     int m_ = m_q * QKV_WEIGHT_NUM;
     // before transpositions
@@ -651,7 +607,6 @@
                            CUBLAS_GEMM_DEFAULT_TENSOR_OP));
   }
 
->>>>>>> be28d718
   int num_tokens = bc->num_active_tokens();
   int parallelism = m->kProjSize * num_tokens * m->num_q_heads;
   size_t q_array_size = m->qProjSize * num_tokens * m->num_q_heads;
@@ -917,23 +872,6 @@
     bias_ptr = static_cast<DT *>(m->bias_ptr);
   }
 
-<<<<<<< HEAD
-  // todo Xinhao copy how many requests if requests are not continous?
-  cudaMemcpyAsync(m->token_infos,
-                  &(bc->tokensInfo),
-                  bc->num_active_infr_tokens() *
-                      sizeof(BatchConfig::PerTokenInfo),
-                  cudaMemcpyHostToDevice,
-                  stream);
-  cudaMemcpyAsync(m->request_infos,
-                  &(bc->requestsInfo),
-                  bc->max_requests_per_batch() *
-                      sizeof(BatchConfig::PerRequestInfo),
-                  cudaMemcpyHostToDevice,
-                  stream);
-
-=======
->>>>>>> be28d718
   // phase 1: Implement kernel to compute KQV for input tokens
   compute_qkv_kernel(m,
                      bc,
@@ -1556,7 +1494,6 @@
     int num_new_tokens = bc->requestsInfo[i].num_tokens_in_batch;
     int total_tokens = bc->requestsInfo[i].first_token_depth_in_request +
                        bc->requestsInfo[i].num_tokens_in_batch;
-<<<<<<< HEAD
     // Copy query to m->query_activation_buffer if we need to compute
     // PEFT backward
     if (bc->requestsInfo[i].peft_bwd) {
@@ -1573,22 +1510,6 @@
           num_tokens,
           m->hidden_size);
     }
-
-    // bc->token_last_available_idx[i] + 1;
-    // Compute (QK^T/sqrt(d_k))
-    // a flag of using this scaling alpha
-    int m_ = num_new_tokens;
-    int n = total_tokens;
-    int k = m->qProjSize;
-    int lda = k * m->num_q_heads * QKV_WEIGHT_NUM, ldb = k * m->num_q_heads,
-        ldc = m_;
-    int strideA = q_block_size;
-    int strideB = kt_block_size;
-    int strideC = num_new_tokens * total_tokens;
-    DT alpha = 1.0f, beta = 0.0f;
-    if (*m->qk_prod_scaling) {
-      alpha = static_cast<DT>(1.0f / sqrt(m->kProjSize));
-=======
     // Step 1: compute query-key product QK.T/sqrt(d_k)
     {
       // Scale by sqrt(d_k) as per the original attention paper
@@ -1646,7 +1567,6 @@
                                            m->num_q_heads,
                                            compute_type,
                                            CUBLAS_GEMM_DEFAULT_TENSOR_OP));
->>>>>>> be28d718
     }
     // Step 2: Add alibi position bias to qk production
     // matrix C: qk_prods
@@ -1682,103 +1602,6 @@
                                               entries_above_diagonal,
                                               static_cast<DT>(-INFINITY));
     }
-<<<<<<< HEAD
-    // Compute Softmax(QK^T/sqrt(d_k))
-    // Before modifying the parameters below, make sure to read the following
-    // description of the CUDNN_TENSOR_NCHW tensor layout, from
-    // https://docs.nvidia.com/deeplearning/cudnn/api/index.html#cudnnTensorFormat_t:
-    // This tensor format specifies that the data is laid out in the following
-    // order: batch size, feature maps, rows, columns. The strides are
-    // implicitly defined in such a way that the data are contiguous in memory
-    // with no padding between images, feature maps, rows, and columns; the
-    // columns are the inner dimension and the images are the outermost
-    // dimension.
-    int n_param = m->num_q_heads;
-    int c_param = total_tokens;
-    int h_param = 1;
-    int w_param = num_new_tokens;
-    checkCUDNN(cudnnSetTensor4dDescriptor(m->qk_tensor,
-                                          CUDNN_TENSOR_NCHW,
-                                          cudnn_data_type,
-                                          n_param,
-                                          c_param,
-                                          h_param,
-                                          w_param));
-    float softmax_alpha = 1.0f, softmax_beta = 0.0f;
-    DT *C_softmax = static_cast<DT *>(m->qk_prods_softmax);
-    // The softmax operation below is executed according to the
-    // CUDNN_SOFTMAX_MODE_CHANNEL, which is also described in the docs: The
-    // softmax operation is computed per spatial location (H,W) per image (N)
-    // across dimension C.
-    checkCUDNN(cudnnSoftmaxForward(m->handle.dnn,
-                                   CUDNN_SOFTMAX_ACCURATE,
-                                   CUDNN_SOFTMAX_MODE_CHANNEL,
-                                   &softmax_alpha,
-                                   m->qk_tensor,
-                                   C,
-                                   &softmax_beta,
-                                   m->qk_tensor,
-                                   C_softmax));
-    // Copy C_softmax to m->softmax_activation_buffer if we need to compute
-    // PEFT backward
-    if (bc->requestsInfo[i].peft_bwd) {
-      MemoryAllocator *allocator = m->handle.peft_activation_allocator;
-      m->softmax_activation_buffer = allocator->allocate_instance_untyped(
-          sizeof(DT) * total_tokens * num_new_tokens * m->num_q_heads);
-      checkCUDA(cudaMemcpyAsync(m->softmax_activation_buffer,
-                                C_softmax,
-                                sizeof(DT) * total_tokens * num_new_tokens *
-                                    m->num_q_heads,
-                                cudaMemcpyDeviceToDevice,
-                                stream));
-    }
-
-    // Matmul softmax(QK^T/sqrt(d_k)) by V
-    alpha = 1.0f, beta = 0.0f;
-    m_ = m->vProjSize;
-    n = num_new_tokens;
-    k = total_tokens;
-    lda = m_ * m->num_q_heads, ldb = n, ldc = m_ * m->num_q_heads;
-    strideA = vt_block_size;
-    strideB = num_new_tokens * total_tokens;
-    strideC = m->vProjSize;
-    // To get A, skip over V^T entries from previous requests (all heads +
-    // padding)
-    A = static_cast<DT *>(m->valueCache) + i * vt_req_block_size;
-    // To get B, skip over softmax(QK^T/sqrt(d_k)) entries from previous
-    // requests (all heads)
-    B = C_softmax;
-    // To get C, skip over softmax(QK^T/sqrt(d_k))V products from previous
-    // requests
-
-    // store the result attn heads, also skip the genration tokens
-    C = static_cast<DT *>(m->attn_heads) +
-        (tokens_previous_requests + bc->num_generation_tokens) *
-            m->num_q_heads * m->vProjSize;
-    checkCUDA(cublasGemmStridedBatchedEx(m->handle.blas,
-                                         CUBLAS_OP_N,
-                                         CUBLAS_OP_T,
-                                         m_,
-                                         n,
-                                         k,
-                                         &alpha,
-                                         A,
-                                         cublas_data_type,
-                                         lda,
-                                         strideA,
-                                         B,
-                                         cublas_data_type,
-                                         ldb,
-                                         strideB,
-                                         &beta,
-                                         C,
-                                         cublas_data_type,
-                                         ldc,
-                                         strideC,
-                                         m->num_q_heads,
-                                         compute_type,
-                                         CUBLAS_GEMM_DEFAULT_TENSOR_OP));
-=======
 
     // Step 4: Compute Softmax(QK.T/sqrt(d_k))
     {
@@ -1818,6 +1641,19 @@
                                      m->qk_tensor,
                                      C_softmax));
     }
+    // Copy C_softmax to m->softmax_activation_buffer if we need to compute
+    // PEFT backward
+    if (bc->requestsInfo[i].peft_bwd) {
+      MemoryAllocator *allocator = m->handle.peft_activation_allocator;
+      m->softmax_activation_buffer = allocator->allocate_instance_untyped(
+          sizeof(DT) * total_tokens * num_new_tokens * m->num_q_heads);
+      checkCUDA(cudaMemcpyAsync(m->softmax_activation_buffer,
+                                C_softmax,
+                                sizeof(DT) * total_tokens * num_new_tokens *
+                                    m->num_q_heads,
+                                cudaMemcpyDeviceToDevice,
+                                stream));
+    }
     // Step 5: Matmul softmax(QK.T/sqrt(d_k)) by V. Implemented as V @
     // softmax(QK.T/sqrt(d_k)).T
     {
@@ -1842,7 +1678,6 @@
       // To get B, skip over softmax(QK.T/sqrt(d_k)) entries from previous
       // requests (all heads)
       DT *B = static_cast<DT *>(m->qk_prods_softmax);
-      ;
       // matrix C: attn heads
       // matrix C's layout: [vProjSize, num_heads, num_new_tokens]
       // To get C, skip over softmax(QK.T/sqrt(d_k))V products from previous
@@ -1875,7 +1710,6 @@
                                            compute_type,
                                            CUBLAS_GEMM_DEFAULT_TENSOR_OP));
     }
->>>>>>> be28d718
     tokens_previous_requests += num_new_tokens;
   }
   assert(tokens_previous_requests == (num_tokens - bc->num_generation_tokens));
@@ -2329,8 +2163,6 @@
     half const *bias_ptr,
     int num_tokens,
     cudaStream_t stream);
-<<<<<<< HEAD
-=======
 
 template void
     Kernels::IncMultiHeadAttention::compute_attention_kernel_generation<float>(
@@ -2345,5 +2177,4 @@
         BatchConfig const *bc,
         half *output_ptr,
         cudaStream_t stream);
->>>>>>> be28d718
 }; // namespace FlexFlow