/* Copyright 2023 CMU, Facebook, LANL, MIT, NVIDIA, and Stanford (alphabetical)
 *
 * Licensed under the Apache License, Version 2.0 (the "License");
 * you may not use this file except in compliance with the License.
 * You may obtain a copy of the License at
 *
 *     http://www.apache.org/licenses/LICENSE-2.0
 *
 * Unless required by applicable law or agreed to in writing, software
 * distributed under the License is distributed on an "AS IS" BASIS,
 * WITHOUT WARRANTIES OR CONDITIONS OF ANY KIND, either express or implied.
 * See the License for the specific language governing permissions and
 * limitations under the License.
 */
#if defined(FF_USE_CUDA) || defined(FF_USE_HIP_CUDA)
#include "cuComplex.h"
#endif
#include "flexflow/ffconst_utils.h"
#include "flexflow/ops/inc_multihead_self_attention.h"
#include "flexflow/ops/kernels/decompress_kernels.h"
#include "flexflow/ops/kernels/inc_multihead_self_attention_kernels.h"
#include "flexflow/ops/kernels/inc_multihead_self_attention_utils.cuh"
#include "flexflow/utils/cuda_helper.h"

namespace FlexFlow {

// declare Legion names
using Legion::coord_t;
using Legion::Memory;

#define WARP_SIZE 32

namespace Kernels {
namespace IncMultiHeadAttention {

// gridDim = num_heads
// blockDim = num_tokens/num_request * head_size
// QKV tensor layout: |QKV| * num_new_tokens. |Q=K=V=head_size * num_heads|
// one thread process one head_size
template <typename DT,
          int THREADS_PER_BLOCK,
          int Dh,
          int Dh_MAX,
          int THREADS_PER_KEY,
          int THREADS_PER_VALUE>
__global__ void compute_attention_kernel_generation_kernel(
    DT const *query,
    DT const *key_cache,
    DT const *value_cache,
    DT *output_ptr,
    float const scale,
    int max_seq_length,
    int per_head_size,
    int hidden_size,
    BatchConfig::PerRequestInfo *request_infos,
    bool is_beam,
    int max_beam_width) {

  // q, k
  using Q_vec = typename VEC_K<DT, THREADS_PER_KEY>::Type;
  using K_vec = typename VEC_K<DT, THREADS_PER_KEY>::Type;
  using V_vec = typename VEC_V<DT>::Type;
  using Out_sum = typename Vec_fp32_<V_vec>::Type;

  constexpr int WARPS_PER_BLOCK = THREADS_PER_BLOCK / WARP_SIZE;

  // eg.  if head_size = 128, thread_per_key = 4, with float32 precision
  // then K_VEC_SIZE = 1,  QK_VEC_SIZE = 4
  //  K_ELTS_PER_THREAD = 128 / 4 = 32
  //  K_VECS_PER_THREAD = 32 / 1 = 32
  constexpr int K_VEC_SIZE = sizeof(K_vec) / sizeof(DT);
  // constexpr int QK_VEC_SIZE = 16 / sizeof(DT);
  // // constexpr int QK_VEC_SIZE = sizeof(Qk_vec_k) / sizeof(DT);
  constexpr int K_ELTS_PER_THREAD = Dh / THREADS_PER_KEY;
  constexpr int K_VECS_PER_THREAD = K_ELTS_PER_THREAD / K_VEC_SIZE;
  // constexpr int QK_ELTS_IN_16B = 16 / sizeof(DT);

  // thread id
  int const tidx = threadIdx.x;
  // head id
  int const head_idx = blockIdx.x;
  // request idx
  int const request_idx = blockIdx.y;

  int const beam_request_idx =
      is_beam ? request_idx / max_beam_width : request_idx;
  int const beam_sub_request_idx = is_beam ? request_idx % max_beam_width : 0;

  int const first_step = 0;

  int const tlength =
      request_infos[beam_request_idx].first_token_depth_in_request +
      request_infos[beam_request_idx].num_tokens_in_batch;

  // shared memory objects
  extern __shared__ char smem_[];

  float *qk_smem = reinterpret_cast<float *>(smem_);
  float *out_smem = reinterpret_cast<float *>(smem_);

  float qk_max = -FLT_MAX;

  // first WARPS_PER_BLOCK for store qk_max, second WARPS_PER_BLOCK for sum
  __shared__ float red_smem[WARPS_PER_BLOCK * 2];

  const DT *q_ptr = query + beam_request_idx * hidden_size * QKV_WEIGHT_NUM +
                    head_idx * per_head_size;
  __shared__ Q_vec q_vecs[THREADS_PER_KEY][K_VECS_PER_THREAD];
  // DT const *q_ptr =
  //     query + request_idx * Dh * QKV_WEIGHT_NUM + head_idx * per_head_size;

  // q tensor in this thread
  // if THREADS_PER_KEY is 4, first thread load 0, 4, 8, 12..., total
  // K_VECS_PER_THREAD elements
  // QK_vec_k: 32->1, 64->2, 128->4... head_size
  // K_vec_k: 4->1, 2->2, 1->4 threads_per_key

  // the start offset of the element eg. (0, 1, 2, 3) * K_VEC_SIZE
  int ki = tidx % THREADS_PER_KEY * K_VEC_SIZE;
  int ki_o = tidx % THREADS_PER_KEY;
  // the first key's offset for this thread
  // ko = 0, 0, 0, 0, 1, 1, 1, 1, ....
  int ko = tidx / THREADS_PER_KEY;
  // load q tensor
  Q_vec q_vec[K_VECS_PER_THREAD];
#pragma unroll
  for (int ii = 0; ii < K_VECS_PER_THREAD; ++ii) {
    q_vecs[ki_o][ii] = *reinterpret_cast<Q_vec const *>(
        q_ptr + ki + ii * THREADS_PER_KEY * K_VEC_SIZE);
  }
  __syncthreads();
  // first iter = 128 / 4 = 32
  // K_VECS_PER_THREAD = 32
  //  K_PER_ITER how many keys in this loop
  //  The number of timesteps loaded per iteration.
  constexpr int K_PER_ITER = THREADS_PER_BLOCK / THREADS_PER_KEY;
  //   // The number of keys per warp.
  constexpr int K_PER_WARP = WARP_SIZE / THREADS_PER_KEY;

  DT const *k_cache_batch =
      key_cache +
      (beam_request_idx * max_beam_width + beam_sub_request_idx) *
          max_seq_length * hidden_size +
      ki;

  int ti_end =
      div_up(tlength - first_step, K_PER_WARP) * K_PER_WARP + first_step;
  // get k, perform qk proj

  for (int ti = ko; ti < ti_end; ti += K_PER_ITER) {
    K_vec k[K_VECS_PER_THREAD];
    int const ti_circ = ti % max_seq_length;
#pragma unroll
    for (int ii = 0; ii < K_VECS_PER_THREAD; ++ii) {
      int jj = ii * THREADS_PER_KEY * K_VEC_SIZE;
      if (ti < tlength) {
        k[ii] = *reinterpret_cast<K_vec const *>(k_cache_batch +
                                                 ti_circ * hidden_size +
                                                 head_idx * per_head_size + jj);
      }
      // Compute dot product.
      // This includes a reduction across the threads in the same thread group.
    }
    float qk = scale * Qk_dot<DT, THREADS_PER_KEY>::dot(q_vecs[ki_o], k);
    // // todo add positional embedding to the qk production
    // // Store the product to shared memory. There's one qk value per
    // timestep.
    // // Update the max.
    if (ti < tlength && tidx % THREADS_PER_KEY == 0) {
      // todo add alobi here
      bool const mask = ti_circ >= tlength;
      if (mask) {
        assert(false);
      }
      qk_max = mask ? qk_max : fmaxf(qk_max, qk);
      qk_smem[ti - first_step] = mask ? 0.f : qk;
    }
  }

  __syncthreads();

#pragma unroll
  for (int mask = WARP_SIZE / 2; mask >= THREADS_PER_KEY; mask /= 2) {
    qk_max = fmaxf(qk_max, __shfl_xor_sync(uint32_t(-1), qk_max, mask));
  }

  // Decompose the thread index into warp and lane.
  int const warp = tidx / WARP_SIZE;
  int const lane = tidx % WARP_SIZE;

  // The warp leader writes the max to shared memory.
  if (lane == 0) {
    red_smem[warp] = qk_max;
  }

  // Make sure the products are in shared memory.
  __syncthreads();

  // The warps finalize the reduction.
  qk_max = lane < WARPS_PER_BLOCK ? red_smem[lane] : -FLT_MAX;
#pragma unroll
  for (int mask = WARPS_PER_BLOCK / 2; mask >= 1; mask /= 2) {
    qk_max = fmaxf(qk_max, __shfl_xor_sync(uint32_t(-1), qk_max, mask));
  }

  // Broadcast to all the threads in the warp.
  qk_max = __shfl_sync(uint32_t(-1), qk_max, 0);

  float exp_sum = 0.f;
  for (int ti = first_step + tidx; ti < tlength; ti += THREADS_PER_BLOCK) {
    float logit = __expf(qk_smem[ti - first_step] - qk_max);
    exp_sum += logit;
    qk_smem[ti - first_step] = logit;
  }

  // Compute the sum.
  exp_sum = block_sum<WARPS_PER_BLOCK>(&red_smem[WARPS_PER_BLOCK], exp_sum);

  // softmax
  float inv_sum = __fdividef(1.f, exp_sum + 1.e-6);
  for (int ti = first_step + tidx; ti < tlength; ti += THREADS_PER_BLOCK) {
    qk_smem[ti - first_step] *= inv_sum;
  }

  __syncthreads();
  // if (blockIdx.y == 0 && blockIdx.x == 0 && tidx == 0) {
  //   printf("softmax %.10f\n", qk_smem[0]);
  // }

  // value projection
  constexpr int V_VEC_SIZE = 16 / sizeof(DT);
  // A vector of V elements for the current timestep.
  // using V_vec_k = typename V_vec_k_<DT, V_VEC_SIZE>::Type;
  // using V_vec_acum = typename V_vec_acum_fp32_<V_vec_k>::Type;

  // The value computed by this thread.
  int vo = tidx / THREADS_PER_VALUE;
  // The hidden dimensions computed by this particular thread.
  int vi = tidx % THREADS_PER_VALUE * V_VEC_SIZE;
  constexpr int V_PER_ITER = THREADS_PER_BLOCK / THREADS_PER_VALUE;

  Out_sum out;
  zero(out);

  // The base pointer for the value in the cache buffer.
  DT const *v_cache_batch =
      value_cache +
      (beam_request_idx * max_beam_width + beam_sub_request_idx) *
          max_seq_length * hidden_size +
      vi;

  if (Dh == Dh_MAX || vi < Dh) {
    for (int ti = first_step + vo; ti < tlength; ti += V_PER_ITER) {
      // Load the values from the cache.
      int const ti_circ = ti % max_seq_length;

      V_vec v = *reinterpret_cast<V_vec const *>(
          v_cache_batch + ti_circ * hidden_size + head_idx * per_head_size);
      float logit = qk_smem[ti - first_step];
      out = FlexFlow::fma(logit, cast_to_float(v), out);
    }
  }

  //   // Make sure we can start writing to shared memory.
  __syncthreads();

  // Run the final reduction amongst the different groups computing different
  // partial outputs.
  if (Dh == Dh_MAX || vi < Dh) {
#pragma unroll
    for (int active_groups = V_PER_ITER; active_groups >= 2;
         active_groups /= 2) {

      // The midpoint in the number of active groups.
      int midpoint = active_groups / 2;

      // The upper part of active threads store to shared memory.
      if (vo >= midpoint && vo < active_groups && (Dh == Dh_MAX || vi < Dh)) {
        *reinterpret_cast<Out_sum *>(out_smem + (vo - midpoint) * Dh + vi) =
            out;
      }
      __syncthreads();

      // The bottom warps update their values.
      if (vo < midpoint && (Dh == Dh_MAX || vi < Dh)) {
        out = add(*reinterpret_cast<Out_sum const *>(out_smem + vo * Dh + vi),
                  out);
      }
      __syncthreads();
    }
  }

  // Output the final values.
  if (vo == 0 && (Dh == Dh_MAX || vi < Dh)) {
    convert_from_float(
        *reinterpret_cast<V_vec *>(output_ptr + beam_request_idx * hidden_size +
                                   head_idx * per_head_size + vi),
        out);
  }
}

// only used by MPT model. https://arxiv.org/abs/2108.12409
template <typename DT>
__global__ void apply_position_bias_qkprd(DT *input_ptr,
                                          int num_tokens,
                                          int num_total_tokens,
                                          int num_heads,
                                          int global_num_q_heads,
                                          int shard_id) {
  CUDA_KERNEL_LOOP(i, num_tokens * num_total_tokens * num_heads) {
    // get head_idx,
    int head_idx = i / (num_tokens * num_total_tokens) + (num_heads * shard_id);
    int position_idx = (i / num_tokens) % num_total_tokens;
    position_idx = position_idx + 1 - num_total_tokens;
    // 8 is alibi_bias_max in
    // https://huggingface.co/mosaicml/mpt-30b/blob/main/config.json
    float base = (float)(head_idx + 1) * 8 / global_num_q_heads;
    float slopes = 1.0 / pow(2, base);
    // if(i == 0){
    //   printf("see position: %d, %f, %f, %f\n", position_idx, base, slopes,
    //   position_idx * slopes);
    // }
    input_ptr[i] += static_cast<DT>(position_idx * slopes);
  }
}

template <typename DT>
__global__ void apply_proj_bias_w(DT *input_ptr,
                                  DT const *bias_ptr,
                                  int num_tokens,
                                  int qkv_weight_size,
                                  int oProjSize) {
  CUDA_KERNEL_LOOP(i, num_tokens * oProjSize) {
    int bias_idx = qkv_weight_size + i % oProjSize;
    input_ptr[i] += bias_ptr[bias_idx];
  }
}

template <typename DT>
__global__ void apply_proj_bias_qkv(DT *input_ptr,
                                    DT const *bias_ptr,
                                    int shard_id,
                                    int num_tokens,
                                    int qProjSize,
                                    int kProjSize,
                                    int vProjSize,
                                    int global_num_q_heads,
                                    int num_q_heads,
                                    bool scaling_query,
                                    float scaling_factor,
                                    int hidden_size) {
  CUDA_KERNEL_LOOP(i, num_tokens * hidden_size * QKV_WEIGHT_NUM) {
    // for simplicity, assume q, k, v is in same shape
    // 0->q, 1->k, 2->v
    // int qkv_index = i / (num_tokens * qProjSize) % 3;

    int token_idx = i / (hidden_size * QKV_WEIGHT_NUM);
    size_t in_token_idx = i - token_idx * hidden_size * QKV_WEIGHT_NUM;

    int qkv_index = in_token_idx / hidden_size;

    int proj_size = qkv_index == 0 ? qProjSize : kProjSize;

    int head_idx =
        (in_token_idx - qkv_index * num_q_heads * proj_size) / proj_size;
    int global_head_idx = head_idx + shard_id * num_q_heads;

    size_t pre_length =
        qkv_index == 0
            ? 0
            : (qkv_index == 1 ? qProjSize * global_num_q_heads
                              : qProjSize * global_num_q_heads * KV_WEIGHT_NUM);

    size_t bias_idx = pre_length + global_head_idx * proj_size + i % proj_size;

    input_ptr[i] += bias_ptr[bias_idx];

    if (scaling_query && qkv_index == 0) {
      input_ptr[i] *= scaling_factor;
    }
  }
}

template <typename DT>
__global__ void scaling_query_kernel(DT *input_ptr,
                                     int qProjSize,
                                     int num_tokens,
                                     int num_q_heads,
                                     float scaling_factor,
                                     int hidden_size) {
  CUDA_KERNEL_LOOP(i, num_tokens * hidden_size) {
    int token_idx = i / hidden_size;
    input_ptr[i % hidden_size + token_idx * hidden_size * QKV_WEIGHT_NUM] *=
        scaling_factor;
  }
}

template <typename DT>
__global__ void
    apply_rotary_embedding_native(DT *input_ptr,
                                  cuFloatComplex *complex_input,
                                  BatchConfig::PerTokenInfo const *tokenInfos,
                                  int qProjSize,
                                  int kProjSize,
                                  int num_q_heads,
                                  int num_tokens,
                                  int num_kv_heads,
                                  int q_block_size,
                                  int k_block_size,
                                  int q_array_size) {
  CUDA_KERNEL_LOOP(
      i,
      num_tokens * (qProjSize * num_q_heads + kProjSize * num_kv_heads) / 2) {
    // create complex number
    bool q_tensor = i < (q_array_size / 2);
    int proj_size = q_tensor ? qProjSize : kProjSize;
    int real_i = q_tensor ? i : i - q_array_size / 2;

    int head_idx = real_i / (num_tokens * proj_size / 2);
    int idx = real_i % (num_tokens * proj_size / 2);
    int real_part_index = idx * 2 +
                          head_idx * (q_tensor ? q_block_size : k_block_size) +
                          (q_tensor ? 0 : q_array_size);

    int complex_part_index = real_part_index + 1;

    complex_input[i] = {input_ptr[real_part_index],
                        input_ptr[complex_part_index]};

    int token_idx =
        (real_i - head_idx * (num_tokens * proj_size / 2)) / (proj_size / 2);
    size_t pos = tokenInfos[token_idx].abs_depth_in_request;

    // float before_real = complex_input[i].x, before_complex =
    // complex_input[i].y;

    int pos_i = real_i % (proj_size / 2);
    float freq = pos * (1.0 / pow(10000.0, (float)2 * pos_i / proj_size));
    cuFloatComplex complex_pos = {cos(freq), sin(freq)};

    complex_input[i] = cuCmulf(complex_input[i], complex_pos);
    input_ptr[real_part_index] = complex_input[i].x;
    input_ptr[complex_part_index] = complex_input[i].y;
  }
}

template <typename DT>
__global__ void
    apply_rotary_embedding_hf(DT *input_ptr,
                              cuFloatComplex *complex_input,
                              BatchConfig::PerTokenInfo const *tokenInfos,
                              int qProjSize,
                              int kProjSize,
                              int num_tokens,
                              size_t q_array_size,
                              int hidden_size) {
  CUDA_KERNEL_LOOP(i, num_tokens * hidden_size) {
    // create complex number
    bool q_tensor = i < (q_array_size / 2);
    int proj_size = q_tensor ? qProjSize : kProjSize;
    int real_i = q_tensor ? i : i - q_array_size / 2;

    int token_idx = real_i / (hidden_size / 2);
    int idx = real_i % (proj_size / 2);
    int head_idx = (real_i - (token_idx * (hidden_size / 2))) / (proj_size / 2);

    int real_part_index = idx + head_idx * proj_size +
                          token_idx * hidden_size * QKV_WEIGHT_NUM +
                          hidden_size * (q_tensor ? 0 : 1);
    int complex_part_index = real_part_index + (proj_size / 2);

    complex_input[i] = {input_ptr[real_part_index],
                        input_ptr[complex_part_index]};

    // get the freq_cis: shape 1 * (qProjSize/2) = 1 * 64
    // apply a Cartesian coordinate transformation
    // multiple with input & /copy back to q/k

    // get position of token

    // size_t pos = id_map[token_idx].token_position;
    size_t pos = tokenInfos[token_idx].abs_depth_in_request;

    // float before_real = complex_input[i].x, before_complex =
    int pos_i = real_i % (proj_size / 2);
    float freq = pos * (1.0 / pow(10000.0, (float)2 * pos_i / proj_size));
    cuFloatComplex complex_pos = {cos(freq), sin(freq)};

    complex_input[i] = cuCmulf(complex_input[i], complex_pos);
    input_ptr[real_part_index] = complex_input[i].x;
    input_ptr[complex_part_index] = complex_input[i].y;
  }
}

template <typename DT>
__global__ void fill_entries_above_diagonal(DT *matrix,
                                            size_t num_rows,
                                            size_t num_cols,
                                            size_t num_q_heads,
                                            size_t entries_above_diagonal,
                                            DT value) {
  CUDA_KERNEL_LOOP(i, entries_above_diagonal * num_q_heads) {
    size_t head_idx = i / entries_above_diagonal;
    size_t entry_idx = i % entries_above_diagonal;
    size_t y = (-1 + sqrt(8 * (float)entry_idx + 1)) / 2;
    size_t x = entry_idx - y * (y + 1) / 2;
    y += (num_cols - num_rows) + 1;
    matrix[head_idx * num_rows * num_cols + num_cols * y + x] = value;
  }
}

template <typename DT>
void compute_qkv_kernel(IncMultiHeadSelfAttentionMeta const *m,
                        BatchConfig const *bc,
                        int shard_id,
                        DT const *input_ptr,
                        DT const *weight_ptr,
                        DT *output_ptr,
                        DT const *bias_ptr,
                        cudaStream_t stream) {

  checkCUDA(cublasSetStream(m->handle.blas, stream));
  checkCUDNN(cudnnSetStream(m->handle.dnn, stream));
  DT alpha = 1.0f, beta = 0.0f;
  assert(m->qSize == m->vSize && m->qSize == m->kSize);
  cudaDataType_t cublas_data_type = ff_to_cuda_datatype(m->output_type[0]);
  cudaDataType_t compute_type = cublas_data_type;
  // #if defined(CUDA_VERSION) && (CUDA_VERSION < 11000)
  //   cudaDataType_t compute_type = cublas_data_type;
  // #else
  //   // For best performance, set the default cublas compute type to
  //   // CUBLAS_COMPUTE_16F for half precision and to
  //   // CUBLAS_COMPUTE_32F_FAST_16F for full precision
  //   cublasComputeType_t compute_type = CUBLAS_COMPUTE_16F;
  //   if (m->output_type[0] == DT_FLOAT) {
  //     compute_type = CUBLAS_COMPUTE_32F_FAST_16F;
  //   }
  // #endif
  // Compute (W^T)x matmul: einsum(ijkl,im->jmkl)
  // Weights: qSize x qProjSize x 3 x num_q_heads
  // Input: qSize x num_tokens
  // Output >>> qProjSize x num_tokens x 3 x num_q_heads
  int m_q = m->qProjSize * m->num_q_heads;
  int m_k = m->kProjSize * m->num_q_heads;
  int m_v = m->vProjSize * m->num_q_heads;
  assert(m_q == m_k && m_k == m_v); // keep things simple for now
  int n = bc->num_active_infr_tokens();
  int k = m->qSize;
  int m_ = m_q * QKV_WEIGHT_NUM;
  int lda = k, ldb = k, ldc = m_;
  checkCUDA(cublasGemmEx(m->handle.blas,
                         CUBLAS_OP_T,
                         CUBLAS_OP_N,
                         m_,
                         n,
                         k,
                         &alpha,
                         weight_ptr,
                         cublas_data_type,
                         lda,
                         input_ptr,
                         cublas_data_type,
                         ldb,
                         &beta,
                         output_ptr,
                         cublas_data_type,
                         ldc,
                         compute_type,
                         CUBLAS_GEMM_DEFAULT_TENSOR_OP));
  // apply rotary emmmbedding for q
  // and k step1 change the k, v to complex tensor
  int num_tokens = bc->num_active_tokens();
  int parallelism = m->kProjSize * num_tokens * m->num_q_heads;
  size_t q_array_size = m->qProjSize * num_tokens * m->num_q_heads;
  // apply bias for q, k, v
  if (*m->qkv_bias) {
    apply_proj_bias_qkv<<<GET_BLOCKS(parallelism),
                          min(CUDA_NUM_THREADS, parallelism),
                          0,
                          stream>>>(output_ptr,
                                    bias_ptr,
                                    shard_id,
                                    num_tokens,
                                    m->qProjSize,
                                    m->kProjSize,
                                    m->vProjSize,
                                    m->global_num_q_heads,
                                    m->num_q_heads,
                                    *m->scaling_query,
                                    m->scaling_factor,
                                    m->hidden_size);
  } else if (m->scaling_query) {
    scaling_query_kernel<<<GET_BLOCKS(parallelism),
                           min(CUDA_NUM_THREADS, parallelism),
                           0,
                           stream>>>(output_ptr,
                                     num_tokens,
                                     m->num_q_heads,
                                     m->qProjSize,
                                     m->scaling_factor,
                                     m->hidden_size);
  }
  if (*m->apply_rotary_embedding) {
    /*q&k*/
    parallelism = num_tokens * m->hidden_size;
    apply_rotary_embedding_hf<<<GET_BLOCKS(parallelism),
                                min(CUDA_NUM_THREADS, parallelism),
                                0,
                                stream>>>(output_ptr,
                                          m->complex_input,
                                          m->token_infos,
                                          m->qProjSize,
                                          m->kProjSize,
                                          num_tokens,
                                          q_array_size,
                                          m->hidden_size);
  }
}

template <typename DT>
void update_kv_cache_kernel(IncMultiHeadSelfAttentionMeta const *m,
                            BatchConfig const *bc,
                            cudaStream_t stream) {
  int num_tokens = bc->num_active_infr_tokens();
  if (num_tokens > 0) {
    int parallelism = m->hidden_size * num_tokens;
    store_kv_cache<<<GET_BLOCKS(parallelism),
                     min(CUDA_NUM_THREADS, parallelism),
                     0,
                     stream>>>(static_cast<DT *>(m->devQKVProjArray),
                               static_cast<DT *>(m->keyCache),
                               static_cast<DT *>(m->valueCache),
                               m->token_infos,
                               num_tokens,
                               BatchConfig::max_sequence_length(),
                               m->hidden_size);
  }
}

template <typename DT>
void compute_o_prod_bias(IncMultiHeadSelfAttentionMeta const *m,
                         BatchConfig const *bc,
                         int shard_id,
                         DT *output_ptr,
                         DT const *weight_ptr,
                         DT const *bias_ptr,
                         int num_tokens,
                         cudaStream_t stream) {
  cudaDataType_t cublas_data_type = ff_to_cuda_datatype(m->output_type[0]);
  cudnnDataType_t cudnn_data_type = ff_to_cudnn_datatype(m->output_type[0]);
  assert(data_type_size(m->output_type[0]) == sizeof(DT));
#if CUDA_VERSION >= 11000
  // TODO: currently set the default to CUBLAS_COMPUTE_16F for best performance
  cublasComputeType_t compute_type = CUBLAS_COMPUTE_16F;
#else
  cudaDataType_t compute_type = cublas_data_type;
#endif
  // Project to output, save result directly on output tensor
  DT alpha = 1.0f, beta = 0.0f;
  // int num_tokens = bc->num_active_tokens();
  int m_ = m->oProjSize;
  int k = m->vProjSize * m->num_q_heads;
  int n = num_tokens;
  int lda = k, ldb = k, ldc = m_;
  DT const *A = weight_ptr + m->qSize * (m->qProjSize * m->num_q_heads +
                                         m->kProjSize * m->num_q_heads +
                                         m->vProjSize * m->num_q_heads);
  DT const *B = static_cast<DT *>(m->attn_heads);
  DT *C = static_cast<DT *>(output_ptr);

  checkCUDA(cublasGemmEx(m->handle.blas,
                         CUBLAS_OP_T,
                         CUBLAS_OP_N,
                         m_,
                         n,
                         k,
                         &alpha,
                         A,
                         cublas_data_type,
                         lda,
                         B,
                         cublas_data_type,
                         ldb,
                         &beta,
                         C,
                         cublas_data_type,
                         ldc,
                         compute_type,
                         CUBLAS_GEMM_DEFAULT_TENSOR_OP));

  if (*m->final_bias && shard_id == 0) {
    int parallelism = m->oProjSize * num_tokens;
    int qkv_weight_size = m->qProjSize * m->global_num_q_heads +
                          m->kProjSize * m->global_num_q_heads +
                          m->vProjSize * m->global_num_q_heads;
    apply_proj_bias_w<<<GET_BLOCKS(parallelism),
                        min(CUDA_NUM_THREADS, parallelism),
                        0,
                        stream>>>(
        output_ptr, bias_ptr, num_tokens, qkv_weight_size, m->oProjSize);
  }
}

#define LAUNCH_ATTENTION_SCORE_KERNEL(                                         \
    DT, Dh, Dh_MAX, THDS_PER_KEY, THREADS_PER_VALUE, THDS_PER_BLOCK, stream)   \
  smem_sz = smem_size_in_bytes<DT>(m->qProjSize,                               \
                                   BatchConfig::max_sequence_length(),         \
                                   THREADS_PER_VALUE,                          \
                                   THDS_PER_BLOCK);                            \
  compute_attention_kernel_generation_kernel<DT,                               \
                                             THDS_PER_BLOCK,                   \
                                             Dh,                               \
                                             Dh_MAX,                           \
                                             THDS_PER_KEY,                     \
                                             THREADS_PER_VALUE>                \
      <<<grid, THDS_PER_BLOCK, smem_sz, stream>>>(                             \
          static_cast<DT *>(m->devQKVProjArray),                               \
          static_cast<DT *>(m->keyCache),                                      \
          static_cast<DT *>(m->valueCache),                                    \
          output_ptr,                                                          \
          scale,                                                               \
          BatchConfig::max_sequence_length(),                                  \
          m->qProjSize,                                                        \
          m->hidden_size,                                                      \
          m->request_infos,                                                    \
          false,                                                               \
          0)

template <typename DT>
void compute_attention_kernel_generation(IncMultiHeadSelfAttentionMeta const *m,
                                         BatchConfig const *bc,
                                         DT *output_ptr,
                                         cudaStream_t stream) {
  dim3 grid(m->num_q_heads, bc->num_active_requests());
  int const per_head_size = m->qProjSize;
  float scale = (*m->qk_prod_scaling) ? 1.0f / sqrt(m->kProjSize) : 1.0f;
  size_t smem_sz;
  if (per_head_size == 64) {
    constexpr int THREADS_PER_VALUE_64 = threads_per_value_t<DT, 64>::value;
    LAUNCH_ATTENTION_SCORE_KERNEL(
        DT, 64, 64, 4, THREADS_PER_VALUE_64, 128, stream);
  } else if (per_head_size == 128) {
    constexpr int THREADS_PER_VALUE_128 = threads_per_value_t<DT, 128>::value;
    LAUNCH_ATTENTION_SCORE_KERNEL(
        DT, 128, 128, 4, THREADS_PER_VALUE_128, 128, stream);
  } else {
    assert(false && "a unsupported head size");
  }
}

template <typename DT>
void pre_build_weight_kernel(IncMultiHeadSelfAttentionMeta const *m,
                             GenericTensorAccessorR const weight,
                             DataType data_type,
                             cudaStream_t stream) {
  // additional processing for weight uploading
  // Note that we update weight_ptr and bias_ptr when uploading weight and
  // bias
  if (m->quantization_type != DT_NONE) {
    // copy weight_ptr to quantized_weight_ptr, do compression and store in
    // m->weight_ptr
    cudaMemcpyAsync(m->quantized_weight_ptr,
                    weight.get_byte_ptr(),
                    m->quantized_weightSize,
                    cudaMemcpyHostToDevice,
                    stream);

    if (m->quantization_type == DT_INT4) {
      int parallelism = m->qProjSize * m->qSize * m->num_q_heads / 2;
      decompress_int4_attention_weights<<<GET_BLOCKS(parallelism),
                                          min(CUDA_NUM_THREADS, parallelism),
                                          0,
                                          stream>>>(
          m->quantized_weight_ptr,
          static_cast<DT *>(m->weight_ptr),
          m->qProjSize,
          m->qSize,
          m->num_q_heads);
    } else {
      assert(m->quantization_type == DT_INT8);
      int parallelism = m->qProjSize * m->qSize * m->num_q_heads;
      decompress_int8_attention_weights<<<GET_BLOCKS(parallelism),
                                          min(CUDA_NUM_THREADS, parallelism),
                                          0,
                                          stream>>>(
          m->quantized_weight_ptr,
          static_cast<DT *>(m->weight_ptr),
          m->qProjSize,
          m->qSize,
          m->num_q_heads);
    }
  } else {
    if (data_type == DT_FLOAT) {
      cudaMemcpyAsync(m->weight_ptr,
                      weight.get_float_ptr(),
                      m->weightSize,
                      cudaMemcpyHostToDevice,
                      stream);
    } else if (data_type == DT_HALF) {
      cudaMemcpyAsync(m->weight_ptr,
                      weight.get_half_ptr(),
                      m->weightSize,
                      cudaMemcpyHostToDevice,
                      stream);
    } else {
      assert(false);
    }
  }
}

template <typename DT>
void inference_kernel(IncMultiHeadSelfAttentionMeta *m,
                      BatchConfig const *bc,
                      int shard_id,
                      DT const *input_ptr,
                      DT const *weight_ptr,
                      DT *output_ptr,
                      DT const *bias_ptr,
                      cudaStream_t stream) {

  if (m->offload && m->biasSize > 0) {
    cudaMemcpyAsync(
        m->bias_ptr, bias_ptr, m->biasSize, cudaMemcpyHostToDevice, stream);
    bias_ptr = static_cast<DT *>(m->bias_ptr);
  }

  // todo Xinhao copy how many requests if requests are not continous?
  cudaMemcpyAsync(m->token_infos,
                  &(bc->tokensInfo),
                  bc->num_active_infr_tokens() *
                      sizeof(BatchConfig::PerTokenInfo),
                  cudaMemcpyHostToDevice,
                  stream);
  cudaMemcpyAsync(m->request_infos,
                  &(bc->requestsInfo),
                  bc->max_requests_per_batch() *
                      sizeof(BatchConfig::PerRequestInfo),
                  cudaMemcpyHostToDevice,
                  stream);

  // phase 1: Implement kernel to compute KQV for input tokens
  compute_qkv_kernel(m,
                     bc,
                     shard_id,
                     input_ptr,
                     weight_ptr,
                     static_cast<DT *>(m->devQKVProjArray),
                     bias_ptr,
                     stream);
  update_kv_cache_kernel<DT>(m, bc, stream);

  if (bc->num_generation_tokens > 0) {
    // phase 3: Compute attention score for generation tokens
    compute_attention_kernel_generation<DT>(
        m, bc, static_cast<DT *>(m->attn_heads), stream);
  }

  if (bc->num_tokens > bc->num_generation_tokens) {
    // phase 4: Compute attention score for prompt tokens;
    compute_attention_kernel_prompt(
        m, bc, shard_id, bias_ptr, weight_ptr, stream);
  }

  // compute output production and bias together for all tokens
  int num_tokens = bc->num_active_tokens();
  compute_o_prod_bias(
      m, bc, shard_id, output_ptr, weight_ptr, bias_ptr, num_tokens, stream);
}

template <typename DT>
void peft_bwd_kernel(IncMultiHeadSelfAttentionMeta const *m,
                     BatchConfig const *bc,
                     int shard_id,
                     DT *input_grad_ptr,
                     DT const *weight_ptr,
                     DT const *output_grad_ptr,
                     DT const *bias_ptr,
                     cudaStream_t stream) {
  assert(!m->offload);
  checkCUDA(cublasSetStream(m->handle.blas, stream));
  checkCUDNN(cudnnSetStream(m->handle.dnn, stream));
  cudaDataType_t cublas_data_type = ff_to_cuda_datatype(m->output_type[0]);
  cudnnDataType_t cudnn_data_type = ff_to_cudnn_datatype(m->output_type[0]);
  assert(data_type_size(m->output_type[0]) == sizeof(DT));
  cudaDataType_t compute_type = cublas_data_type;
  // #if defined(CUDA_VERSION) && (CUDA_VERSION < 11000)
  //   cudaDataType_t compute_type = cublas_data_type;
  // #else
  //   // For best performance, set the default cublas compute type to
  //   // CUBLAS_COMPUTE_16F for half precision and to
  //   // CUBLAS_COMPUTE_32F_FAST_16F for full precision
  //   cublasComputeType_t compute_type = CUBLAS_COMPUTE_16F;
  //   if (m->output_type[0] == DT_FLOAT) {
  //     compute_type = CUBLAS_COMPUTE_32F_FAST_16F;
  //   }
  // #endif
  for (int i = 0; i < bc->max_requests_per_batch(); i++) {
    if (bc->request_completed[i]) {
      continue;
    }
    if (!bc->requestsInfo[i].peft_bwd) {
      continue;
    }
    int num_tokens = bc->requestsInfo[i].num_tokens_in_batch;
    int num_total_tokens = bc->requestsInfo[i].first_token_depth_in_request +
                           bc->requestsInfo[i].num_tokens_in_batch;
    // Currently assume we are calculating gradients for all tokens
    // of a request
    assert(num_tokens == num_total_tokens);
    int kt_block_size = m->kProjSize;
    int kt_req_block_size =
        kt_block_size * m->num_q_heads * BatchConfig::max_sequence_length();
    int vt_block_size = m->vProjSize;
    int vt_req_block_size =
        vt_block_size * m->num_q_heads * BatchConfig::max_sequence_length();
    // Step 1: compute gradients before final projection
    {
      int m_ = m->vProjSize * m->num_q_heads;
      int n_ = num_tokens;
      int k_ = m->oProjSize;
      int lda = k_;
      int ldb = k_;
      int ldc = m_;
      float alpha = 1.0f, beta = 0.0f;
      // matrix A: output projection weight
      // matrix A's layout: [num_heads, vProjSize, oProjSize]
      DT const *A = weight_ptr + m->qSize * (m->qProjSize * m->num_q_heads +
                                             m->kProjSize * m->num_q_heads +
                                             m->vProjSize * m->num_q_heads);
      // matrix B: output gradients
      // matrix B's layout: [num_new_tokens, oProjSize]
      DT const *B =
          output_grad_ptr +
          bc->requestsInfo[i].first_token_offset_in_batch * m->oProjSize;
      // matrix C: attn_heads gradients
      // matrix C's layout: [num_new_tokens, num_heads, vProjSize]
      DT *C = static_cast<DT *>(m->handle.workSpace);
      checkCUDA(cublasGemmEx(m->handle.blas,
                             CUBLAS_OP_T,
                             CUBLAS_OP_N,
                             m_,
                             n_,
                             k_,
                             &alpha,
                             A,
                             cublas_data_type,
                             lda,
                             B,
                             cublas_data_type,
                             ldb,
                             &beta,
                             C,
                             cublas_data_type,
                             ldc,
                             compute_type,
                             CUBLAS_GEMM_DEFAULT_TENSOR_OP));
    }
    // Step 2: compute gradients w.r.t. value
    {
      float alpha = 1.0f, beta = 0.0f;
      // matrix A: attn_heads gradients
      // matrix A's layout: [num_tokens, num_heads, vProjSize]
      DT const *A = static_cast<DT *>(m->handle.workSpace);
      // matrix B: qk_prods_softmax
      // matrix B's layout: [num_heads, num_tokens, num_tokens]
      DT const *B = static_cast<DT *>(m->qk_prods_softmax);
      // matrix C: gradients for value (saved as part of m->devQKVProjArray)
      // matrix C's layout: [num_tokens, num_heads, qProjsize + kProjSize +
      // vProjSize]
      DT *C =
          static_cast<DT *>(m->devQKVProjArray) + m->qProjSize + m->kProjSize;
      int m_ = m->vProjSize;
      int n_ = num_tokens;
      int k_ = num_tokens;
      int lda = m->vProjSize * m->num_q_heads;
      int ldb = num_tokens;
      int ldc = m->num_q_heads * (m->qProjSize + m->kProjSize + m->vProjSize);
      int strideA = m->vProjSize;
      int strideB = num_tokens * num_tokens;
      int strideC = m->qProjSize + m->kProjSize + m->vProjSize;
      checkCUDA(cublasGemmStridedBatchedEx(m->handle.blas,
                                           CUBLAS_OP_T,
                                           CUBLAS_OP_N,
                                           m_,
                                           n_,
                                           k_,
                                           &alpha,
                                           A,
                                           cublas_data_type,
                                           lda,
                                           strideA,
                                           B,
                                           cublas_data_type,
                                           ldb,
                                           strideB,
                                           &beta,
                                           C,
                                           cublas_data_type,
                                           ldc,
                                           strideC,
                                           m->num_q_heads,
                                           compute_type,
                                           CUBLAS_GEMM_DEFAULT_TENSOR_OP));
    }
    // Step 3: compute gradients w.r.t. the qk_prods_softmax tensor
    {
      float alpha = 1.0f, beta = 0.0f;
      int m_ = num_tokens;
      int n_ = num_tokens;
      int k_ = m->vProjSize;
      int lda = m->vProjSize * m->num_q_heads;
      int ldb = m->vProjSize * m->num_q_heads;
      int ldc = num_tokens;
      int strideA = m->vProjSize;
      int strideB = m->vProjSize;
      int strideC = num_tokens * num_tokens;
      // matrix A: value cache
      // matrix A's layout: [num_req, max_num_tokens, num_heads, vProjSize]
      DT const *A = static_cast<DT *>(m->valueCache) + i * vt_req_block_size;
      // matrix B: attn_heads gradients
      // matrix B's layout: [num_new_tokens, num_heads, vProjSize]
      DT const *B = static_cast<DT *>(m->handle.workSpace);
      // matrix C: qk_prods_softmax gradients
      // matrix C's layout: [num_heads, num_total_tokens, num_new_tokens]
      DT *C = static_cast<DT *>(m->qk_prods_softmax);
      checkCUDA(cublasGemmStridedBatchedEx(m->handle.blas,
                                           CUBLAS_OP_T,
                                           CUBLAS_OP_N,
                                           m_,
                                           n_,
                                           k_,
                                           &alpha,
                                           A,
                                           cublas_data_type,
                                           lda,
                                           strideA,
                                           B,
                                           cublas_data_type,
                                           ldb,
                                           strideB,
                                           &beta,
                                           C,
                                           cublas_data_type,
                                           ldc,
                                           strideC,
                                           m->num_q_heads,
                                           compute_type,
                                           CUBLAS_GEMM_DEFAULT_TENSOR_OP));
    }
    // Step 4: softmax backpropagation
    {
      float alpha = 1.0f, beta = 0.0f;
      int n_param = m->num_q_heads;
      int c_param = num_tokens;
      int h_param = 1;
      int w_param = num_tokens;
      checkCUDNN(cudnnSetTensor4dDescriptor(m->qk_tensor,
                                            CUDNN_TENSOR_NCHW,
                                            cudnn_data_type,
                                            n_param,
                                            c_param,
                                            h_param,
                                            w_param));
      checkCUDNN(cudnnSoftmaxBackward(m->handle.dnn,
                                      CUDNN_SOFTMAX_ACCURATE,
                                      CUDNN_SOFTMAX_MODE_CHANNEL,
                                      &alpha,
                                      m->qk_tensor,
                                      m->softmax_activation_buffer,
                                      m->qk_tensor,
                                      m->qk_prods_softmax,
                                      &beta,
                                      m->qk_tensor,
                                      m->qk_prods));
      //  TODO: fill all elements above diagonal to force causal attention
      size_t entries_above_diagonal = num_tokens * (num_tokens - 1) / 2;
      if (entries_above_diagonal > 0) {
        size_t parallelism = m->num_q_heads * entries_above_diagonal;
        fill_entries_above_diagonal<<<GET_BLOCKS(parallelism),
                                      min((size_t)CUDA_NUM_THREADS,
                                          parallelism),
                                      0,
                                      stream>>>(static_cast<DT *>(m->qk_prods),
                                                num_tokens,
                                                num_tokens,
                                                m->num_q_heads,
                                                entries_above_diagonal,
                                                DT(0.0f));
      }
    }
    // Step 5: compute gradients w.r.t. key
    {
      float alpha = 1.0f, beta = 0.0f;
      if (*m->qk_prod_scaling) {
        alpha = 1.0f / sqrt(m->kProjSize);
      }
      // matrix A: query activation (in query_activation_buffer)
      // matrix A's layout: [num_tokens, num_heads, m->qProjSize]
      DT const *A = static_cast<DT *>(m->query_activation_buffer);
      // matrix B: gradients w.r.t. qk_prods
      // matrix B's layout: [num_heads, num_tokens, num_tokens]
      DT const *B = static_cast<DT *>(m->qk_prods);
      // matrix C: gradients w.r.t. key (saved as part of m->devQKVProjArray)
      // matrix C's layout: [num_tokens, num_heads, qProjsize + kProjSize +
      // vProjSize]
      DT *C = static_cast<DT *>(m->devQKVProjArray) + m->qProjSize;
      int m_ = m->kProjSize;
      int n_ = num_tokens;
      int k_ = num_tokens;
      int lda = m->num_q_heads * m->qProjSize;
      int ldb = num_tokens;
      int ldc = m->num_q_heads * (m->qProjSize + m->kProjSize + m->vProjSize);
      int strideA = m->qProjSize;
      int strideB = num_tokens * num_tokens;
      int strideC = m->qProjSize + m->kProjSize + m->vProjSize;
      checkCUDA(cublasGemmStridedBatchedEx(m->handle.blas,
                                           CUBLAS_OP_N,
                                           CUBLAS_OP_T,
                                           m_,
                                           n_,
                                           k_,
                                           &alpha,
                                           A,
                                           cublas_data_type,
                                           lda,
                                           strideA,
                                           B,
                                           cublas_data_type,
                                           ldb,
                                           strideB,
                                           &beta,
                                           C,
                                           cublas_data_type,
                                           ldc,
                                           strideC,
                                           m->num_q_heads,
                                           compute_type,
                                           CUBLAS_GEMM_DEFAULT_TENSOR_OP));
    }
    // Step 6: compute gradients w.r.t query
    {
      float alpha = 1.0f, beta = 0.0f;
      if (*m->qk_prod_scaling) {
        alpha = 1.0f / sqrt(m->kProjSize);
      }
      // matrix A: key cache
      // matrix A's layout: [num_tokens, num_heads, m->kProjSize]
      DT const *A = static_cast<DT *>(m->keyCache) + i * kt_req_block_size;
      // matrix B: gradients w.r.t. qk_prods
      // matrix B's layout: [num_heads, num_tokens, num_tokens]
      DT const *B = static_cast<DT *>(m->qk_prods);
      // matrix C: gradients w.r.t. query (saved as part of m->devQKVProjArray)
      // matrix C's layout:
      // [num_tokens, num_heads, qProjsize + kProjSize + vProjSize]
      DT *C = static_cast<DT *>(m->devQKVProjArray);
      int m_ = m->qProjSize;
      int n_ = num_tokens;
      int k_ = num_tokens;
      int lda = m->kProjSize * m->num_q_heads;
      int ldb = num_tokens;
      int ldc = m->num_q_heads * (m->qProjSize + m->kProjSize + m->vProjSize);
      int strideA = m->kProjSize;
      int strideB = num_tokens * num_tokens;
      int strideC = m->qProjSize + m->kProjSize + m->vProjSize;
      checkCUDA(cublasGemmStridedBatchedEx(m->handle.blas,
                                           CUBLAS_OP_N,
                                           CUBLAS_OP_T,
                                           m_,
                                           n_,
                                           k_,
                                           &alpha,
                                           A,
                                           cublas_data_type,
                                           lda,
                                           strideA,
                                           B,
                                           cublas_data_type,
                                           ldb,
                                           strideB,
                                           &beta,
                                           C,
                                           cublas_data_type,
                                           ldc,
                                           strideC,
                                           m->num_q_heads,
                                           compute_type,
                                           CUBLAS_GEMM_DEFAULT_TENSOR_OP));
    }
    // Step 7: compute gradients w.r.t. input
    {
      float alpha = 1.0f, beta = 0.0f;
      if (!m->reset_input_grads[0]) {
        beta = 1.0f;
      }
      // matrix A: QKV projection weights
      // matrix A's layout:
      // [(qProjSize + kProjSize + vProjSize) * num_q_heads, qSize]
      DT const *A = weight_ptr;
      // matrix B: gradients w.r.t. QKV (concatenated in devQKVArray)
      // matrix B's layout:
      // [num_tokens, num_heads, qProjsize + kProjSize + vProjSize]
      DT const *B = static_cast<DT *>(m->devQKVProjArray);
      // matrix C: gradients w.r.t. input
      // matrix C's layout: [num_tokens, m->qSize]
      DT *C = input_grad_ptr +
              bc->requestsInfo[i].first_token_offset_in_batch * m->qSize;
      int m_ = m->qSize;
      int n_ = num_tokens;
      int k_ = m->num_q_heads * (m->qProjSize + m->kProjSize + m->vProjSize);
      int lda = m_;
      int ldb = k_;
      int ldc = m_;
      checkCUDA(cublasGemmEx(m->handle.blas,
                             CUBLAS_OP_N,
                             CUBLAS_OP_N,
                             m_,
                             n_,
                             k_,
                             &alpha,
                             A,
                             cublas_data_type,
                             lda,
                             B,
                             cublas_data_type,
                             ldb,
                             &beta,
                             C,
                             cublas_data_type,
                             ldc,
                             compute_type,
                             CUBLAS_GEMM_DEFAULT_TENSOR_OP));
    }
  }
}

} // namespace IncMultiHeadAttention
} // namespace Kernels

using namespace Kernels::IncMultiHeadAttention;

template <typename DT>
__global__ void store_kv_cache(DT const *devQKVProjArray,
                               DT *kCache_ptr,
                               DT *vCache_ptr,
                               BatchConfig::PerTokenInfo const *tokenInfos,
                               int num_tokens,
                               int max_seq_len,
                               int hidden_size) {
  CUDA_KERNEL_LOOP(i, num_tokens * hidden_size) {
    int token_idx = i / hidden_size;
    int offset = i % hidden_size;

    size_t val_idx =
        token_idx * QKV_WEIGHT_NUM * hidden_size + hidden_size + offset;

    DT kVal = devQKVProjArray[val_idx];
    DT vVal = devQKVProjArray[val_idx + hidden_size];
    int const req_id = tokenInfos[token_idx].request_index;
    int const tok_id = tokenInfos[token_idx].abs_depth_in_request;

    // key cache
    kCache_ptr[req_id * (hidden_size * max_seq_len) + tok_id * hidden_size +
               offset] = kVal;
    vCache_ptr[req_id * (hidden_size * max_seq_len) + tok_id * hidden_size +
               offset] = vVal;
  }
}

template <typename DT>
__global__ void store_query_cache(DT const *devQKVProjArray,
                                  DT *qCache_ptr,
                                  int num_tokens,
                                  int hidden_size) {
  CUDA_KERNEL_LOOP(i, num_tokens * hidden_size) {
    int token_idx = i / hidden_size;
    int offset = i % hidden_size;

    size_t val_idx = token_idx * QKV_WEIGHT_NUM * hidden_size + offset;

    DT qVal = devQKVProjArray[val_idx];

    // query cache
    qCache_ptr[i] = qVal;
  }
}

template <typename DT>
<<<<<<< HEAD
void compute_attention_kernel(IncMultiHeadSelfAttentionMeta *m,
                              BatchConfig const *bc,
                              int shard_id,
                              DT *output_ptr,
                              DT const *bias_ptr,
                              DT const *weight_ptr,
                              cudaStream_t stream) {
=======
void compute_attention_kernel_prompt(IncMultiHeadSelfAttentionMeta const *m,
                                     BatchConfig const *bc,
                                     int shard_id,
                                     DT const *bias_ptr,
                                     DT const *weight_ptr,
                                     cudaStream_t stream) {
>>>>>>> 672cdad3
  checkCUDA(cublasSetStream(m->handle.blas, stream));
  checkCUDNN(cudnnSetStream(m->handle.dnn, stream));
  cudaDataType_t cublas_data_type = ff_to_cuda_datatype(m->output_type[0]);
  cudnnDataType_t cudnn_data_type = ff_to_cudnn_datatype(m->output_type[0]);
  assert(data_type_size(m->output_type[0]) == sizeof(DT));
  cudaDataType_t compute_type = cublas_data_type;
  // #if defined(CUDA_VERSION) && (CUDA_VERSION < 11000)
  //   cudaDataType_t compute_type = cublas_data_type;
  // #else
  //   // For best performance, set the default cublas compute type to
  //   // CUBLAS_COMPUTE_16F for half precision and to
  //   // CUBLAS_COMPUTE_32F_FAST_16F for full precision
  //   cublasComputeType_t compute_type = CUBLAS_COMPUTE_16F;
  //   if (m->output_type[0] == DT_FLOAT) {
  //     compute_type = CUBLAS_COMPUTE_32F_FAST_16F;
  //   }
  // #endif
  // int num_requests = bc->num_active_requests();
  int num_tokens = bc->num_active_tokens();
  int tokens_previous_requests = 0;
  int q_block_size = m->qProjSize;
  int kt_block_size = m->kProjSize;
  int kt_req_block_size =
      kt_block_size * m->num_q_heads * BatchConfig::max_sequence_length();
  int vt_block_size = m->vProjSize;
  int vt_req_block_size =
      vt_block_size * m->num_q_heads * BatchConfig::max_sequence_length();
  assert(m->qProjSize == m->kProjSize);

  for (int i = 0; i < bc->max_requests_per_batch(); i++) {
    if (bc->request_completed[i]) {
      continue;
    }
    assert(tokens_previous_requests ==
           bc->requestsInfo[i].first_token_offset_in_batch);
    int num_new_tokens = bc->requestsInfo[i].num_tokens_in_batch;
    int total_tokens = bc->requestsInfo[i].first_token_depth_in_request +
                       bc->requestsInfo[i].num_tokens_in_batch;
    // Copy query to m->query_activation_buffer if we need to compute
    // PEFT backward
    if (bc->requestsInfo[i].peft_bwd) {
      MemoryAllocator *allocator = m->handle.peft_activation_allocator;
      m->query_activation_buffer = allocator->allocate_instance_untyped(
          sizeof(DT) * total_tokens * m->num_q_heads * m->qProjSize);
      int parallelism = m->hidden_size * num_tokens;
      store_query_cache<<<GET_BLOCKS(parallelism),
                          min(CUDA_NUM_THREADS, parallelism),
                          0,
                          stream>>>(
          static_cast<DT *>(m->devQKVProjArray),
          static_cast<DT *>(m->query_activation_buffer),
          num_tokens,
          m->hidden_size);
    }

    // bc->token_last_available_idx[i] + 1;
    // Compute (QK^T/sqrt(d_k))
    // a flag of using this scaling alpha
    int m_ = num_new_tokens;
    int n = total_tokens;
    int k = m->qProjSize;
    int lda = k * m->num_q_heads * QKV_WEIGHT_NUM, ldb = k * m->num_q_heads,
        ldc = m_;
    int strideA = q_block_size;
    int strideB = kt_block_size;
    int strideC = num_new_tokens * total_tokens;
    DT alpha = 1.0f, beta = 0.0f;
    if (*m->qk_prod_scaling) {
      alpha = static_cast<DT>(1.0f / sqrt(m->kProjSize));
    }
    // To get A, skip over Q entries from previous requests (same head)
    DT const *A = static_cast<DT *>(m->devQKVProjArray) +
                  tokens_previous_requests * m->qProjSize * m->num_q_heads *
                      QKV_WEIGHT_NUM;
    // To get B, skip over K entries from previous requests (all heads +
    // padding)
    DT const *B = static_cast<DT *>(m->keyCache) + i * kt_req_block_size;
    // To get C, skip over QK^T products from previous requests
    DT *C = static_cast<DT *>(m->qk_prods);
    checkCUDA(cublasGemmStridedBatchedEx(m->handle.blas,
                                         CUBLAS_OP_T,
                                         CUBLAS_OP_N,
                                         m_,
                                         n,
                                         k,
                                         &alpha,
                                         A,
                                         cublas_data_type,
                                         lda,
                                         strideA,
                                         B,
                                         cublas_data_type,
                                         ldb,
                                         strideB,
                                         &beta,
                                         C,
                                         cublas_data_type,
                                         ldc,
                                         strideC,
                                         m->num_q_heads,
                                         compute_type,
                                         CUBLAS_GEMM_DEFAULT_TENSOR_OP));
    // add alibi position bias to qk production
    if (*m->position_bias) {
      size_t parallelism = m->num_q_heads * total_tokens * num_new_tokens;
      apply_position_bias_qkprd<<<GET_BLOCKS(parallelism),
                                  min((size_t)CUDA_NUM_THREADS, parallelism),
                                  0,
                                  stream>>>(C,
                                            num_new_tokens,
                                            total_tokens,
                                            m->num_q_heads,
                                            m->global_num_q_heads,
                                            shard_id);
    }

    // Fill all elements above diagonal in qk prods with -inf to force
    // causal attention.
    assert(num_new_tokens <= total_tokens);
    size_t entries_above_diagonal = num_new_tokens * (num_new_tokens - 1) / 2;
    if (entries_above_diagonal > 0) {
      size_t parallelism = m->num_q_heads * entries_above_diagonal;
      fill_entries_above_diagonal<<<GET_BLOCKS(parallelism),
                                    min((size_t)CUDA_NUM_THREADS, parallelism),
                                    0,
                                    stream>>>(C,
                                              num_new_tokens,
                                              total_tokens,
                                              m->num_q_heads,
                                              entries_above_diagonal,
                                              static_cast<DT>(-INFINITY));
    }
    // Compute Softmax(QK^T/sqrt(d_k))
    // Before modifying the parameters below, make sure to read the following
    // description of the CUDNN_TENSOR_NCHW tensor layout, from
    // https://docs.nvidia.com/deeplearning/cudnn/api/index.html#cudnnTensorFormat_t:
    // This tensor format specifies that the data is laid out in the following
    // order: batch size, feature maps, rows, columns. The strides are
    // implicitly defined in such a way that the data are contiguous in memory
    // with no padding between images, feature maps, rows, and columns; the
    // columns are the inner dimension and the images are the outermost
    // dimension.
    int n_param = m->num_q_heads;
    int c_param = total_tokens;
    int h_param = 1;
    int w_param = num_new_tokens;
    checkCUDNN(cudnnSetTensor4dDescriptor(m->qk_tensor,
                                          CUDNN_TENSOR_NCHW,
                                          cudnn_data_type,
                                          n_param,
                                          c_param,
                                          h_param,
                                          w_param));
    float softmax_alpha = 1.0f, softmax_beta = 0.0f;
    DT *C_softmax = static_cast<DT *>(m->qk_prods_softmax);
    // The softmax operation below is executed according to the
    // CUDNN_SOFTMAX_MODE_CHANNEL, which is also described in the docs: The
    // softmax operation is computed per spatial location (H,W) per image (N)
    // across dimension C.
    checkCUDNN(cudnnSoftmaxForward(m->handle.dnn,
                                   CUDNN_SOFTMAX_ACCURATE,
                                   CUDNN_SOFTMAX_MODE_CHANNEL,
                                   &softmax_alpha,
                                   m->qk_tensor,
                                   C,
                                   &softmax_beta,
                                   m->qk_tensor,
                                   C_softmax));
    // Copy C_softmax to m->softmax_activation_buffer if we need to compute
    // PEFT backward
    if (bc->requestsInfo[i].peft_bwd) {
      MemoryAllocator *allocator = m->handle.peft_activation_allocator;
      m->softmax_activation_buffer = allocator->allocate_instance_untyped(
          sizeof(DT) * total_tokens * num_new_tokens * m->num_q_heads);
      checkCUDA(cudaMemcpyAsync(m->softmax_activation_buffer,
                                C_softmax,
                                sizeof(DT) * total_tokens * num_new_tokens *
                                    m->num_q_heads,
                                cudaMemcpyDeviceToDevice,
                                stream));
    }

    // Matmul softmax(QK^T/sqrt(d_k)) by V
    alpha = 1.0f, beta = 0.0f;
    m_ = m->vProjSize;
    n = num_new_tokens;
    k = total_tokens;
    lda = m_ * m->num_q_heads, ldb = n, ldc = m_ * m->num_q_heads;
    strideA = vt_block_size;
    strideB = num_new_tokens * total_tokens;
    strideC = m->vProjSize;
    // To get A, skip over V^T entries from previous requests (all heads +
    // padding)
    A = static_cast<DT *>(m->valueCache) + i * vt_req_block_size;
    // To get B, skip over softmax(QK^T/sqrt(d_k)) entries from previous
    // requests (all heads)
    B = C_softmax;
    // To get C, skip over softmax(QK^T/sqrt(d_k))V products from previous
    // requests

    // store the result attn heads, also skip the genration tokens
    C = static_cast<DT *>(m->attn_heads) +
        (tokens_previous_requests + bc->num_generation_tokens) *
            m->num_q_heads * m->vProjSize;
    checkCUDA(cublasGemmStridedBatchedEx(m->handle.blas,
                                         CUBLAS_OP_N,
                                         CUBLAS_OP_T,
                                         m_,
                                         n,
                                         k,
                                         &alpha,
                                         A,
                                         cublas_data_type,
                                         lda,
                                         strideA,
                                         B,
                                         cublas_data_type,
                                         ldb,
                                         strideB,
                                         &beta,
                                         C,
                                         cublas_data_type,
                                         ldc,
                                         strideC,
                                         m->num_q_heads,
                                         compute_type,
                                         CUBLAS_GEMM_DEFAULT_TENSOR_OP));
    tokens_previous_requests += num_new_tokens;
  }
  assert(tokens_previous_requests == num_tokens);
}

/*static*/
void IncMultiHeadSelfAttention::inference_kernel_wrapper(
    IncMultiHeadSelfAttentionMeta *m,
    BatchConfig const *bc,
    int shard_id,
    GenericTensorAccessorR const &input,
    GenericTensorAccessorR const &weight,
    GenericTensorAccessorW const &output,
    GenericTensorAccessorR const &bias) {
  cudaStream_t stream;
  checkCUDA(get_legion_stream(&stream));
  bool use_bias = *m->qkv_bias || *m->final_bias;

  cudaEvent_t t_start, t_end;
  if (m->profiling) {
    cudaEventCreate(&t_start);
    cudaEventCreate(&t_end);
    cudaEventRecord(t_start, stream);
  }

  // assert(input.data_type == weight.data_type);
  assert(input.data_type == output.data_type);
  if (use_bias) {
    assert(input.data_type == bias.data_type);
  }

  if (input.data_type == DT_HALF) {
    if (m->offload) {
      pre_build_weight_kernel<half>(m, weight, input.data_type, stream);
    }
    half const *bias_ptr =
        use_bias ? bias.get_half_ptr() : static_cast<half const *>(nullptr);
    Kernels::IncMultiHeadAttention::inference_kernel(
        m,
        bc,
        shard_id,
        input.get_half_ptr(),
        m->offload ? static_cast<half *>(m->weight_ptr) : weight.get_half_ptr(),
        output.get_half_ptr(),
        bias_ptr,
        stream);
  } else if (input.data_type == DT_FLOAT) {
    if (m->offload) {
      pre_build_weight_kernel<float>(m, weight, input.data_type, stream);
    }
    float const *bias_ptr =
        use_bias ? bias.get_float_ptr() : static_cast<float const *>(nullptr);
    Kernels::IncMultiHeadAttention::inference_kernel(
        m,
        bc,
        shard_id,
        input.get_float_ptr(),
        m->offload ? static_cast<float *>(m->weight_ptr)
                   : weight.get_float_ptr(),
        output.get_float_ptr(),
        bias_ptr,
        stream);
  } else {
    assert(false && "Unspported data type");
  }

  if (m->profiling) {
    cudaEventRecord(t_end, stream);
    checkCUDA(cudaEventSynchronize(t_end));
    float elapsed = 0;
    checkCUDA(cudaEventElapsedTime(&elapsed, t_start, t_end));
    cudaEventDestroy(t_start);
    cudaEventDestroy(t_end);
    printf("IncMultiHeadSelfAttention forward time = %.9fms\n", elapsed);
  }
}

/*static*/
void IncMultiHeadSelfAttention::peft_bwd_kernel_wrapper(
    IncMultiHeadSelfAttentionMeta *m,
    BatchConfig const *bc,
    int shard_id,
    GenericTensorAccessorW const &input_grad,
    GenericTensorAccessorR const &weight,
    GenericTensorAccessorR const &output_grad,
    GenericTensorAccessorR const &bias) {
  cudaStream_t stream;
  checkCUDA(get_legion_stream(&stream));
  bool use_bias = *m->qkv_bias || *m->final_bias;

  cudaEvent_t t_start, t_end;
  if (m->profiling) {
    cudaEventCreate(&t_start);
    cudaEventCreate(&t_end);
    cudaEventRecord(t_start, stream);
  }

  // assert(input.data_type == weight.data_type);
  assert(input_grad.data_type == output_grad.data_type);
  if (use_bias) {
    assert(input_grad.data_type == bias.data_type);
  }

  if (input_grad.data_type == DT_HALF) {
    assert(!m->offload);
    half const *bias_ptr =
        use_bias ? bias.get_half_ptr() : static_cast<half const *>(nullptr);
    Kernels::IncMultiHeadAttention::peft_bwd_kernel(m,
                                                    bc,
                                                    shard_id,
                                                    input_grad.get_half_ptr(),
                                                    weight.get_half_ptr(),
                                                    output_grad.get_half_ptr(),
                                                    bias_ptr,
                                                    stream);
  } else if (input_grad.data_type == DT_FLOAT) {
    assert(!m->offload);
    float const *bias_ptr =
        use_bias ? bias.get_float_ptr() : static_cast<float const *>(nullptr);
    Kernels::IncMultiHeadAttention::peft_bwd_kernel(m,
                                                    bc,
                                                    shard_id,
                                                    input_grad.get_float_ptr(),
                                                    weight.get_float_ptr(),
                                                    output_grad.get_float_ptr(),
                                                    bias_ptr,
                                                    stream);
  } else {
    assert(false && "Unspported data type");
  }
  if (m->profiling) {
    cudaEventRecord(t_end, stream);
    checkCUDA(cudaEventSynchronize(t_end));
    float elapsed = 0;
    checkCUDA(cudaEventElapsedTime(&elapsed, t_start, t_end));
    cudaEventDestroy(t_start);
    cudaEventDestroy(t_end);
    printf("IncMultiHeadSelfAttention PEFT backward time = %.9fms\n", elapsed);
  }
}

IncMultiHeadSelfAttentionMeta::IncMultiHeadSelfAttentionMeta(
    FFHandler handler,
    IncMultiHeadSelfAttention const *attn,
    GenericTensorAccessorR const &weight,
    MemoryAllocator &gpu_mem_allocator,
    int num_samples,
    int _num_q_heads,
    int _num_kv_heads)
    : IncMultiHeadSelfAttentionMeta(handler,
                                    INC_DECODING_MODE,
                                    attn,
                                    attn->qSize,
                                    attn->kSize,
                                    attn->vSize,
                                    attn->qProjSize,
                                    attn->kProjSize,
                                    attn->vProjSize,
                                    attn->oProjSize,
                                    attn->apply_rotary_embedding,
                                    attn->qkv_bias,
                                    attn->scaling_query,
                                    attn->qk_prod_scaling,
                                    attn->position_bias,
                                    attn->final_bias,
                                    attn->scaling_factor,
                                    weight,
                                    gpu_mem_allocator,
                                    num_samples,
                                    attn->num_q_heads,
                                    attn->num_kv_heads,
                                    _num_q_heads,
                                    _num_kv_heads,
                                    attn->quantization_type,
                                    attn->offload) {}

IncMultiHeadSelfAttentionMeta::IncMultiHeadSelfAttentionMeta(
    FFHandler handler,
    InferenceMode infer_mode,
    Op const *attn,
    int _qSize,
    int _kSize,
    int _vSize,
    int _qProjSize,
    int _kProjSize,
    int _vProjSize,
    int _oProjSize,
    bool _apply_rotary_embedding,
    bool _qkv_bias,
    bool _scaling_query,
    bool _qk_prod_scaling,
    bool _position_bias,
    bool _final_bias,
    float _scaling_factor,
    GenericTensorAccessorR const &weight,
    MemoryAllocator &gpu_mem_allocator,
    int num_samples,
    int _global_num_q_heads,
    int _global_num_kv_heads,
    int _num_q_heads,
    int _num_kv_heads,
    DataType _quantization_type,
    bool _offload)
    : OpMeta(handler, attn), weight_ptr(nullptr), bias_ptr(nullptr) {
  cudaStream_t stream;
  checkCUDA(get_legion_stream(&stream));
  checkCUDNN(cudnnSetStream(handler.dnn, stream));
  checkCUDNN(cudnnCreateTensorDescriptor(&qk_tensor));
  qSize = _qSize;
  kSize = _kSize;
  vSize = _vSize;
  // assume dimensions match for now
  assert(qSize == kSize);
  assert(kSize == vSize);
  qProjSize = _qProjSize;
  kProjSize = _kProjSize;
  assert(qProjSize == kProjSize); // required for attention QK^T matmul
  vProjSize = _vProjSize;
  oProjSize = _oProjSize;
  size_t size_of_dt = data_type_size(attn->data_type);
  quantization_type = _quantization_type;
  offload = _offload;

  global_num_q_heads = _global_num_q_heads;
  global_num_kv_heads = _global_num_kv_heads;
  num_q_heads = _num_q_heads;
  num_kv_heads = _num_kv_heads;
  hidden_size = num_q_heads * qProjSize;

  weightSize =
      ((qSize * qProjSize + oProjSize * (vProjSize > 0 ? vProjSize : vSize)) *
           num_q_heads +
       (kSize * kProjSize + vSize * vProjSize) * num_q_heads) *
      size_of_dt;
  if (quantization_type != DT_NONE) {
    quantized_weightSize = get_quantization_to_byte_size(
        attn->data_type, quantization_type, weightSize);
  }
  // biasSize = _bias ? oProjSize * size_of_dt * 4 : 0;

  int qkv_bias_size =
      qProjSize * num_q_heads + (kProjSize + vProjSize) * num_q_heads;
  int final_bias_size = oProjSize;
  biasSize =
      (_qkv_bias ? qkv_bias_size : 0) + (final_bias ? final_bias_size : 0);

  // has_load_weights = (bool *)calloc(1, sizeof(bool));
  //*has_load_weights = false;
  apply_rotary_embedding = (bool *)calloc(1, sizeof(bool));
  *apply_rotary_embedding = _apply_rotary_embedding;
  qkv_bias = (bool *)calloc(1, sizeof(bool));
  *qkv_bias = _qkv_bias;
  scaling_query = (bool *)calloc(1, sizeof(bool));
  *scaling_query = _scaling_query;
  scaling_factor = _scaling_factor;
  qk_prod_scaling = (bool *)calloc(1, sizeof(bool));
  *qk_prod_scaling = _qk_prod_scaling;
  position_bias = (bool *)calloc(1, sizeof(bool));
  *position_bias = _position_bias;
  final_bias = (bool *)calloc(1, sizeof(bool));
  *final_bias = _final_bias;

  // allocate weight and bias in the reserve space for cpu offloading
  if (offload) {
    weight_ptr = gpu_mem_allocator.allocate_reserved_untyped(weightSize);
    bias_ptr = gpu_mem_allocator.allocate_reserved_untyped(biasSize);
  }

  // allocate memory for the seqArray and reserve space
  {
    int max_tokens_per_batch = BatchConfig::max_tokens_per_batch();
    size_t qkv_max_proj_size = max_tokens_per_batch * (qProjSize * num_q_heads +
                                                       kProjSize * num_q_heads +
                                                       vProjSize * num_q_heads);
    size_t key_cache_size = 0, value_cache_size = 0;
    switch (infer_mode) {
      case INC_DECODING_MODE:
      case TREE_VERIFY_MODE: {
        key_cache_size = num_q_heads * kProjSize *
                         BatchConfig::max_requests_per_batch() *
                         BatchConfig::max_sequence_length();
        value_cache_size = num_q_heads * vProjSize *
                           BatchConfig::max_requests_per_batch() *
                           BatchConfig::max_sequence_length();
        break;
      }
      case BEAM_SEARCH_MODE: {
        key_cache_size = num_q_heads * kProjSize *
                         BeamSearchBatchConfig::max_requests_per_batch() *
                         BatchConfig::max_sequence_length() *
                         BeamSearchBatchConfig::MAX_BEAM_WIDTH;
        value_cache_size = num_q_heads * vProjSize *
                           BeamSearchBatchConfig::max_requests_per_batch() *
                           BatchConfig::max_sequence_length() *
                           BeamSearchBatchConfig::MAX_BEAM_WIDTH;
        break;
      }
      default:
        assert(false && "Unkown inference mode");
    }
    size_t requestinfo_size = BatchConfig::max_requests_per_batch();
    size_t tokeninfo_size = max_tokens_per_batch;
    size_t qk_prod_size =
        max_tokens_per_batch * BatchConfig::max_sequence_length() * num_q_heads;
    size_t attn_heads_size = max_tokens_per_batch * num_q_heads * vProjSize;
    size_t complex_size = (max_tokens_per_batch * (qProjSize * num_q_heads +
                                                   kProjSize * num_q_heads)) /
                          2;
    size_t totalSize =
        (qkv_max_proj_size + key_cache_size + value_cache_size +
         2 * qk_prod_size + attn_heads_size) *
            size_of_dt +
        tokeninfo_size * sizeof(BatchConfig::PerTokenInfo) +
        complex_size * sizeof(cuFloatComplex) +
        requestinfo_size *
            sizeof(BatchConfig::PerRequestInfo); // more components will
                                                 // be added here later
    if (offload) {
      // assert that we have enough reserved work space left
      size_t totalSharedSize =
          infer_mode == TREE_VERIFY_MODE
              ? totalSize -
                    (key_cache_size + value_cache_size + qkv_max_proj_size) *
                        size_of_dt
              : totalSize - (key_cache_size + value_cache_size) * size_of_dt;

      size_t instance_size =
          size_of_dt *
          (infer_mode == TREE_VERIFY_MODE
               ? key_cache_size + value_cache_size + qkv_max_proj_size
               : key_cache_size + value_cache_size);

      if (quantization_type != DT_NONE) {
        totalSharedSize += quantized_weightSize;
      }
      assert(gpu_mem_allocator.reserved_total_size -
                 gpu_mem_allocator.reserved_allocated_size >=
             totalSharedSize);
      gpu_mem_allocator.create_legion_instance(reserveInst, instance_size);
    } else {
      gpu_mem_allocator.create_legion_instance(reserveInst, totalSize);
    }

    // in tree_verify, enable devQKVProjArray;
    if (!offload || infer_mode == TREE_VERIFY_MODE) {
      devQKVProjArray = gpu_mem_allocator.allocate_instance_untyped(
          qkv_max_proj_size * size_of_dt);
    } else {
      devQKVProjArray = gpu_mem_allocator.allocate_reserved_untyped(
          qkv_max_proj_size * size_of_dt);
      // offset += qkv_max_proj_size * size_of_dt;
    }

    // use key value cache in all mode.
    keyCache = gpu_mem_allocator.allocate_instance_untyped(key_cache_size *
                                                           size_of_dt);
    valueCache = gpu_mem_allocator.allocate_instance_untyped(value_cache_size *
                                                             size_of_dt);

    if (offload) {
      token_infos =
          gpu_mem_allocator.allocate_reserved<BatchConfig::PerTokenInfo>(
              tokeninfo_size);
      // offset += sizeof(BatchConfig::PerTokenInfo) * tokeninfo_size;
      qk_prods = gpu_mem_allocator.allocate_reserved_untyped(qk_prod_size *
                                                             size_of_dt);
      // offset += qk_prod_size * size_of_dt;
      qk_prods_softmax = gpu_mem_allocator.allocate_reserved_untyped(
          qk_prod_size * size_of_dt);
      // offset += qk_prod_size * size_of_dt;
      attn_heads = gpu_mem_allocator.allocate_reserved_untyped(attn_heads_size *
                                                               size_of_dt);
      // offset += attn_heads_size * size_of_dt;
      complex_input =
          gpu_mem_allocator.allocate_reserved<cuFloatComplex>(complex_size);
      // offset += complex_size * sizeof(cuFloatComplex);
      request_infos =
          gpu_mem_allocator.allocate_reserved<BatchConfig::PerRequestInfo>(
              requestinfo_size);
    } else {
      token_infos =
          gpu_mem_allocator.allocate_instance<BatchConfig::PerTokenInfo>(
              tokeninfo_size);
      qk_prods = gpu_mem_allocator.allocate_instance_untyped(qk_prod_size *
                                                             size_of_dt);
      qk_prods_softmax = gpu_mem_allocator.allocate_instance_untyped(
          qk_prod_size * size_of_dt);
      attn_heads = gpu_mem_allocator.allocate_instance_untyped(attn_heads_size *
                                                               size_of_dt);
      complex_input =
          gpu_mem_allocator.allocate_instance<cuFloatComplex>(complex_size);
      request_infos =
          gpu_mem_allocator.allocate_instance<BatchConfig::PerRequestInfo>(
              requestinfo_size);
    }

    // allocate more size for quantization data
    if (quantization_type != DT_NONE) {
      assert(offload);
      quantized_weight_ptr =
          gpu_mem_allocator.allocate_reserved<char>(quantized_weightSize);
    }
    if (!offload) {
      assert(gpu_mem_allocator.reserved_total_size ==
             gpu_mem_allocator.reserved_allocated_size);
    }
  }
  cudaStreamSynchronize(stream);
}

IncMultiHeadSelfAttentionMeta::~IncMultiHeadSelfAttentionMeta(void) {
  if (reserveInst != Realm::RegionInstance::NO_INST) {
    reserveInst.destroy();
  }
}

template void Kernels::IncMultiHeadAttention::pre_build_weight_kernel<float>(
    IncMultiHeadSelfAttentionMeta const *m,
    GenericTensorAccessorR const weight,
    DataType data_type,
    cudaStream_t stream);

template void Kernels::IncMultiHeadAttention::pre_build_weight_kernel<half>(
    IncMultiHeadSelfAttentionMeta const *m,
    GenericTensorAccessorR const weight,
    DataType data_type,
    cudaStream_t stream);
}; // namespace FlexFlow<|MERGE_RESOLUTION|>--- conflicted
+++ resolved
@@ -1285,22 +1285,12 @@
 }
 
 template <typename DT>
-<<<<<<< HEAD
-void compute_attention_kernel(IncMultiHeadSelfAttentionMeta *m,
-                              BatchConfig const *bc,
-                              int shard_id,
-                              DT *output_ptr,
-                              DT const *bias_ptr,
-                              DT const *weight_ptr,
-                              cudaStream_t stream) {
-=======
 void compute_attention_kernel_prompt(IncMultiHeadSelfAttentionMeta const *m,
                                      BatchConfig const *bc,
                                      int shard_id,
                                      DT const *bias_ptr,
                                      DT const *weight_ptr,
                                      cudaStream_t stream) {
->>>>>>> 672cdad3
   checkCUDA(cublasSetStream(m->handle.blas, stream));
   checkCUDNN(cudnnSetStream(m->handle.dnn, stream));
   cudaDataType_t cublas_data_type = ff_to_cuda_datatype(m->output_type[0]);
