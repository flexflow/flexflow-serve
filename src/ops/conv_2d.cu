--- conflicted
+++ resolved
@@ -93,57 +93,8 @@
   activation(_activation), profiling(model.config.profiling)
 {
   assert(_input.numDim == 4);
-<<<<<<< HEAD
-    // Retrive the task indexspace for the op
-  task_is = IndexSpaceT<4>(model.get_or_create_task_is(4, pcname));
-
-  Context ctx = model.config.lg_ctx;
-  Runtime* runtime = model.config.lg_hlr;
-  Rect<4> part_rect = runtime->get_index_space_domain(ctx, task_is);
-  // Create output tensor
-  int input_w = _input.adim[0];
-  int input_h = _input.adim[1];
-  int input_c = _input.adim[2];
-  int output_w = 1 + (input_w + 2 * padding_w - kernel_w) / stride_w;
-  int output_h = 1 + (input_h + 2 * padding_h - kernel_h) / stride_h;
-  int output_c = out_dim;
-  int output_n = _input.adim[3];
-  int num_par_w = part_rect.hi[0] - part_rect.lo[0] + 1;
-  int num_par_h = part_rect.hi[1] - part_rect.lo[1] + 1;
-  int num_par_c = part_rect.hi[2] - part_rect.lo[2] + 1;
-  int num_par_n = part_rect.hi[3] - part_rect.lo[3] + 1;
-  {
-    const int dims[4] = {output_n, output_c, output_h, output_w};
-    output = model.create_tensor<4>(dims, task_is, DT_FLOAT);
-  }
-  // Create kernel
-  {
-    const int dims[4] = {output_c, input_c, kernel_h, kernel_w};
-    kernel = model.create_conv_weight<4>(dims, task_is, DT_FLOAT, kernel_initializer);
-    //printf("kernel ndim %d, [%d, %d, %d, %d]\n", kernel.numDim, kernel.adim[0], kernel.adim[1], kernel.adim[2], kernel.adim[3]);
-  }
-  // Create bias tensor
-  if (use_bias) {
-    const int dims[1] = {output_c};
-    bias = model.create_conv_weight<1>(dims, task_is, DT_FLOAT, bias_initializer);
-  //  printf("bias ndim %d, [%d, %d, %d, %d]\n", bias.numDim, bias.adim[0], bias.adim[1], bias.adim[2], bias.adim[3]);
-  }
-  // Compute partition bound for input
-  Rect<4> input_rect = runtime->get_index_partition_color_space(
-      ctx, inputs[0].part.get_index_partition());
-  // Currently assume we didn't split across the channel dimension
-  assert(num_par_c == 1);
-  if (input_rect == part_rect) {
-    input_lps[0] = inputs[0].part;
-    input_grad_lps[0] = inputs[0].part_grad;
-  } else {
-    model.create_disjoint_partition(
-        inputs[0], task_is, input_lps[0], input_grad_lps[0]);
-  }
-=======
   create_kernel_bias(model, use_bias, kernel_initializer, bias_initializer);
   create_output_and_partition(model);
->>>>>>> d94f17b9
 #ifdef DEADCODE
   IndexSpaceT<4> output_is;
   {
@@ -345,15 +296,7 @@
 
 void Conv2D::create_output_and_partition(FFModel& model)
 {
-<<<<<<< HEAD
-  add_to_model(model);
-  assert(_input.numDim == 4);
-  assert(_input.adim[2] == in_channels);
-  inputs[0] = _input;
-    // Retrive the task indexspace for the op
-=======
   // Retrive the task indexspace for the op
->>>>>>> d94f17b9
   std::string pcname = name;
   task_is = IndexSpaceT<4>(model.get_or_create_task_is(4, pcname));
 
