--- conflicted
+++ resolved
@@ -229,12 +229,8 @@
   //   }
   // #endif
   // int num_requests = bc->num_active_requests();
-<<<<<<< HEAD
-  // int tokens_previous_requests = 0;
-=======
   int num_tokens = bc->num_active_tokens();
   int tokens_previous_requests = 0;
->>>>>>> 672cdad3
   int tokens_prev_requests_squares = 0;
   // int qkv_block_size =
   //     (m->qProjSize + m->kProjSize + m->vProjSize) * num_tokens;
@@ -436,53 +432,7 @@
     }
   }
 
-<<<<<<< HEAD
-  // Project to output, save result directly on output tensor
-  DT alpha = 1.0f, beta = 0.0f;
-  int m_ = m->oProjSize;
-  int k = m->vProjSize * m->num_q_heads;
-  int n = bc->num_active_tokens();
-  int lda = k, ldb = k, ldc = m_;
-  DT const *A = weight_ptr + m->qSize * (m->qProjSize * m->num_q_heads +
-                                         m->kProjSize * m->num_q_heads +
-                                         m->vProjSize * m->num_q_heads);
-  DT const *B = static_cast<DT *>(m->attn_heads);
-  DT *C = static_cast<DT *>(output_ptr);
-
-  checkCUDA(cublasGemmEx(m->handle.blas,
-                         CUBLAS_OP_T,
-                         CUBLAS_OP_N,
-                         m_,
-                         n,
-                         k,
-                         &alpha,
-                         A,
-                         cublas_data_type,
-                         lda,
-                         B,
-                         cublas_data_type,
-                         ldb,
-                         &beta,
-                         C,
-                         cublas_data_type,
-                         ldc,
-                         compute_type,
-                         CUBLAS_GEMM_DEFAULT_TENSOR_OP));
-  if (*m->final_bias && shard_id == 0) {
-    int num_tokens = bc->num_active_tokens();
-    int parallelism = m->oProjSize * num_tokens;
-    int qkv_weight_size = m->qProjSize * m->global_num_q_heads +
-                          m->kProjSize * m->global_num_q_heads +
-                          m->vProjSize * m->global_num_q_heads;
-    apply_proj_bias_w<<<GET_BLOCKS(parallelism),
-                        min(CUDA_NUM_THREADS, parallelism),
-                        0,
-                        stream>>>(
-        output_ptr, bias_ptr, num_tokens, qkv_weight_size, m->oProjSize);
-  }
-=======
   // assert(tokens_previous_requests == num_tokens);
->>>>>>> 672cdad3
 }
 
 template <typename DT>
