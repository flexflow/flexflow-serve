/* Copyright 2023 CMU, Facebook, LANL, MIT, NVIDIA, and Stanford (alphabetical)
 *
 * Licensed under the Apache License, Version 2.0 (the "License");
 * you may not use this file except in compliance with the License.
 * You may obtain a copy of the License at
 *
 *     http://www.apache.org/licenses/LICENSE-2.0
 *
 * Unless required by applicable law or agreed to in writing, software
 * distributed under the License is distributed on an "AS IS" BASIS,
 * WITHOUT WARRANTIES OR CONDITIONS OF ANY KIND, either express or implied.
 * See the License for the specific language governing permissions and
 * limitations under the License.
 */
#if defined(FF_USE_CUDA) || defined(FF_USE_HIP_CUDA)
#include "cuComplex.h"
#endif
#include "flexflow/ffconst_utils.h"
#include "flexflow/ops/kernels/inc_multihead_self_attention_kernels.h"
#include "flexflow/ops/kernels/inc_multihead_self_attention_utils.cuh"
#include "flexflow/ops/spec_inc_multihead_self_attention.h"
#include "flexflow/utils/cuda_helper.h"

namespace FlexFlow {

#define WARP_SIZE 32

// declare Legion names
using Legion::coord_t;
using Legion::Memory;
using namespace Kernels::IncMultiHeadAttention;

namespace Kernels {
namespace SpecIncMultiHeadSelfAttention {

template <typename DT,
          int THREADS_PER_BLOCK,
          int Dh,
          int Dh_MAX,
          int THREADS_PER_KEY,
          int THREADS_PER_VALUE>
__global__ void compute_spec_inc_attention_kernel_generation_kernel(
    DT const *query,
    DT const *key_cache,
    DT const *value_cache,
    DT *output_ptr,
    float const scale,
    int const max_seq_length,
    int per_head_size,
    int hidden_size,
    /* Reserved: BatchConfig Updated */
    BatchConfig::PerRequestInfo *request_infos,
    BatchConfig::BitMask *causalMask,
    bool *request_available) {

  // q, k
  using Q_vec = typename VEC_K<DT, THREADS_PER_KEY>::Type;
  using K_vec = typename VEC_K<DT, THREADS_PER_KEY>::Type;
  using V_vec = typename VEC_V<DT>::Type;
  using Out_sum = typename Vec_fp32_<V_vec>::Type;

  constexpr int WARPS_PER_BLOCK = THREADS_PER_BLOCK / WARP_SIZE;

  constexpr int K_VEC_SIZE = sizeof(K_vec) / sizeof(DT);
  constexpr int K_ELTS_PER_THREAD = Dh / THREADS_PER_KEY;
  constexpr int K_VECS_PER_THREAD = K_ELTS_PER_THREAD / K_VEC_SIZE;
  // constexpr int QK_ELTS_IN_16B = 16 / sizeof(DT);

  // thread id
  int const tidx = threadIdx.x;
  // head id
  int const head_idx = blockIdx.x;
  // nth request idx
  int const request_idx = blockIdx.y;

  // request id in batch config
  int requext_idx_in_batch = -1;
  int cnt_1 = 0;
  while (cnt_1 < request_idx + 1) {
    requext_idx_in_batch++;
    if (request_available[requext_idx_in_batch]) {
      cnt_1++;
    }
  }

  int non_tree_cache_size =
      causalMask[requext_idx_in_batch].non_tree_cache_size;
  int tree_or_prompt_size =
      causalMask[requext_idx_in_batch].tree_or_prompt_size;
<<<<<<< HEAD
=======
  int current_layer_size = causalMask[requext_idx_in_batch].current_layer_size;
  int start_offset = tree_or_prompt_size - current_layer_size;
>>>>>>> 8aa38fbe

  __shared__ uint64_t bit_mask[BatchConfig::MAX_SPEC_TREE_TOKEN_NUM]
                              [BatchConfig::MAX_SPEC_TREE_TOKEN_NUM / 64];
  for (int i = start_offset + tidx; i < tree_or_prompt_size;
       i += THREADS_PER_BLOCK) {
    for (int j = 0; j < BatchConfig::MAX_SPEC_TREE_TOKEN_NUM / 64; j++) {
      bit_mask[i][j] = causalMask[requext_idx_in_batch].bit_mask[i].bits[j];
    }
  }

  int const first_step = 0;

  int const totalCacheSize = non_tree_cache_size + tree_or_prompt_size;

  int const first_token_idx =
      request_infos[requext_idx_in_batch].first_token_offset_in_batch;

  int const tree_branch_num =
      request_infos[requext_idx_in_batch].num_tokens_in_batch;

  // shared memory objects
  extern __shared__ char smem_[];

  float *qk_smem = reinterpret_cast<float *>(smem_);
  float *out_smem = reinterpret_cast<float *>(smem_);

  float qk_max = -FLT_MAX;

  // first WARPS_PER_BLOCK for store qk_max, second WARPS_PER_BLOCK for sum
  __shared__ float red_smem[WARPS_PER_BLOCK * 2];

  const DT *q_ptr = query + first_token_idx * hidden_size * QKV_WEIGHT_NUM +
                    head_idx * per_head_size;
  __shared__ Q_vec q_vecs[THREADS_PER_KEY][K_VECS_PER_THREAD];

  // the start offset of the element eg. (0, 1, 2, 3) * K_VEC_SIZE
  int ki = tidx % THREADS_PER_KEY * K_VEC_SIZE;
  int ki_o = tidx % THREADS_PER_KEY;
  // the first key's offset for this thread
  // ko = 0, 0, 0, 0, 1, 1, 1, 1, ....
  int ko = tidx / THREADS_PER_KEY;
  // load q tensor
  Q_vec q_vec[K_VECS_PER_THREAD];

  constexpr int K_PER_ITER = THREADS_PER_BLOCK / THREADS_PER_KEY;
  // The number of keys per warp.
  constexpr int K_PER_WARP = WARP_SIZE / THREADS_PER_KEY;

  DT const *k_cache_batch =
      key_cache + requext_idx_in_batch * max_seq_length * hidden_size + ki;

  int ti_end =
      div_up(totalCacheSize - first_step, K_PER_WARP) * K_PER_WARP + first_step;

  for (int qi = 0; qi < tree_branch_num; qi += 1) {
#pragma unroll
    for (int ii = 0; ii < K_VECS_PER_THREAD; ++ii) {
      q_vecs[ki_o][ii] = *reinterpret_cast<Q_vec const *>(
          q_ptr + (hidden_size * QKV_WEIGHT_NUM * qi) + ki +
          ii * THREADS_PER_KEY * K_VEC_SIZE);
    }

    int const query_token = tree_or_prompt_size - tree_branch_num + qi;

    __syncthreads();
    for (int ti = ko; ti < ti_end; ti += K_PER_ITER) {
      K_vec k[K_VECS_PER_THREAD];
      int const ti_circ = ti % max_seq_length;

      for (int ii = 0; ii < K_VECS_PER_THREAD; ++ii) {
        int jj = ii * THREADS_PER_KEY * K_VEC_SIZE;
        if (ti < totalCacheSize) {

          k[ii] = *reinterpret_cast<K_vec const *>(
              k_cache_batch + ti_circ * hidden_size + head_idx * per_head_size +
              jj);
        }
      }
      float qk = scale * Qk_dot<DT, THREADS_PER_KEY>::dot(q_vecs[ki_o], k);

      if (ti < totalCacheSize && tidx % THREADS_PER_KEY == 0) {
        // todo add alobi here
        // bool const mask = ti_circ >= totalCacheSize;
        bool const mask =
            (ti >= non_tree_cache_size &&
             (!test_bit(bit_mask, query_token, ti - non_tree_cache_size)));

        // if (head_idx == 0 && ti == 0 && request_idx == 15 && !mask) {
        //   printf("spec inc attn qkqkqk  request id %d,  %.10f, %d\n",
        //          requext_idx_in_batch,
        //          ti,
        //          qk,
        //          qi);
        // }
        qk_max = mask ? qk_max : fmaxf(qk_max, qk);
        qk_smem[ti - first_step] = mask ? 0.f : qk;
      }
    }

    __syncthreads();

#pragma unroll
    for (int mask = WARP_SIZE / 2; mask >= THREADS_PER_KEY; mask /= 2) {
      qk_max = fmaxf(qk_max, __shfl_xor_sync(uint32_t(-1), qk_max, mask));
    }

    // Decompose the thread index into warp and lane.
    int const warp = tidx / WARP_SIZE;
    int const lane = tidx % WARP_SIZE;

    // The warp leader writes the max to shared memory.
    if (lane == 0) {
      red_smem[warp] = qk_max;
    }

    // Make sure the products are in shared memory.
    __syncthreads();

    // The warps finalize the reduction.
    qk_max = lane < WARPS_PER_BLOCK ? red_smem[lane] : -FLT_MAX;
#pragma unroll
    for (int mask = WARPS_PER_BLOCK / 2; mask >= 1; mask /= 2) {
      qk_max = fmaxf(qk_max, __shfl_xor_sync(uint32_t(-1), qk_max, mask));
    }

    // Broadcast to all the threads in the warp.
    qk_max = __shfl_sync(uint32_t(-1), qk_max, 0);

    // if (blockIdx.y == 0 && blockIdx.x == 0 && tidx == 0) {
    //   printf("spec inc attn first token qk_max %.10f\n", qk_max);
    // }

    float exp_sum = 0.f;
    for (int ti = first_step + tidx; ti < totalCacheSize;
         ti += THREADS_PER_BLOCK) {
      bool const mask =
          (ti >= non_tree_cache_size &&
           (!test_bit(bit_mask, query_token, ti - non_tree_cache_size)));
      float logit = mask ? 0.0f : __expf(qk_smem[ti - first_step] - qk_max);
      exp_sum += logit;
      qk_smem[ti - first_step] = mask ? 0.0f : logit;
    }

    // Compute the sum.
    exp_sum = block_sum<WARPS_PER_BLOCK>(&red_smem[WARPS_PER_BLOCK], exp_sum);

    // softmax
    float inv_sum = __fdividef(1.f, exp_sum + 1.e-6);
    for (int ti = first_step + tidx; ti < totalCacheSize;
         ti += THREADS_PER_BLOCK) {
      qk_smem[ti - first_step] *= inv_sum;
    }

    __syncthreads();

    // value projection
    constexpr int V_VEC_SIZE = 16 / sizeof(DT);
    // A vector of V elements for the current timestep.
    // using V_vec_k = typename V_vec_k_<DT, V_VEC_SIZE>::Type;
    // using V_vec_acum = typename V_vec_acum_fp32_<V_vec_k>::Type;

    // The value computed by this thread.
    int vo = tidx / THREADS_PER_VALUE;
    // The hidden dimensions computed by this particular thread.
    int vi = tidx % THREADS_PER_VALUE * V_VEC_SIZE;
    constexpr int V_PER_ITER = THREADS_PER_BLOCK / THREADS_PER_VALUE;

    Out_sum out;
    zero(out);

    // The base pointer for the value in the cache buffer.
    DT const *v_cache_batch =
        value_cache + requext_idx_in_batch * max_seq_length * hidden_size + vi;

    if (Dh == Dh_MAX || vi < Dh) {
      for (int ti = first_step + vo; ti < totalCacheSize; ti += V_PER_ITER) {
        // Load the values from the cache.
        int const ti_circ = ti % max_seq_length;
        V_vec v = *reinterpret_cast<V_vec const *>(
            v_cache_batch + ti_circ * hidden_size + head_idx * per_head_size);
        float logit = qk_smem[ti - first_step];
        out = FlexFlow::fma(logit, cast_to_float(v), out);
      }
    }

    //   // Make sure we can start writing to shared memory.
    __syncthreads();

    // Run the final reduction amongst the different groups computing different
    // partial outputs.
    if (Dh == Dh_MAX || vi < Dh) {
#pragma unroll
      for (int active_groups = V_PER_ITER; active_groups >= 2;
           active_groups /= 2) {

        // The midpoint in the number of active groups.
        int midpoint = active_groups / 2;

        // The upper part of active threads store to shared memory.
        if (vo >= midpoint && vo < active_groups && (Dh == Dh_MAX || vi < Dh)) {
          *reinterpret_cast<Out_sum *>(out_smem + (vo - midpoint) * Dh + vi) =
              out;
        }
        __syncthreads();

        // The bottom warps update their values.
        if (vo < midpoint && (Dh == Dh_MAX || vi < Dh)) {
          out = add(*reinterpret_cast<Out_sum const *>(out_smem + vo * Dh + vi),
                    out);
        }
        __syncthreads();
      }
    }

    // Output the final values.
    if (vo == 0 && (Dh == Dh_MAX || vi < Dh)) {
      convert_from_float(*reinterpret_cast<V_vec *>(
                             output_ptr + (first_token_idx + qi) * hidden_size +
                             head_idx * per_head_size + vi),
                         out);
    }
  }
}

template <typename DT>
__global__ void
    spec_inc_store_kv_cache(DT const *devQKVProjArray,
                            DT *kCache_ptr,
                            DT *vCache_ptr,
                            BatchConfig::PerTokenInfo *tokenInfos,
                            BatchConfig::PerRequestInfo *requestInfo,
                            BatchConfig::BitMask *causalMask,
                            int qProjSize,
                            int kProjSize,
                            int vProjSize,
                            int num_tokens,
                            int max_seq_len,
                            int hidden_size) {
  CUDA_KERNEL_LOOP(i, num_tokens * hidden_size) {
    int token_idx = i / (hidden_size);
    int offset = i % hidden_size;

    size_t val_idx =
        token_idx * QKV_WEIGHT_NUM * hidden_size + hidden_size + offset;

    DT kVal = devQKVProjArray[val_idx];
    DT vVal = devQKVProjArray[val_idx + hidden_size];

    int const req_id = tokenInfos[token_idx].request_index;
    int const cache_idx = tokenInfos[token_idx].abs_index_in_request;

    kCache_ptr[req_id * (hidden_size * max_seq_len) + (cache_idx)*hidden_size +
               offset] = kVal;
    vCache_ptr[req_id * (hidden_size * max_seq_len) + (cache_idx)*hidden_size +
               offset] = vVal;
  }
}

template <typename DT>
void update_kv_cache_kernel(SpecIncMultiHeadSelfAttentionMeta const *m,
                            BatchConfig const *bc,
                            cudaStream_t stream) {
  int num_tokens = bc->num_active_tokens();
  if (num_tokens > 0) {
    int parallelism = m->hidden_size * KV_WEIGHT_NUM * num_tokens;
    spec_inc_store_kv_cache<<<GET_BLOCKS(parallelism),
                              min(CUDA_NUM_THREADS, parallelism),
                              0,
                              stream>>>(
        static_cast<DT *>(m->devQKVProjArray),
        static_cast<DT *>(m->keyCache),
        static_cast<DT *>(m->valueCache),
        m->token_infos,
        m->request_infos,
        m->causalMask,
        m->qProjSize,
        m->kProjSize,
        m->vProjSize,
        num_tokens,
        BatchConfig::max_sequence_length() +
            BatchConfig::max_spec_tree_token_num(),
        m->hidden_size);
  }
}

#define LAUNCH_SPEC_INC_ATTENTION_SCORE_KERNEL(                                \
    DT, Dh, Dh_MAX, THDS_PER_KEY, THREADS_PER_VALUE, THDS_PER_BLOCK, stream)   \
  smem_sz = smem_size_in_bytes<DT>(m->qProjSize,                               \
                                   BatchConfig::max_sequence_length() +        \
                                       BatchConfig::max_spec_tree_token_num(), \
                                   THREADS_PER_VALUE,                          \
                                   THDS_PER_BLOCK);                            \
  compute_spec_inc_attention_kernel_generation_kernel<DT,                      \
                                                      THDS_PER_BLOCK,          \
                                                      Dh,                      \
                                                      Dh_MAX,                  \
                                                      THDS_PER_KEY,            \
                                                      THREADS_PER_VALUE>       \
      <<<grid,                                                                 \
         THDS_PER_BLOCK,                                                       \
         smem_sz + BatchConfig::MAX_SPEC_TREE_TOKEN_NUM *                      \
                       BatchConfig::MAX_SPEC_TREE_TOKEN_NUM / 8,               \
         stream>>>(static_cast<DT *>(m->devQKVProjArray),                      \
                   static_cast<DT *>(m->keyCache),                             \
                   static_cast<DT *>(m->valueCache),                           \
                   output_ptr,                                                 \
                   scale,                                                      \
                   BatchConfig::max_sequence_length() +                        \
                       BatchConfig::max_spec_tree_token_num(),                 \
                   m->qProjSize,                                               \
                   m->hidden_size,                                             \
                   m->request_infos,                                           \
                   m->causalMask,                                              \
                   m->request_available)

template <typename DT>
void compute_spec_inc_attention_kernel_generation(
    SpecIncMultiHeadSelfAttentionMeta const *m,
    BatchConfig const *bc,
    DT *output_ptr,
    cudaStream_t stream) {
  // one block == one head per request
  // how many generation requests
  dim3 grid(m->num_q_heads, bc->num_available_requests);
  int const per_head_size = m->qProjSize;
  float scale = (*m->qk_prod_scaling) ? 1.0f / sqrt(m->kProjSize) : 1.0f;
  size_t smem_sz;
  if (per_head_size == 64) {
    constexpr int THREADS_PER_VALUE_64 = threads_per_value_t<DT, 64>::value;
    LAUNCH_SPEC_INC_ATTENTION_SCORE_KERNEL(
        DT, 64, 64, 4, THREADS_PER_VALUE_64, 128, stream);
  } else if (per_head_size == 128) {
    constexpr int THREADS_PER_VALUE_128 = threads_per_value_t<DT, 128>::value;
    LAUNCH_SPEC_INC_ATTENTION_SCORE_KERNEL(
        DT, 128, 128, 4, THREADS_PER_VALUE_128, 128, stream);
  } else {
    assert(false && "a unsupported head size");
  }
}

template <typename DT>
__global__ void spec_fill_entries_above_diagonal(DT *matrix,
                                                 size_t new_tokens,
                                                 size_t total_tokens_in_request,
                                                 size_t num_q_heads,
                                                 DT value) {
  CUDA_KERNEL_LOOP(i, new_tokens * total_tokens_in_request * num_q_heads) {
    // size_t head_idx = i / (new_tokens * total_tokens_in_request);
    size_t src_idx = (i / new_tokens) % total_tokens_in_request;
    size_t dst_idx = i % new_tokens + total_tokens_in_request - new_tokens;
    // Casual Mask
    if (src_idx > dst_idx) {
      matrix[i] = value;
    }
  }
}

template <typename DT>
void compute_attention_kernel_prompt(SpecIncMultiHeadSelfAttentionMeta const *m,
                                     BatchConfig const *bc,
                                     int shard_id,
                                     DT *output_ptr,
                                     DT const *bias_ptr,
                                     DT const *weight_ptr,
                                     cudaStream_t stream) {
  checkCUDA(cublasSetStream(m->handle.blas, stream));
  checkCUDNN(cudnnSetStream(m->handle.dnn, stream));
  cudaDataType_t cublas_data_type = ff_to_cuda_datatype(m->output_type[0]);
  cudnnDataType_t cudnn_data_type = ff_to_cudnn_datatype(m->output_type[0]);
  assert(data_type_size(m->output_type[0]) == sizeof(DT));
#if defined(CUDA_VERSION) && (CUDA_VERSION < 11000)
  cudaDataType_t compute_type = cublas_data_type;
#else
  // For best performance, set the default cublas compute type to
  // CUBLAS_COMPUTE_16F for half precision and to
  // CUBLAS_COMPUTE_32F_FAST_16F for full precision
  cublasComputeType_t compute_type = CUBLAS_COMPUTE_16F;
  if (m->output_type[0] == DT_FLOAT) {
    compute_type = CUBLAS_COMPUTE_32F_FAST_16F;
  }
#endif
  // int num_requests = bc->num_active_requests();
  int num_tokens = bc->num_active_tokens();
  int tokens_previous_requests = 0;
  int tokens_prev_requests_squares = 0;
  // int qkv_block_size =
  //     (m->qProjSize + m->kProjSize + m->vProjSize) * num_tokens;
  int q_block_size = m->qProjSize;

  int kt_block_size = m->kProjSize;
  int kt_req_block_size = kt_block_size * m->num_q_heads *
                          (BatchConfig::max_sequence_length() +
                           BatchConfig::max_spec_tree_token_num());
  int vt_block_size = m->vProjSize;
  int vt_req_block_size = vt_block_size * m->num_q_heads *
                          (BatchConfig::max_sequence_length() +
                           BatchConfig::max_spec_tree_token_num());
  assert(m->qProjSize == m->kProjSize);

  for (int i = 0; i < bc->max_requests_per_batch(); i++) {
    if (!bc->request_available[i] ||
        (bc->requestsInfo[i].num_tokens_in_batch == 0)) {
      continue;
    }

    // all requests in prompt phase should only have one sub requests;
    // assert(bc->sub_requests[i] == 1);
    // int num_new_tokens = bc->num_processing_tokens[i];
    // int total_tokens = bc->token_last_available_idx[i] + 1;

    int num_new_tokens = bc->requestsInfo[i].num_tokens_in_batch;
    int total_tokens = bc->requestsInfo[i].first_token_index_in_request +
                       bc->requestsInfo[i].num_tokens_in_batch;

    if (num_new_tokens <= 0) {
      continue;
    }

    // Compute (QK^T/sqrt(d_k))
    int m_ = num_new_tokens;
    int n = total_tokens;
    int k = m->qProjSize;
    int lda = k * m->num_q_heads * QKV_WEIGHT_NUM, ldb = k * m->num_q_heads,
        ldc = m_;
    int strideA = q_block_size;
    int strideB = kt_block_size;
    int strideC = num_new_tokens * total_tokens;

    // a flag of using this scaling alpha
    DT alpha = 1.0f, beta = 0.0f;
    if (*m->qk_prod_scaling) {
      alpha = static_cast<DT>(1.0f / sqrt(m->kProjSize));
    }
    // To get A, skip over Q entries from previous requests (same head)
    DT const *A = static_cast<DT *>(m->devQKVProjArray) +
                  bc->requestsInfo[i].first_token_offset_in_batch *
                      m->qProjSize * m->num_q_heads * QKV_WEIGHT_NUM;
    // To get B, skip over K entries from previous requests (all heads +
    // padding)

    // print_tensor<float>((float*)A, 32, "A");
    DT const *B = static_cast<DT *>(m->keyCache) + i * kt_req_block_size;

    // if (i == 0 && sub_req_id == 0 &&
    //     bc->beam_slots.at(0).current_depth == 1) {
    //   int offset = (float *)B - m->keyCache;
    //   printf("key cache offset %d\n", kt_req_block_size);
    // }
    // To get C, skip over QK^T products from previous requests
    DT *C = static_cast<DT *>(m->qk_prods) +
            m->num_q_heads * tokens_prev_requests_squares;
    checkCUDA(cublasGemmStridedBatchedEx(m->handle.blas,
                                         CUBLAS_OP_T,
                                         CUBLAS_OP_N,
                                         m_,
                                         n,
                                         k,
                                         &alpha,
                                         A,
                                         cublas_data_type,
                                         lda,
                                         strideA,
                                         B,
                                         cublas_data_type,
                                         ldb,
                                         strideB,
                                         &beta,
                                         C,
                                         cublas_data_type,
                                         ldc,
                                         strideC,
                                         m->num_q_heads,
                                         compute_type,
                                         CUBLAS_GEMM_DEFAULT_TENSOR_OP));
    // print_tensor<float>((float*)C, 32, "C");
    // add alibi position bias to qk production
    // add alibi position bias to qk production
    if (*m->position_bias) {
      size_t parallelism = m->num_q_heads * total_tokens * num_new_tokens;
      apply_position_bias_qkprd<<<GET_BLOCKS(parallelism),
                                  min((size_t)CUDA_NUM_THREADS, parallelism),
                                  0,
                                  stream>>>(C,
                                            num_new_tokens,
                                            total_tokens,
                                            m->num_q_heads,
                                            m->global_num_q_heads,
                                            shard_id);
    }
    // Fill all elements above diagonal in qk prods with -inf to force
    // causal attention.
    assert(num_new_tokens <= total_tokens);
    if (num_new_tokens > 1) {
      size_t parallelism = m->num_q_heads * num_new_tokens * total_tokens;
      spec_fill_entries_above_diagonal<<<GET_BLOCKS(parallelism),
                                         min((size_t)CUDA_NUM_THREADS,
                                             parallelism),
                                         0,
                                         stream>>>(C,
                                                   num_new_tokens,
                                                   total_tokens,
                                                   m->num_q_heads,
                                                   static_cast<DT>(-INFINITY));
    }
    // Compute Softmax(QK^T/sqrt(d_k))
    // Before modifying the parameters below, make sure to read the following
    // description of the CUDNN_TENSOR_NCHW tensor layout, from
    // https://docs.nvidia.com/deeplearning/cudnn/api/index.html#cudnnTensorFormat_t:
    // This tensor format specifies that the data is laid out in the following
    // order: batch size, feature maps, rows, columns. The strides are
    // implicitly defined in such a way that the data are contiguous in memory
    // with no padding between images, feature maps, rows, and columns; the
    // columns are the inner dimension and the images are the outermost
    // dimension.
    int n_param = m->num_q_heads;
    int c_param = total_tokens;
    int h_param = 1;
    int w_param = num_new_tokens;
    checkCUDNN(cudnnSetTensor4dDescriptor(m->qk_tensor,
                                          CUDNN_TENSOR_NCHW,
                                          cudnn_data_type,
                                          n_param,
                                          c_param,
                                          h_param,
                                          w_param));
    float softmax_alpha = 1.0f, softmax_beta = 0.0f;
    DT *C_softmax = static_cast<DT *>(m->qk_prods_softmax) +
                    m->num_q_heads * tokens_prev_requests_squares;
    // The softmax operation below is executed according to the
    // CUDNN_SOFTMAX_MODE_CHANNEL, which is also described in the docs: The
    // softmax operation is computed per spatial location (H,W) per image (N)
    // across dimension C.
    checkCUDNN(cudnnSoftmaxForward(m->handle.dnn,
                                   CUDNN_SOFTMAX_ACCURATE,
                                   CUDNN_SOFTMAX_MODE_CHANNEL,
                                   &softmax_alpha,
                                   m->qk_tensor,
                                   C,
                                   &softmax_beta,
                                   m->qk_tensor,
                                   C_softmax));
    // Matmul softmax(QK^T/sqrt(d_k)) by V
    alpha = 1.0f, beta = 0.0f;
    m_ = m->vProjSize;
    n = num_new_tokens;
    k = total_tokens;
    lda = m_ * m->num_q_heads, ldb = n, ldc = m_ * m->num_q_heads;
    strideA = vt_block_size;
    strideB = num_new_tokens * total_tokens;
    strideC = m->vProjSize;
    // To get A, skip over V^T entries from previous requests (all heads +
    // padding)
    A = static_cast<DT *>(m->valueCache) + i * vt_req_block_size;
    // To get B, skip over softmax(QK^T/sqrt(d_k)) entries from previous
    // requests (all heads)
    B = C_softmax;
    // To get C, skip over softmax(QK^T/sqrt(d_k))V products from previous
    // requests

    int token_offset = bc->requestsInfo[i].first_token_offset_in_batch;

    C = static_cast<DT *>(m->attn_heads) +
        (token_offset)*m->num_q_heads * m->vProjSize;
    checkCUDA(cublasGemmStridedBatchedEx(m->handle.blas,
                                         CUBLAS_OP_N,
                                         CUBLAS_OP_T,
                                         m_,
                                         n,
                                         k,
                                         &alpha,
                                         A,
                                         cublas_data_type,
                                         lda,
                                         strideA,
                                         B,
                                         cublas_data_type,
                                         ldb,
                                         strideB,
                                         &beta,
                                         C,
                                         cublas_data_type,
                                         ldc,
                                         strideC,
                                         m->num_q_heads,
                                         compute_type,
                                         CUBLAS_GEMM_DEFAULT_TENSOR_OP));

    tokens_previous_requests += num_new_tokens;
    tokens_prev_requests_squares += num_new_tokens * total_tokens;
  }

  if (tokens_previous_requests != num_tokens) {
    bc->print();
    printf("tokens_previous_requests: %i\n", tokens_previous_requests);
    printf("num_tokens: %i\n", num_tokens);
  }
  assert(tokens_previous_requests == num_tokens);
}

template <typename DT>
void inference_kernel(SpecIncMultiHeadSelfAttentionMeta const *m,
                      BatchConfig const *bc,
                      int shard_id,
                      DT const *input_ptr,
                      DT const *weight_ptr,
                      DT *output_ptr,
                      DT const *bias_ptr,
                      cudaStream_t stream) {
  // phase 1: Implement kernel to compute KQV for input tokens

  // long long time_1 = Realm::Clock::current_time_in_microseconds(), time_2;
  compute_qkv_kernel(m,
                     bc,
                     shard_id,
                     input_ptr,
                     weight_ptr,
                     static_cast<DT *>(m->devQKVProjArray),
                     bias_ptr,
                     stream);
  // phase 2: Update key/val cache
  update_kv_cache_kernel<DT>(m, bc, stream);

  // phase 3: Compute attention score
  // 3 kernels for pahse 3: matmul1 - softmax - matmal2
  if (bc->prompt_phase) {
    compute_attention_kernel_prompt(
        m, bc, shard_id, output_ptr, bias_ptr, weight_ptr, stream);
  } else {
    compute_spec_inc_attention_kernel_generation<DT>(
        m, bc, static_cast<DT *>(m->attn_heads), stream);
  }

  // Debug output:
  //   int size = m->hidden_size * BatchConfig::max_tokens_per_batch();
  //   float *temp_output = new float[size];
  //   cudaDeviceSynchronize();
  //   cudaMemcpy(
  //       temp_output, m->attn_heads, size * sizeof(float),
  //       cudaMemcpyDeviceToHost);

  //   printf("Output: ");
  //   for (int i = 0; i < bc->num_tokens; ++i) {
  //     float temp = 0;
  //     for (int j = 0; j < m->hidden_size; ++j) {
  //       temp += temp_output[i * m->hidden_size + j];
  //     }
  //     printf("%.6f ", temp);
  //   }
  //   printf("\n");

  //   delete[] temp_output;

  // compute output production and bias together for all tokens
  int num_tokens = bc->num_active_tokens();

  compute_o_prod_bias(
      m, bc, shard_id, output_ptr, weight_ptr, bias_ptr, num_tokens, stream);
  // time_2 = Realm::Clock::current_time_in_microseconds();
  // std::cout << "SpecIncMultiHeadSelfAttention kernel time: "
  //           << (time_2 - time_1) << "us" << std::endl;
}

} // namespace SpecIncMultiHeadSelfAttention
} // namespace Kernels

/*static*/
void SpecIncMultiHeadSelfAttention::inference_kernel_wrapper(
    SpecIncMultiHeadSelfAttentionMeta const *m,
    BatchConfig const *bc,
    int shard_id,
    GenericTensorAccessorR const &input,
    GenericTensorAccessorR const &weight,
    GenericTensorAccessorW const &output,
    GenericTensorAccessorR const &bias) {
  cudaStream_t stream;
  checkCUDA(get_legion_stream(&stream));
  bool use_bias = *m->qkv_bias || *m->final_bias;

  cudaEvent_t t_start, t_end;
  if (m->profiling) {
    cudaEventCreate(&t_start);
    cudaEventCreate(&t_end);
    cudaEventRecord(t_start, stream);
  }

  assert(input.data_type == weight.data_type);
  assert(input.data_type == output.data_type);
  if (use_bias) {
    assert(input.data_type == bias.data_type);
  }

  if (input.data_type == DT_HALF) {
    half const *bias_ptr =
        use_bias ? bias.get_half_ptr() : static_cast<half const *>(nullptr);
    Kernels::SpecIncMultiHeadSelfAttention::inference_kernel(
        m,
        bc,
        shard_id,
        input.get_half_ptr(),
        weight.get_half_ptr(),
        output.get_half_ptr(),
        bias_ptr,
        stream);
  } else if (input.data_type == DT_FLOAT) {
    float const *bias_ptr =
        use_bias ? bias.get_float_ptr() : static_cast<float const *>(nullptr);
    Kernels::SpecIncMultiHeadSelfAttention::inference_kernel(
        m,
        bc,
        shard_id,
        input.get_float_ptr(),
        weight.get_float_ptr(),
        output.get_float_ptr(),
        bias_ptr,
        stream);
  } else {
    assert(false && "Unspported data type");
  }

  if (m->profiling) {
    cudaEventRecord(t_end, stream);
    checkCUDA(cudaEventSynchronize(t_end));
    float elapsed = 0;
    checkCUDA(cudaEventElapsedTime(&elapsed, t_start, t_end));
    cudaEventDestroy(t_start);
    cudaEventDestroy(t_end);
    printf("SpecIncMultiHeadSelfAttention forward time = %.2fms\n", elapsed);
    // print_tensor<3, float>(acc_query.ptr, acc_query.rect,
    // "[Attention:forward:query]"); print_tensor<3, float>(acc_output.ptr,
    // acc_output.rect, "[Attention:forward:output]");
  }
}

SpecIncMultiHeadSelfAttentionMeta::SpecIncMultiHeadSelfAttentionMeta(
    FFHandler handler,
    SpecIncMultiHeadSelfAttention const *attn,
    GenericTensorAccessorR const &weight,
    MemoryAllocator &gpu_mem_allocator,
    int num_samples,
    int _num_q_heads,
    int _num_kv_heads)
    : IncMultiHeadSelfAttentionMeta(handler,
                                    TREE_SEARCH_MODE,
                                    attn,
                                    attn->qSize,
                                    attn->kSize,
                                    attn->vSize,
                                    attn->qProjSize,
                                    attn->kProjSize,
                                    attn->vProjSize,
                                    attn->oProjSize,
                                    attn->apply_rotary_embedding,
                                    attn->qkv_bias,
                                    attn->scaling_query,
                                    attn->qk_prod_scaling,
                                    attn->position_bias,
                                    attn->final_bias,
                                    attn->scaling_factor,
                                    weight,
                                    gpu_mem_allocator,
                                    num_samples,
                                    attn->num_q_heads,
                                    attn->num_kv_heads,
                                    _num_q_heads,
                                    _num_kv_heads,
                                    DT_NONE,
                                    false) {
  cudaStream_t stream;
  checkCUDA(get_legion_stream(&stream));
  checkCUDNN(cudnnSetStream(handler.dnn, stream));

  // allocate memory for the seqArray and reserve space
  {
    causalMask = reinterpret_cast<BatchConfig::BitMask *>(
        reinterpret_cast<char *>(handler.batch_config_metadata) +
        sizeof(BatchConfig::tokensInfo) + sizeof(BatchConfig::requestsInfo) +
        sizeof(BatchConfig::request_available));
  }

  cudaStreamSynchronize(stream);
}

SpecIncMultiHeadSelfAttentionMeta::~SpecIncMultiHeadSelfAttentionMeta(void) {
  if (tree_search_reserve_inst != Realm::RegionInstance::NO_INST) {
    tree_search_reserve_inst.destroy();
  }
}

}; // namespace FlexFlow<|MERGE_RESOLUTION|>--- conflicted
+++ resolved
@@ -87,11 +87,8 @@
       causalMask[requext_idx_in_batch].non_tree_cache_size;
   int tree_or_prompt_size =
       causalMask[requext_idx_in_batch].tree_or_prompt_size;
-<<<<<<< HEAD
-=======
   int current_layer_size = causalMask[requext_idx_in_batch].current_layer_size;
   int start_offset = tree_or_prompt_size - current_layer_size;
->>>>>>> 8aa38fbe
 
   __shared__ uint64_t bit_mask[BatchConfig::MAX_SPEC_TREE_TOKEN_NUM]
                               [BatchConfig::MAX_SPEC_TREE_TOKEN_NUM / 64];
