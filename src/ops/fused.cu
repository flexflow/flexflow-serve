--- conflicted
+++ resolved
@@ -198,18 +198,12 @@
     for (int i = 0; i < fused->op_num_outputs[op]; i++) {
       int my_off = fused->op_output_idx[i + ooff];
       assert(fused->op_output_source[i + ooff] == SOURCE_OUTPUT);
-<<<<<<< HEAD
       // my_od[i] = output_domain[fused->op_output_idx[i + ooff]];
       // my_op[i] = output_ptr[fused->op_output_idx[i + ooff]];
       my_output_accessor[i] = output_accessor[my_off];
 #if 0
       printf("\tmy_output_accessor[%i] = output_accessor[%i]\n", i, my_off);
 #endif
-=======
-      // my_od[i] = output_domain[my_off];
-      // my_op[i] = output_ptr[my_off];
-      my_output_accessor[i] = output_accessor[my_off];
->>>>>>> be28d718
     }
     switch (fused->op_op_type[op]) {
       case OP_CONCAT: {
@@ -1676,40 +1670,6 @@
         assert(false && "Fusion currently does not support type");
       }
     }
-<<<<<<< HEAD
-=======
-    if (metas->meta[op]->inference_debugging) {
-      std::vector<GenericTensorAccessorR> input_accessors_to_save;
-      std::vector<GenericTensorAccessorR> weight_accessors_to_save;
-      std::vector<GenericTensorAccessorR> output_accessors_to_save;
-      for (int i = 0; i < fused->op_num_inputs[op]; i++) {
-        int my_off = fused->op_input_idx[i + ioff];
-        if (fused->op_input_source[i + ioff] == SOURCE_INPUT) {
-          input_accessors_to_save.push_back(input_accessor[my_off]);
-        } else if (fused->op_input_source[i + ioff] == SOURCE_OUTPUT) {
-          input_accessors_to_save.push_back(output_accessor[my_off]);
-        } else {
-          assert(false);
-        }
-      }
-      for (int i = 0; i < fused->op_num_weights[op]; i++) {
-        assert(fused->op_weight_source[i + woff] == SOURCE_WEIGHT);
-        weight_accessors_to_save.push_back(
-            weight_accessor[fused->op_weight_idx[i + woff]]);
-      }
-      for (int i = 0; i < fused->op_num_outputs[op]; i++) {
-        output_accessors_to_save.push_back(output_accessor[i + ooff]);
-      }
-      assert(task->index_point.get_dim() == 1);
-      int shard_id = task->index_point.point_data[0];
-      FusedOp::save_inference_tensors_to_file(metas->meta[op],
-                                              shard_id,
-                                              bc,
-                                              input_accessors_to_save,
-                                              weight_accessors_to_save,
-                                              output_accessors_to_save);
-    }
->>>>>>> be28d718
     ioff += fused->op_num_inputs[op];
     woff += fused->op_num_weights[op];
     ooff += fused->op_num_outputs[op];
