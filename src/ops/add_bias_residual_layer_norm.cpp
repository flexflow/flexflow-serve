--- conflicted
+++ resolved
@@ -39,7 +39,6 @@
   enable_peft_finetuning = ln->enable_peft_finetuning;
   eps = ln->eps;
   DataType data_type = ln->data_type;
-<<<<<<< HEAD
   size_t in_dim = ln->inputs[0]->dims[0].size / ln->inputs[0]->dims[0].degree;
   allocated_peft_buffer_size =
       enable_peft_finetuning ? (data_type_size(data_type) *
@@ -47,12 +46,8 @@
                              : 0;
   size_t totalSize = effective_batch_size * data_type_size(data_type) * 3 +
                      allocated_peft_buffer_size;
-  gpu_mem_allocator.create_legion_instance(reserveInst, totalSize);
-=======
-  size_t totalSize = effective_batch_size * data_type_size(data_type) * 3;
   gpu_mem_allocator.create_legion_instance(
       reserveInst, totalSize, "AddBiasResidualLayerNormMeta");
->>>>>>> 3a825ed6
   mean_ptr = gpu_mem_allocator.allocate_instance_untyped(
       data_type_size(data_type) * effective_batch_size);
   rstd_ptr = gpu_mem_allocator.allocate_instance_untyped(
