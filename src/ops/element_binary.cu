--- conflicted
+++ resolved
@@ -19,14 +19,9 @@
 using namespace Legion;
 
 Tensor FFModel::binary(OperatorType op,
-<<<<<<< HEAD
                        const Tensor in1,
                        const Tensor in2,
-=======
-                       const Tensor& in1,
-                       const Tensor& in2,
                        bool inplace_a,
->>>>>>> 4519e21a
                        char const *name)
 {
   ElementBinary *ele = new ElementBinary(*this, op, in1, in2, inplace_a, name);
@@ -34,53 +29,33 @@
   return ele->outputs[0];
 }
 
-<<<<<<< HEAD
 Tensor FFModel::add(const Tensor in1,
                     const Tensor in2,
-=======
-Tensor FFModel::add(const Tensor& in1,
-                    const Tensor& in2,
                     bool inplace_a,
->>>>>>> 4519e21a
                     char const *name)
 {
   return this->binary(OP_EW_ADD, in1, in2, inplace_a, name);
 }
 
-<<<<<<< HEAD
 Tensor FFModel::subtract(const Tensor in1,
                          const Tensor in2,
-=======
-Tensor FFModel::subtract(const Tensor& in1,
-                         const Tensor& in2,
                          bool inplace_a,
->>>>>>> 4519e21a
                          char const *name)
 {
   return this->binary(OP_EW_SUB, in1, in2, inplace_a, name);
 }
 
-<<<<<<< HEAD
 Tensor FFModel::multiply(const Tensor in1,
                          const Tensor in2,
-=======
-Tensor FFModel::multiply(const Tensor& in1,
-                         const Tensor& in2,
                          bool inplace_a,
->>>>>>> 4519e21a
                          char const *name)
 {
   return this->binary(OP_EW_MUL, in1, in2, inplace_a, name);
 }
 
-<<<<<<< HEAD
 Tensor FFModel::divide(const Tensor in1,
                        const Tensor in2,
-=======
-Tensor FFModel::divide(const Tensor& in1,
-                       const Tensor& in2,
                        bool inplace_a,
->>>>>>> 4519e21a
                        char const *name)
 {
   return this->binary(OP_EW_DIV, in1, in2, inplace_a, name);
@@ -88,14 +63,9 @@
 
 ElementBinary::ElementBinary(FFModel& model,
                              OperatorType _op_type,
-<<<<<<< HEAD
                              const Tensor in1,
                              const Tensor in2,
-=======
-                             const Tensor& in1,
-                             const Tensor& in2,
                              bool _inplace_a,
->>>>>>> 4519e21a
                              const char* name)
 : Op(
     model,
@@ -120,10 +90,6 @@
   outputs[0] = model.create_tensor(numdim, dims, in1->data_type, this);
 }
 
-<<<<<<< HEAD
-#ifdef DEADCODE
-void ElementBinary::map_output_tensors(FFModel& model)
-=======
 bool ElementBinary::can_inplace_output(void)
 {
   if (op_type == OP_EW_ADD)
@@ -142,82 +108,6 @@
 {
   inplace_a = true;
 }
-
-void ElementBinary::create_weights(FFModel& model)
-{
-  // Do nothing
-}
-
-void ElementBinary::create_output_and_partition(FFModel& model)
->>>>>>> 4519e21a
-{
-  //TODO: implement broadcast op
-  assert(inputs[0].numDim == inputs[1].numDim);
-  int dim = inputs[0].numDim;
-  for (int i = 0; i < dim; i++)
-    assert(inputs[0].adim[i] == inputs[1].adim[i]);
-  switch (dim) {
-#define DIMFUNC(DIM) \
-    case DIM: \
-    { \
-      map_output_tensors_with_dim<DIM>(model); \
-      break; \
-    }
-    LEGION_FOREACH_N(DIMFUNC)
-#undef DIMFUNC
-    default:
-    {
-      // Unsupported dim for ElementWiseBinary operator
-      assert(false);
-    }
-  }
-}
-
-template<int NDIM>
-void ElementBinary::map_output_tensors_with_dim(FFModel& model)
-{
-  // Retrive the task indexspace for the op
-  task_is = IndexSpaceT<NDIM>(model.get_or_create_task_is(NDIM, name));
-  Context ctx = model.config.lg_ctx;
-  Runtime* runtime = model.config.lg_hlr;
-  Rect<NDIM> part_rect = runtime->get_index_space_domain(ctx, task_is);
-  if (inplace_a) {
-    outputs[0] = inputs[0];
-    outputs[0].owner_op = this;
-    outputs[0].owner_idx = 0;
-    for (int i = 0; i < 2; i++) {
-      Rect<NDIM> input_rect = runtime->get_index_partition_color_space(
-        ctx, inputs[i].part.get_index_partition());
-      assert(input_rect == part_rect);
-      input_lps[i] = inputs[i].part;
-      input_grad_lps[i] = inputs[i].part_grad;
-    }
-    return;
-  }
-  int dims[NDIM];
-  for (int i = 0; i < NDIM; i++)
-    dims[i] = inputs[0].adim[NDIM-1-i];
-  outputs[0] = model.create_tensor<NDIM>(dims, DT_FLOAT, this);
-  outputs[0].owner_op = this;
-  outputs[0].owner_idx = 0;
-  for (int i = 0; i < 2; i++) {
-<<<<<<< HEAD
-    input_rect = runtime->get_index_partition_color_space(
-        ctx, inputs[i]->part.get_index_partition());
-=======
-    Rect<NDIM> input_rect = runtime->get_index_partition_color_space(
-        ctx, inputs[i].part.get_index_partition());
->>>>>>> 4519e21a
-    if (input_rect == part_rect) {
-      input_lps[i] = inputs[i]->part;
-      input_grad_lps[i] = inputs[i]->part_grad;
-    } else {
-      model.create_disjoint_partition<NDIM>(
-          inputs[i], IndexSpaceT<NDIM>(task_is), input_lps[i], input_grad_lps[i]);
-    }
-  }
-}
-#endif
 
 __host__
 OpMeta* ElementBinary::init_task(const Task* task,
@@ -231,19 +121,19 @@
   m->profiling = eb->profiling;
   m->inplace_a = eb->inplace_a;
   Domain input_domain = runtime->get_index_space_domain(
-    ctx, task->regions[0].region.get_index_space());
+    ctx, task->regions[0]->region.get_index_space());
   Domain output_domain;
   if (m->inplace_a) {
     assert(regions.size() == 2);
     assert(task->regions.size() == regions.size());
     output_domain = runtime->get_index_space_domain(
-        ctx, task->regions[1].region.get_index_space());
+        ctx, task->regions[1]->region.get_index_space());
     assert(output_domain == input_domain);
   } else {
     assert(regions.size() == 3);
     assert(task->regions.size() == regions.size());
     output_domain = runtime->get_index_space_domain(
-        ctx, task->regions[2].region.get_index_space());
+        ctx, task->regions[2]->region.get_index_space());
     assert(output_domain == input_domain);
   }
   cudnnOpTensorOp_t mode;
@@ -303,22 +193,15 @@
     RegionRequirement(input_lps[1], 0/*projection id*/,
       READ_WRITE, EXCLUSIVE, inputs[1]->region));
   launcher.add_field(1, FID_DATA);
-<<<<<<< HEAD
-  launcher.add_region_requirement(
-    RegionRequirement(outputs[0]->part, 0/*projection id*/,
-      WRITE_ONLY, EXCLUSIVE, outputs[0]->region));
-  launcher.add_field(2, FID_DATA);
-=======
   if (!inplace_a) {
     launcher.add_region_requirement(
-      RegionRequirement(outputs[0].part, 0/*projection id*/,
-        WRITE_ONLY, EXCLUSIVE, outputs[0].region));
+      RegionRequirement(outputs[0]->part, 0/*projection id*/,
+        WRITE_ONLY, EXCLUSIVE, outputs[0]->region));
     launcher.add_field(2, FID_DATA);
   } else {
-    assert(outputs[0].part == input_lps[0]);
-    assert(outputs[0].region == inputs[0].region);
-  }
->>>>>>> 4519e21a
+    assert(outputs[0]->part == input_lps[0]);
+    assert(outputs[0]->region == inputs[0]->region);
+  }
   //launcher.add_region_requirement(
   //  RegionRequirement(input_grad_lps[0], 0/*projection id*/,
   //    WRITE_ONLY, EXCLUSIVE, inputs[0]->region_grad));
@@ -433,9 +316,9 @@
   //const ElementBinary* ele = (const ElementBinary*) task->args;
   const ElementBinaryMeta* m = *((ElementBinaryMeta**) task->local_args);
   Domain in1_domain = runtime->get_index_space_domain(
-    ctx, task->regions[0].region.get_index_space());
+    ctx, task->regions[0]->region.get_index_space());
   Domain in2_domain = runtime->get_index_space_domain(
-    ctx, task->regions[1].region.get_index_space());
+    ctx, task->regions[1]->region.get_index_space());
   assert(in1_domain == in2_domain);
   const float* in1_ptr = NULL, *in2_ptr = NULL;
   float *out_ptr = NULL;
@@ -451,7 +334,7 @@
     assert(regions.size() == 3);
     assert(task->regions.size() == 3);
     Domain out_domain = runtime->get_index_space_domain(
-        ctx, task->regions[2].region.get_index_space());
+        ctx, task->regions[2]->region.get_index_space());
     assert(out_domain == in1_domain);
     in1_ptr = helperGetTensorPointerRO<float>(
         regions[0], task->regions[0], FID_DATA, ctx, runtime);
@@ -528,52 +411,34 @@
       assert(false);
   }
   IndexLauncher launcher(ELEMENTBINARY_FWD_TASK_ID, task_is,
-<<<<<<< HEAD
-                         TaskArgument(NULL, 0), argmap,
-                         Predicate::TRUE_PRED, false/*must*/, 0/*mapper_id*/,
-                         FFConfig::get_hash_id(std::string(name)));
-  launcher.add_region_requirement(
-    RegionRequirement(input_lps[0], 0/*projection id*/,
-      READ_ONLY, EXCLUSIVE, inputs[0]->region));
-  launcher.add_field(0, FID_DATA);
-  launcher.add_region_requirement(
-    RegionRequirement(input_lps[1], 0/*projection id*/,
-      READ_ONLY, EXCLUSIVE, inputs[1]->region));
-  launcher.add_field(1, FID_DATA);
-  launcher.add_region_requirement(
-    RegionRequirement(outputs[0]->part, 0/*projection id*/,
-      WRITE_ONLY, EXCLUSIVE, outputs[0]->region));
-  launcher.add_field(2, FID_DATA);
-=======
       TaskArgument(NULL, 0), argmap,
       Predicate::TRUE_PRED, false/*must*/, 0/*mapper_id*/,
       FFConfig::get_hash_id(std::string(name)));
   if (inplace_a) {
-    assert(outputs[0].part == input_lps[0]);
-    assert(outputs[0].region == inputs[0].region);
+    assert(outputs[0]->part == input_lps[0]);
+    assert(outputs[0]->region == inputs[0]->region);
     launcher.add_region_requirement(
       RegionRequirement(input_lps[0], 0/*projection id*/,
-        READ_WRITE, EXCLUSIVE, inputs[0].region));
+        READ_WRITE, EXCLUSIVE, inputs[0]->region));
     launcher.add_field(0, FID_DATA);
     launcher.add_region_requirement(
       RegionRequirement(input_lps[1], 0/*projection id*/,
-        READ_ONLY, EXCLUSIVE, inputs[1].region));
+        READ_ONLY, EXCLUSIVE, inputs[1]->region));
     launcher.add_field(1, FID_DATA);
   } else {
     launcher.add_region_requirement(
       RegionRequirement(input_lps[0], 0/*projection id*/,
-        READ_ONLY, EXCLUSIVE, inputs[0].region));
+        READ_ONLY, EXCLUSIVE, inputs[0]->region));
     launcher.add_field(0, FID_DATA);
     launcher.add_region_requirement(
       RegionRequirement(input_lps[1], 0/*projection id*/,
-        READ_ONLY, EXCLUSIVE, inputs[1].region));
+        READ_ONLY, EXCLUSIVE, inputs[1]->region));
     launcher.add_field(1, FID_DATA);
     launcher.add_region_requirement(
-      RegionRequirement(outputs[0].part, 0/*projection id*/,
-        WRITE_ONLY, EXCLUSIVE, outputs[0].region));
+      RegionRequirement(outputs[0]->part, 0/*projection id*/,
+        WRITE_ONLY, EXCLUSIVE, outputs[0]->region));
     launcher.add_field(2, FID_DATA);
   }
->>>>>>> 4519e21a
   runtime->execute_index_space(ctx, launcher);
 }
 
@@ -685,7 +550,7 @@
   const float *in0_ptr = NULL, *in1_ptr = NULL, *out_grad_ptr = NULL;
   float *in0_grad_ptr = NULL, *in1_grad_ptr = NULL;
   Domain out_grad_domain = runtime->get_index_space_domain(
-    ctx, task->regions[0].region.get_index_space());
+    ctx, task->regions[0]->region.get_index_space());
   if (m->inplace_a) {
     in0_grad_ptr = helperGetTensorPointerRW<float>(
       regions[0], task->regions[0], FID_DATA, ctx, runtime);
@@ -693,7 +558,7 @@
     assert(task->regions.size() == regions.size());
     if (regions.size() == 2) {
       Domain in0_domain = runtime->get_index_space_domain(
-        ctx, task->regions[1].region.get_index_space());
+        ctx, task->regions[1]->region.get_index_space());
       assert(in0_domain == out_grad_domain);
       in0_ptr = helperGetTensorPointerRO<float>(
         regions[1], task->regions[1], FID_DATA, ctx, runtime);
@@ -702,9 +567,9 @@
       out_grad_ptr = in0_grad_ptr;
     } else {
       Domain in0_domain = runtime->get_index_space_domain(
-        ctx, task->regions[1].region.get_index_space());
+        ctx, task->regions[1]->region.get_index_space());
       Domain in1_domain = runtime->get_index_space_domain(
-        ctx, task->regions[2].region.get_index_space());
+        ctx, task->regions[2]->region.get_index_space());
       assert(in0_domain == out_grad_domain);
       assert(in1_domain == out_grad_domain);
       in0_ptr = helperGetTensorPointerRO<float>(
@@ -721,9 +586,9 @@
     out_grad_ptr = helperGetTensorPointerRO<float>(
       regions[0], task->regions[0], FID_DATA, ctx, runtime);
     Domain in0_domain = runtime->get_index_space_domain(
-      ctx, task->regions[1].region.get_index_space());
+      ctx, task->regions[1]->region.get_index_space());
     Domain in0_grad_domain = runtime->get_index_space_domain(
-      ctx, task->regions[2].region.get_index_space());
+      ctx, task->regions[2]->region.get_index_space());
     assert(out_grad_domain == in0_grad_domain);
     assert(out_grad_domain == in0_domain);
     in0_ptr = helperGetTensorPointerRO<float>(
@@ -736,9 +601,9 @@
       in1_grad_ptr = in0_grad_ptr;
     } else {
       Domain in1_domain = runtime->get_index_space_domain(
-        ctx, task->regions[3].region.get_index_space());
+        ctx, task->regions[3]->region.get_index_space());
       Domain in1_grad_domain = runtime->get_index_space_domain(
-        ctx, task->regions[4].region.get_index_space());
+        ctx, task->regions[4]->region.get_index_space());
       assert(out_grad_domain == in1_domain);
       assert(out_grad_domain == in1_grad_domain);
       in1_ptr = helperGetTensorPointerRO<float>(
@@ -784,92 +649,60 @@
   }
 
   IndexLauncher launcher(ELEMENTBINARY_BWD_TASK_ID, task_is,
-<<<<<<< HEAD
-                         TaskArgument(NULL, 0), argmap,
-                         Predicate::TRUE_PRED, false/*must*/, 0/*mapper_id*/,
-                         FFConfig::get_hash_id(std::string(name)));
-  // regions[0](I): output_grad
-  launcher.add_region_requirement(
-    RegionRequirement(outputs[0]->part_grad, 0/*projection id*/,
-                      READ_ONLY, EXCLUSIVE, outputs[0]->region_grad));
-  launcher.add_field(0, FID_DATA);
-  // regions[1](I): input0
-  launcher.add_region_requirement(
-    RegionRequirement(input_lps[0], 0/*projection id*/,
-                      READ_ONLY, EXCLUSIVE, inputs[0]->region));
-  launcher.add_field(1, FID_DATA);
-  // regions[2](I): input1
-  launcher.add_region_requirement(
-    RegionRequirement(input_lps[1], 0/*projection id*/,
-                      READ_ONLY, EXCLUSIVE, inputs[1]->region));
-  launcher.add_field(2, FID_DATA);
-  // regions[3](I/O): input0_grad
-  launcher.add_region_requirement(
-    RegionRequirement(input_grad_lps[0], 0/*projection id*/,
-                      READ_WRITE, EXCLUSIVE, inputs[0]->region_grad));
-  launcher.add_field(3, FID_DATA);
-  if (inputs[0]->region_grad != inputs[1]->region_grad) {
-    // regions[4](I/O): input1_grad
-    launcher.add_region_requirement(
-      RegionRequirement(input_grad_lps[1], 0/*projection id*/,
-                        READ_WRITE, EXCLUSIVE, inputs[1]->region_grad));
-    launcher.add_field(4, FID_DATA);
-=======
       TaskArgument(NULL, 0), argmap,
       Predicate::TRUE_PRED, false/*must*/, 0/*mapper_id*/,
       FFConfig::get_hash_id(std::string(name)));
   if (inplace_a) {
     // regions[0](I/O): output_grad
     launcher.add_region_requirement(
-      RegionRequirement(outputs[0].part_grad, 0/*projection id*/,
-                        READ_WRITE, EXCLUSIVE, outputs[0].region_grad));
+      RegionRequirement(outputs[0]->part_grad, 0/*projection id*/,
+                        READ_WRITE, EXCLUSIVE, outputs[0]->region_grad));
     launcher.add_field(0, FID_DATA);
     // regions[1](I): input0
     launcher.add_region_requirement(
       RegionRequirement(input_lps[0], 0/*projection id*/,
-                        READ_ONLY, EXCLUSIVE, inputs[0].region));
+                        READ_ONLY, EXCLUSIVE, inputs[0]->region));
     launcher.add_field(1, FID_DATA);
-    if (inputs[0].region == inputs[1].region) {
+    if (inputs[0]->region == inputs[1]->region) {
       // regions[3](I): input1
       launcher.add_region_requirement(
         RegionRequirement(input_lps[1], 0/*projection id*/,
-                          READ_ONLY, EXCLUSIVE, inputs[1].region));
+                          READ_ONLY, EXCLUSIVE, inputs[1]->region));
       launcher.add_field(2, FID_DATA);
       // regions[4](I/O): input1_grad
       launcher.add_region_requirement(
         RegionRequirement(input_grad_lps[1], 0/*projection id*/,
-                          READ_WRITE, EXCLUSIVE, inputs[1].region_grad));
+                          READ_WRITE, EXCLUSIVE, inputs[1]->region_grad));
       launcher.add_field(3, FID_DATA);
     }
   } else {
     // regions[0](I): output_grad
     launcher.add_region_requirement(
-      RegionRequirement(outputs[0].part_grad, 0/*projection id*/,
-                        READ_ONLY, EXCLUSIVE, outputs[0].region_grad));
+      RegionRequirement(outputs[0]->part_grad, 0/*projection id*/,
+                        READ_ONLY, EXCLUSIVE, outputs[0]->region_grad));
     launcher.add_field(0, FID_DATA);
     // regions[1](I): input0
     launcher.add_region_requirement(
       RegionRequirement(input_lps[0], 0/*projection id*/,
-                        READ_ONLY, EXCLUSIVE, inputs[0].region));
+                        READ_ONLY, EXCLUSIVE, inputs[0]->region));
     launcher.add_field(1, FID_DATA);
     // regions[2](I/O): input0_grad
     launcher.add_region_requirement(
       RegionRequirement(input_grad_lps[0], 0/*projection id*/,
-                        READ_WRITE, EXCLUSIVE, inputs[0].region_grad));
+                        READ_WRITE, EXCLUSIVE, inputs[0]->region_grad));
     launcher.add_field(2, FID_DATA);
-    if (inputs[0].region == inputs[1].region) {
+    if (inputs[0]->region == inputs[1]->region) {
       // regions[3](I): input1
       launcher.add_region_requirement(
         RegionRequirement(input_lps[1], 0/*projection id*/,
-                          READ_ONLY, EXCLUSIVE, inputs[1].region));
+                          READ_ONLY, EXCLUSIVE, inputs[1]->region));
       launcher.add_field(3, FID_DATA);
       // regions[4](I/O): input1_grad
       launcher.add_region_requirement(
         RegionRequirement(input_grad_lps[1], 0/*projection id*/,
-                          READ_WRITE, EXCLUSIVE, inputs[1].region_grad));
+                          READ_WRITE, EXCLUSIVE, inputs[1]->region_grad));
       launcher.add_field(4, FID_DATA);
     }
->>>>>>> 4519e21a
   }
   runtime->execute_index_space(ctx, launcher);
 }
